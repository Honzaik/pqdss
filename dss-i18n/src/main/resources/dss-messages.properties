--- conflicted
+++ resolved
@@ -422,19 +422,11 @@
 QUAL_VALID_TRUSTED_LIST_PRESENT_ANS=No acceptable trusted lists has been found!
 
 QUAL_CERT_TYPE_AT_ST=Is the certificate type unambiguously identified at (best) signing time?
-<<<<<<< HEAD
-QUAL_CERT_TYPE_AT_ST_ANS=The certificate type is not identified at (best) signing time!
-QUAL_CERT_TYPE_AT_CC=Is the certificate type unambiguously identified at issuance time?
-QUAL_CERT_TYPE_AT_CC_ANS=The certificate type is not identified at issuance time!
-QUAL_CERT_TYPE_AT_VT=Is the certificate type unambiguously identified at validation time?
-QUAL_CERT_TYPE_AT_VT_ANS=The certificate type is not identified at validation time!
-=======
 QUAL_CERT_TYPE_AT_ST_ANS=The certificate type is not unambiguously identified at (best) signing time!
 QUAL_CERT_TYPE_AT_CC=Is the certificate type unambiguously identified at issuance time?
 QUAL_CERT_TYPE_AT_CC_ANS=The certificate type is not unambiguously identified at issuance time!
 QUAL_CERT_TYPE_AT_VT=Is the certificate type unambiguously identified at validation time?
 QUAL_CERT_TYPE_AT_VT_ANS=The certificate type is not unambiguously identified at validation time!
->>>>>>> 72a44003
 
 QUAL_QC_AT_ST=Is the certificate qualified at (best) signing time?
 QUAL_QC_AT_ST_ANS=The certificate is not qualified at (best) signing time!
@@ -510,18 +502,12 @@
 
 CERTIFICATE_ID=Certificate Id = {0}
 
-<<<<<<< HEAD
+CERTIFICATE_REVOCATION_FOUND=Revocation data : {0} for certificate {1} with POE at control time {2}
+
+CERTIFICATE_REVOCATION_NOT_FOUND=No satisfying revocation data found for certificate {0} with POE at control time {1}
+
 CERTIFICATE_TYPE=Certificate type is for {0}
 
-CERTIFICATE_VALIDITY=Certificate validity : {0} to {1}
-=======
-CERTIFICATE_REVOCATION_FOUND=Revocation data : {0} for certificate {1} with POE at control time {2}
-
-CERTIFICATE_REVOCATION_NOT_FOUND=No satisfying revocation data found for certificate {0} with POE at control time {1}
-
-CERTIFICATE_TYPE=Certificate type is for {0}
->>>>>>> 72a44003
-
 CERTIFICATE_VALIDITY=Validation time : {0}, certificate validity : {1} - {2}
 
 CONTROL_TIME=Token Id : {0}, control time : {1}
@@ -568,11 +554,6 @@
 
 REVOCATION_ID=Id = {0}
 
-<<<<<<< HEAD
-REVOCATION_ISSUER_FOUND=The signing certificate for revocation {0} has not been found
-
-REVOCATION_NO_THIS_UPDATE=The revocation data {0} does not have thisUpdate date
-=======
 REVOCATION_ISSUER_NOT_FOUND=The signing certificate for revocation data has not been found
 
 REVOCATION_ISSUER_NOT_FOUND_ID=The signing certificate for revocation data {0} has not been found
@@ -588,19 +569,12 @@
 REVOCATION_PRODUCED_AT_OUT_OF_BOUNDS=Revocation data has been produced at {0} which is not in the certificate validity range : {1} - {2}
 
 REVOCATION_PRODUCED_AT_OUT_OF_BOUNDS_ID=Revocation data {0} has been produced at {1} which is not in the certificate validity range : {2} - {3}
->>>>>>> 72a44003
 
 REVOCATION_PRODUCTION_CONTROL_TIME=Revocation data {0} with production time {1}, control time : {2}
 
-<<<<<<< HEAD
-REVOCATION_PRODUCED_AT_OUT_OF_BOUNDS=Revocation {0} has been produced at {1} which is not in the certificate validity range : {2} - {3}
-
-REVOCATION_THIS_UPDATE_BEFORE=Revocation {0} thisUpdate date {1} is before the certificate validity range : {2} - {3}
-=======
 REVOCATION_THIS_UPDATE_BEFORE=Revocation thisUpdate {0} is before the certificate validity range : {1} - {2}
 
 REVOCATION_THIS_UPDATE_BEFORE_ID=Revocation data {0} thisUpdate {1} is before the certificate validity range : {2} - {3}
->>>>>>> 72a44003
 
 PSEUDO=Pseudo : {0}
 
