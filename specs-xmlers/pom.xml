--- conflicted
+++ resolved
@@ -4,11 +4,7 @@
     <parent>
         <artifactId>sd-dss</artifactId>
         <groupId>eu.europa.ec.joinup.sd-dss</groupId>
-<<<<<<< HEAD
-        <version>5.13</version>
-=======
         <version>6.0</version>
->>>>>>> 98945a2b
     </parent>
 
     <artifactId>specs-xmlers</artifactId>
@@ -70,11 +66,7 @@
                     <useDependenciesAsEpisodes>true</useDependenciesAsEpisodes>
 
                     <strict>false</strict>
-<<<<<<< HEAD
-                    <specVersion>2.3</specVersion>
-=======
                     <specVersion>3.0</specVersion>
->>>>>>> 98945a2b
                     <episode>true</episode>
                     <locale>en</locale>
 
@@ -86,11 +78,7 @@
                     <dependency>
                         <groupId>org.glassfish.jaxb</groupId>
                         <artifactId>jaxb-runtime</artifactId>
-<<<<<<< HEAD
-                        <version>2.3.9</version>
-=======
                         <version>3.0.2</version>
->>>>>>> 98945a2b
                     </dependency>
                 </dependencies>
             </plugin>
