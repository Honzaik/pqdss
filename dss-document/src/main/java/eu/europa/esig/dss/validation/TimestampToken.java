/**
 * DSS - Digital Signature Services
 * Copyright (C) 2015 European Commission, provided under the CEF programme
 *
 * This file is part of the "DSS - Digital Signature Services" project.
 *
 * This library is free software; you can redistribute it and/or
 * modify it under the terms of the GNU Lesser General Public
 * License as published by the Free Software Foundation; either
 * version 2.1 of the License, or (at your option) any later version.
 *
 * This library is distributed in the hope that it will be useful,
 * but WITHOUT ANY WARRANTY; without even the implied warranty of
 * MERCHANTABILITY or FITNESS FOR A PARTICULAR PURPOSE.  See the GNU
 * Lesser General Public License for more details.
 *
 * You should have received a copy of the GNU Lesser General Public
 * License along with this library; if not, write to the Free Software
 * Foundation, Inc., 51 Franklin Street, Fifth Floor, Boston, MA  02110-1301  USA
 */
package eu.europa.esig.dss.validation;

import java.io.IOException;
import java.util.Arrays;
import java.util.Date;
import java.util.List;

import javax.security.auth.x500.X500Principal;

import org.bouncycastle.asn1.ASN1ObjectIdentifier;
import org.bouncycastle.asn1.cms.AttributeTable;
import org.bouncycastle.cert.X509CertificateHolder;
import org.bouncycastle.cms.CMSException;
import org.bouncycastle.cms.CMSSignedData;
import org.bouncycastle.cms.SignerId;
import org.bouncycastle.cms.SignerInformationVerifier;
import org.bouncycastle.cms.jcajce.JcaSimpleSignerInfoVerifierBuilder;
import org.bouncycastle.tsp.TSPException;
import org.bouncycastle.tsp.TimeStampToken;
import org.bouncycastle.tsp.TimeStampTokenInfo;
import org.slf4j.Logger;
import org.slf4j.LoggerFactory;

import eu.europa.esig.dss.DSSASN1Utils;
import eu.europa.esig.dss.DSSException;
import eu.europa.esig.dss.DSSUtils;
import eu.europa.esig.dss.Digest;
import eu.europa.esig.dss.DigestAlgorithm;
import eu.europa.esig.dss.EncryptionAlgorithm;
import eu.europa.esig.dss.SignatureAlgorithm;
import eu.europa.esig.dss.utils.Utils;
import eu.europa.esig.dss.x509.ArchiveTimestampType;
import eu.europa.esig.dss.x509.CertificatePool;
import eu.europa.esig.dss.x509.CertificateToken;
import eu.europa.esig.dss.x509.TimestampType;
import eu.europa.esig.dss.x509.Token;

/**
 * SignedToken containing a TimeStamp.
 *
 */
@SuppressWarnings("serial")
public class TimestampToken extends Token {

	private static final Logger LOG = LoggerFactory.getLogger(TimestampToken.class);

	private final TimeStampToken timeStamp;

	private final TimestampType timeStampType;

	private final TimestampCertificateSource certificateSource;

	private boolean processed = false;

	private Date generationTime;

	private Digest messageImprint = null;

	private boolean messageImprintData;

	private Boolean messageImprintIntact = null;

	private List<TimestampReference> timestampedReferences;

	/**
	 * In case of XAdES IndividualDataObjectsTimeStamp, Includes shall be specified
	 */
	private List<TimestampInclude> timestampIncludes;

	/**
	 * Defines for archive timestamp its type.
	 */
	private ArchiveTimestampType archiveTimestampType;

	/**
	 * This attribute is used for XAdES timestamps. It indicates the canonicalization method used before creating the
	 * digest.
	 */
	private String canonicalizationMethod;

	private X500Principal tsaX500Principal;

	/**
	 * This attribute is used only with XAdES timestamps. It represents the hash code of the DOM element containing the
	 * timestamp. It's an internal attribute which allows to
	 * unambiguously identify a timestamp.
	 */
	private int hashCode;

	public TimestampToken(final byte[] binaries, final TimestampType type, final CertificatePool certPool) throws TSPException, IOException, CMSException {
		this(new CMSSignedData(binaries), type, certPool);
	}

	public TimestampToken(final CMSSignedData cms, final TimestampType type, final CertificatePool certPool) throws TSPException, IOException {
		this(new TimeStampToken(cms), type, certPool);
	}

	public TimestampToken(final TimeStampToken timeStamp, final TimestampType type) {
		this(timeStamp, type, new CertificatePool());
	}

	/**
	 * Constructor with an indication of the timestamp type. The default constructor for {@code TimestampToken}.
	 *
	 * @param timeStamp
	 *            {@code TimeStampToken}
	 * @param type
	 *            {@code TimestampType}
	 * @param certPool
	 *            {@code CertificatePool} which is used to identify the signing certificate of the timestamp
	 */
	public TimestampToken(final TimeStampToken timeStamp, final TimestampType type, final CertificatePool certPool) {
		this.timeStamp = timeStamp;
		this.timeStampType = type;
<<<<<<< HEAD
		this.extraInfo = new TokenValidationExtraInfo();

		extractTimeStampInfo(timeStamp.getTimeStampInfo());

=======
>>>>>>> 13ed4a29
		this.certificateSource = new TimestampCertificateSource(timeStamp, certPool);
	}

	@Override
	public X500Principal getIssuerX500Principal() {
		return tsaX500Principal;
	}

	private void extractTimeStampInfo(final TimeStampTokenInfo timeStampInfo) {
		try {
			this.generationTime = timeStampInfo.getGenTime();

			final ASN1ObjectIdentifier hashAlgorithm = timeStampInfo.getMessageImprintAlgOID();
			final DigestAlgorithm digestAlgorithm = DigestAlgorithm.forOID(hashAlgorithm.getId());
			final byte[] timestampDigest = timeStampInfo.getMessageImprintDigest();
			this.messageImprint = new Digest(digestAlgorithm, timestampDigest);

		} catch (Exception e) {
			throw new DSSException("Unable to extract TimeStampTokenInfo", e);
		}
	}

	@Override
	public String getAbbreviation() {
		return timeStampType.name() + ": " + getDSSIdAsString() + ": " + DSSUtils.formatInternal(generationTime);
	}

	@Override
<<<<<<< HEAD
	public final boolean isSignedBy(final CertificateToken issuerToken) {
		if (this.issuerToken != null) {
			return this.issuerToken.equals(issuerToken);
		}
		final TimestampValidity timestampValidity = validateTimestampToken(timeStamp, issuerToken);
		signatureInvalidityReason = timestampValidity.name();
		signatureValid = TimestampValidity.VALID == timestampValidity;
		if (signatureValid) {

			this.issuerToken = issuerToken;
			this.issuerX500Principal = issuerToken.getSubjectX500Principal();

			final String algorithm = issuerToken.getPublicKey().getAlgorithm();
			final EncryptionAlgorithm encryptionAlgorithm = EncryptionAlgorithm.forName(algorithm);
			signatureAlgorithm = SignatureAlgorithm.getAlgorithm(encryptionAlgorithm, messageImprint.getAlgorithm());
		}
		return signatureValid;
	}

	private TimestampValidity validateTimestampToken(final TimeStampToken timeStampToken, final CertificateToken issuerToken) {
		TimestampValidity timestampValidity;
		try {

			final JcaSimpleSignerInfoVerifierBuilder verifierBuilder = new JcaSimpleSignerInfoVerifierBuilder();
			final SignerInformationVerifier verifier = verifierBuilder.build(issuerToken.getCertificate());
			timeStampToken.validate(verifier);
			timestampValidity = TimestampValidity.VALID;
		} catch (IllegalArgumentException e) {
			if (LOG.isDebugEnabled()) {
				LOG.debug("No signing certificate for timestamp token: ", e);
			} else {
				LOG.info("No signing certificate for timestamp token: {}", e.getMessage());
			}
			timestampValidity = TimestampValidity.NO_SIGNING_CERTIFICATE;
		} catch (TSPValidationException e) {
			if (LOG.isDebugEnabled()) {
				LOG.debug("No valid signature for timestamp token: ", e);
			} else {
				LOG.info("No valid signature for timestamp token: {}", e.getMessage());
			}
			timestampValidity = TimestampValidity.NOT_VALID_SIGNATURE;
		} catch (TSPException | OperatorCreationException e) {
			if (LOG.isDebugEnabled()) {
				LOG.debug("No valid structure for timestamp token: ", e);
			} else {
				LOG.info("No valid structure for timestamp token: {}", e.getMessage());
=======
	protected boolean checkIsSignedBy(final CertificateToken candidate) {

		final X509CertificateHolder x509CertificateHolder = DSSASN1Utils.getX509CertificateHolder(candidate);
		if (timeStamp.getSID().match(x509CertificateHolder)) {
			try {
				final JcaSimpleSignerInfoVerifierBuilder verifierBuilder = new JcaSimpleSignerInfoVerifierBuilder();
				final SignerInformationVerifier verifier = verifierBuilder.build(candidate.getCertificate());
				timeStamp.validate(verifier);
				signatureValid = true;

				this.publicKeyOfTheSigner = candidate.getPublicKey();
				this.tsaX500Principal = candidate.getSubjectX500Principal();
				final String algorithm = candidate.getPublicKey().getAlgorithm();
				final EncryptionAlgorithm encryptionAlgorithm = EncryptionAlgorithm.forName(algorithm);
				final AlgorithmIdentifier hashAlgorithm = timeStamp.getTimeStampInfo().getHashAlgorithm();
				final DigestAlgorithm digestAlgorithm = DigestAlgorithm.forOID(hashAlgorithm.getAlgorithm().getId());
				signatureAlgorithm = SignatureAlgorithm.getAlgorithm(encryptionAlgorithm, digestAlgorithm);

			} catch (Exception e) {
				signatureValid = false;
				if (LOG.isDebugEnabled()) {
					LOG.debug("Unable to validate timestamp token : ", e);
				} else {
					LOG.warn("Unable to validate timestamp token : {}", e.getMessage());
				}
				signatureInvalidityReason = e.getClass().getSimpleName() + " : " + e.getMessage();
>>>>>>> 13ed4a29
			}
			return signatureValid;
		}
		return false;
	}

	/**
	 * Checks if the {@code TimeStampToken} matches the signed data.
	 *
	 * @param data
	 *            the array of {@code byte} representing the timestamped data
	 * @return true if the data is verified by the TimeStampToken
	 */
	public boolean matchData(final byte[] data) {
		return matchData(data, false);
	}
	
	/**
	 * Checks if the {@code TimeStampToken} matches the signed data.
	 * 
	 * This method is used when we want to test whether the {@code TimeStampToken} matches the signed data
	 * calculated according to ETSI TS 101 733 v2.2.1 and depending on the result re-run the message imprint
	 * calculation according to ETSI TS 101 733 v1.8.3. It is part of solution for the issue DSS-1401 
	 * (https://ec.europa.eu/cefdigital/tracker/browse/DSS-1401)
	 * 
	 * @param data
	 * 			  the array of {@code byte} representing the timestamped data
	 * @param suppressMatchWarnings
	 * 			  if true the message imprint match warning logs are suppressed. 
	 * @return true if the data is verified by the TimeStampToken
	 */
	public boolean matchData(final byte[] data, final boolean suppressMatchWarnings) {
		processed = true;

		messageImprintData = data != null;
		messageImprintIntact = false;

		if (messageImprintData) {
			try {
				final DigestAlgorithm digestAlgorithm = messageImprint.getAlgorithm();
				final byte[] timestampDigest = messageImprint.getValue();

				final byte[] computedDigest = DSSUtils.digest(digestAlgorithm, data);
				messageImprintIntact = Arrays.equals(computedDigest, timestampDigest);
				if (!messageImprintIntact && !suppressMatchWarnings) {
					LOG.warn("Computed digest ({}) on the extracted data from the document : {}", digestAlgorithm, Utils.toHex(computedDigest));
					LOG.warn("Digest present in TimestampToken: {}", Utils.toHex(timestampDigest));
					LOG.warn("Digest in TimestampToken matches digest of extracted data from document: {}", messageImprintIntact);
				}
			} catch (DSSException e) {
				LOG.warn("Unable to validate the timestamp", e);
			}
		} else {
			LOG.warn("Timestamped data not found !");
		}

		return messageImprintIntact;
	}

	public boolean isProcessed() {
		return processed;
	}

	/**
	 * Retrieves the type of the timestamp token.
	 *
	 * @return {@code TimestampType}
	 */
	public TimestampType getTimeStampType() {
		return timeStampType;
	}

	/**
	 * Retrieves the timestamp generation time.
	 *
	 * @return {@code Date}
	 */
	public Date getGenerationTime() {
		return generationTime;
	}

	@Override
	public Date getCreationDate() {
		return getGenerationTime();
	}

	/**
	 * Retrieves the encoded signed data digest value and the used digest algorithm.
	 *
	 * @return an instance of {@code Digest} with the digest value and algorithm
	 */
	public Digest getMessageImprint() {
		return messageImprint;
	}

	/**
	 * @return true if the message imprint data was found, false otherwise
	 */
	public Boolean isMessageImprintDataFound() {
		return messageImprintData;
	}

	/**
	 * The method {@code matchData} must be invoked previously.
	 *
	 * @return true if the message imprint data is intact, false otherwise
	 */
	public Boolean isMessageImprintDataIntact() {
		if (messageImprintIntact == null) {
			throw new DSSException("Invoke matchData(byte[] data) method before!");
		}
		return messageImprintIntact;
	}

	/**
	 * @return {@code List} of {@code TimestampReference}s
	 */
	public List<TimestampReference> getTimestampedReferences() {
		return timestampedReferences;
	}

	/**
	 * This method is used to set the timestamped references. The reference can be the digest value of the certificate
	 * or of the revocation data. The same references can be
	 * timestamped by different timestamps.
	 *
	 * @param timestampedReferences
	 *            {@code List} of {@code TimestampReference}
	 */
	public void setTimestampedReferences(final List<TimestampReference> timestampedReferences) {
		this.timestampedReferences = timestampedReferences;
	}

	/**
	 * @return {@code ArchiveTimestampType} in the case of an archive timestamp, {@code null} otherwise
	 */
	public ArchiveTimestampType getArchiveTimestampType() {
		return archiveTimestampType;
	}

	/**
	 * Archive timestamps can be of different sub type.
	 *
	 * @param archiveTimestampType
	 *            {@code ArchiveTimestampType}
	 */
	public void setArchiveTimestampType(final ArchiveTimestampType archiveTimestampType) {
		this.archiveTimestampType = archiveTimestampType;
	}

	/**
	 * Applies only from XAdES timestamps
	 *
	 * @return {@code String} representing the canonicalization method used by the timestamp
	 */
	public String getCanonicalizationMethod() {
		return canonicalizationMethod;
	}

	/**
	 * Allows to set the canonicalization method used by the timestamp. Applies only with XAdES timestamps.
	 *
	 * @param canonicalizationMethod
	 *            {@code String} representing the canonicalization method
	 */
	public void setCanonicalizationMethod(final String canonicalizationMethod) {
		this.canonicalizationMethod = canonicalizationMethod;
	}

	@Override
	public byte[] getEncoded() {
		return DSSASN1Utils.getEncoded(timeStamp);
	}

	/**
	 * Returns the covered references by the current timestamp (XAdES IndividualDataObjectsTimeStamp)
	 * 
	 * @return
	 */
	public List<TimestampInclude> getTimestampIncludes() {
		return timestampIncludes;
	}

	public void setTimestampIncludes(List<TimestampInclude> timestampIncludes) {
		this.timestampIncludes = timestampIncludes;
	}

	/**
	 * Returns the list of wrapped certificates.
	 *
	 * @return {@code List} of {@code CertificateToken}
	 */
	public List<CertificateToken> getCertificates() {
		return certificateSource.getCertificates();
	}

	public AttributeTable getUnsignedAttributes() {
		return timeStamp.getUnsignedAttributes();
	}

	/**
	 * Used only with XAdES timestamps.
	 *
	 * @param hashCode
	 *            the hash code of the DOM element containing the timestamp
	 */
	public void setHashCode(final int hashCode) {
		this.hashCode = hashCode;
	}

	/**
	 * Used only with XAdES timestamps.
	 *
	 * @return the hash code of the DOM element containing the timestamp
	 */
	public int getHashCode() {
		return hashCode;
	}

	@Override
	public String toString(String indentStr) {

		try {

			final StringBuilder out = new StringBuilder();
			out.append(indentStr).append("TimestampToken[signedBy=").append(getIssuerX500Principal());
			out.append(", generated: ").append(DSSUtils.formatInternal(timeStamp.getTimeStampInfo().getGenTime()));
			out.append(" / ").append(timeStampType).append('\n');
			if (signatureValid) {

				indentStr += "\t";
				out.append(indentStr).append("Timestamp's signature validity: VALID").append('\n');
				indentStr = indentStr.substring(1);
			} else {

				if (!signatureInvalidityReason.isEmpty()) {

					indentStr += "\t";
					out.append(indentStr).append("Timestamp's signature validity: INVALID").append(" - ").append(signatureInvalidityReason).append('\n');
					indentStr = indentStr.substring(1);
				}
			}
			indentStr += "\t";
			if (messageImprintIntact != null) {
				if (messageImprintIntact) {
					out.append(indentStr).append("Timestamp MATCHES the signed data.").append('\n');
				} else {
					out.append(indentStr).append("Timestamp DOES NOT MATCH the signed data.").append('\n');
				}
			}
			out.append(']');
			return out.toString();
		} catch (Exception e) {
			return getClass().getName();
		}
	}

<<<<<<< HEAD
=======
	public SignerId getSignerId() {
		return timeStamp.getSID();
	}

>>>>>>> 13ed4a29
}<|MERGE_RESOLUTION|>--- conflicted
+++ resolved
@@ -29,6 +29,7 @@
 
 import org.bouncycastle.asn1.ASN1ObjectIdentifier;
 import org.bouncycastle.asn1.cms.AttributeTable;
+import org.bouncycastle.asn1.x509.AlgorithmIdentifier;
 import org.bouncycastle.cert.X509CertificateHolder;
 import org.bouncycastle.cms.CMSException;
 import org.bouncycastle.cms.CMSSignedData;
@@ -72,10 +73,6 @@
 
 	private boolean processed = false;
 
-	private Date generationTime;
-
-	private Digest messageImprint = null;
-
 	private boolean messageImprintData;
 
 	private Boolean messageImprintIntact = null;
@@ -132,13 +129,6 @@
 	public TimestampToken(final TimeStampToken timeStamp, final TimestampType type, final CertificatePool certPool) {
 		this.timeStamp = timeStamp;
 		this.timeStampType = type;
-<<<<<<< HEAD
-		this.extraInfo = new TokenValidationExtraInfo();
-
-		extractTimeStampInfo(timeStamp.getTimeStampInfo());
-
-=======
->>>>>>> 13ed4a29
 		this.certificateSource = new TimestampCertificateSource(timeStamp, certPool);
 	}
 
@@ -147,74 +137,12 @@
 		return tsaX500Principal;
 	}
 
-	private void extractTimeStampInfo(final TimeStampTokenInfo timeStampInfo) {
-		try {
-			this.generationTime = timeStampInfo.getGenTime();
-
-			final ASN1ObjectIdentifier hashAlgorithm = timeStampInfo.getMessageImprintAlgOID();
-			final DigestAlgorithm digestAlgorithm = DigestAlgorithm.forOID(hashAlgorithm.getId());
-			final byte[] timestampDigest = timeStampInfo.getMessageImprintDigest();
-			this.messageImprint = new Digest(digestAlgorithm, timestampDigest);
-
-		} catch (Exception e) {
-			throw new DSSException("Unable to extract TimeStampTokenInfo", e);
-		}
-	}
-
 	@Override
 	public String getAbbreviation() {
-		return timeStampType.name() + ": " + getDSSIdAsString() + ": " + DSSUtils.formatInternal(generationTime);
-	}
-
-	@Override
-<<<<<<< HEAD
-	public final boolean isSignedBy(final CertificateToken issuerToken) {
-		if (this.issuerToken != null) {
-			return this.issuerToken.equals(issuerToken);
-		}
-		final TimestampValidity timestampValidity = validateTimestampToken(timeStamp, issuerToken);
-		signatureInvalidityReason = timestampValidity.name();
-		signatureValid = TimestampValidity.VALID == timestampValidity;
-		if (signatureValid) {
-
-			this.issuerToken = issuerToken;
-			this.issuerX500Principal = issuerToken.getSubjectX500Principal();
-
-			final String algorithm = issuerToken.getPublicKey().getAlgorithm();
-			final EncryptionAlgorithm encryptionAlgorithm = EncryptionAlgorithm.forName(algorithm);
-			signatureAlgorithm = SignatureAlgorithm.getAlgorithm(encryptionAlgorithm, messageImprint.getAlgorithm());
-		}
-		return signatureValid;
-	}
-
-	private TimestampValidity validateTimestampToken(final TimeStampToken timeStampToken, final CertificateToken issuerToken) {
-		TimestampValidity timestampValidity;
-		try {
-
-			final JcaSimpleSignerInfoVerifierBuilder verifierBuilder = new JcaSimpleSignerInfoVerifierBuilder();
-			final SignerInformationVerifier verifier = verifierBuilder.build(issuerToken.getCertificate());
-			timeStampToken.validate(verifier);
-			timestampValidity = TimestampValidity.VALID;
-		} catch (IllegalArgumentException e) {
-			if (LOG.isDebugEnabled()) {
-				LOG.debug("No signing certificate for timestamp token: ", e);
-			} else {
-				LOG.info("No signing certificate for timestamp token: {}", e.getMessage());
-			}
-			timestampValidity = TimestampValidity.NO_SIGNING_CERTIFICATE;
-		} catch (TSPValidationException e) {
-			if (LOG.isDebugEnabled()) {
-				LOG.debug("No valid signature for timestamp token: ", e);
-			} else {
-				LOG.info("No valid signature for timestamp token: {}", e.getMessage());
-			}
-			timestampValidity = TimestampValidity.NOT_VALID_SIGNATURE;
-		} catch (TSPException | OperatorCreationException e) {
-			if (LOG.isDebugEnabled()) {
-				LOG.debug("No valid structure for timestamp token: ", e);
-			} else {
-				LOG.info("No valid structure for timestamp token: {}", e.getMessage());
-=======
+		return timeStampType.name() + ": " + getDSSIdAsString() + ": " + DSSUtils.formatInternal(timeStamp.getTimeStampInfo().getGenTime());
+	}
+
+	@Override
 	protected boolean checkIsSignedBy(final CertificateToken candidate) {
 
 		final X509CertificateHolder x509CertificateHolder = DSSASN1Utils.getX509CertificateHolder(candidate);
@@ -241,7 +169,6 @@
 					LOG.warn("Unable to validate timestamp token : {}", e.getMessage());
 				}
 				signatureInvalidityReason = e.getClass().getSimpleName() + " : " + e.getMessage();
->>>>>>> 13ed4a29
 			}
 			return signatureValid;
 		}
@@ -281,10 +208,12 @@
 
 		if (messageImprintData) {
 			try {
-				final DigestAlgorithm digestAlgorithm = messageImprint.getAlgorithm();
-				final byte[] timestampDigest = messageImprint.getValue();
+				final TimeStampTokenInfo timeStampInfo = timeStamp.getTimeStampInfo();
+				final ASN1ObjectIdentifier hashAlgorithm = timeStampInfo.getHashAlgorithm().getAlgorithm();
+				final DigestAlgorithm digestAlgorithm = DigestAlgorithm.forOID(hashAlgorithm.getId());
 
 				final byte[] computedDigest = DSSUtils.digest(digestAlgorithm, data);
+				final byte[] timestampDigest = timeStampInfo.getMessageImprintDigest();
 				messageImprintIntact = Arrays.equals(computedDigest, timestampDigest);
 				if (!messageImprintIntact && !suppressMatchWarnings) {
 					LOG.warn("Computed digest ({}) on the extracted data from the document : {}", digestAlgorithm, Utils.toHex(computedDigest));
@@ -320,7 +249,7 @@
 	 * @return {@code Date}
 	 */
 	public Date getGenerationTime() {
-		return generationTime;
+		return timeStamp.getTimeStampInfo().getGenTime();
 	}
 
 	@Override
@@ -329,12 +258,24 @@
 	}
 
 	/**
-	 * Retrieves the encoded signed data digest value and the used digest algorithm.
-	 *
-	 * @return an instance of {@code Digest} with the digest value and algorithm
-	 */
-	public Digest getMessageImprint() {
-		return messageImprint;
+	 * Retrieves the {@code DigestAlgorithm} used to generate the digest value to
+	 * timestamp.
+	 *
+	 * @return {@code DigestAlgorithm}
+	 */
+	public DigestAlgorithm getSignedDataDigestAlgo() {
+		final ASN1ObjectIdentifier oid = timeStamp.getTimeStampInfo().getHashAlgorithm().getAlgorithm();
+		return DigestAlgorithm.forOID(oid.getId());
+	}
+
+	/**
+	 * Retrieves the encoded signed data digest value.
+	 *
+	 * @return base 64 encoded {@code String}
+	 */
+	public String getEncodedSignedDataDigestValue() {
+		final byte[] messageImprintDigest = timeStamp.getTimeStampInfo().getMessageImprintDigest();
+		return Utils.toBase64(messageImprintDigest);
 	}
 
 	/**
@@ -499,11 +440,8 @@
 		}
 	}
 
-<<<<<<< HEAD
-=======
 	public SignerId getSignerId() {
 		return timeStamp.getSID();
 	}
 
->>>>>>> 13ed4a29
 }