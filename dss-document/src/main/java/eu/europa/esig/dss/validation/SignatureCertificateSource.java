/**
 * DSS - Digital Signature Services
 * Copyright (C) 2015 European Commission, provided under the CEF programme
 * 
 * This file is part of the "DSS - Digital Signature Services" project.
 * 
 * This library is free software; you can redistribute it and/or
 * modify it under the terms of the GNU Lesser General Public
 * License as published by the Free Software Foundation; either
 * version 2.1 of the License, or (at your option) any later version.
 * 
 * This library is distributed in the hope that it will be useful,
 * but WITHOUT ANY WARRANTY; without even the implied warranty of
 * MERCHANTABILITY or FITNESS FOR A PARTICULAR PURPOSE.  See the GNU
 * Lesser General Public License for more details.
 * 
 * You should have received a copy of the GNU Lesser General Public
 * License along with this library; if not, write to the Free Software
 * Foundation, Inc., 51 Franklin Street, Fifth Floor, Boston, MA  02110-1301  USA
 */
package eu.europa.esig.dss.validation;

import java.util.List;

import eu.europa.esig.dss.enumerations.CertificateOrigin;
import eu.europa.esig.dss.enumerations.CertificateRefOrigin;
import eu.europa.esig.dss.enumerations.CertificateSourceType;
import eu.europa.esig.dss.model.x509.CertificateToken;
import eu.europa.esig.dss.spi.x509.CertificateRef;
import eu.europa.esig.dss.spi.x509.TokenCertificateSource;

/**
 * The advanced signature contains a list of certificate that was needed to validate the signature. This class is a
 * basic skeleton that is able to retrieve the needed certificate from a list. The child need to retrieve the list of
 * wrapped certificates.
 *
 */
@SuppressWarnings("serial")
public abstract class SignatureCertificateSource extends TokenCertificateSource {

	/**
<<<<<<< HEAD
	 * The reference to the object containing all candidates to the signing certificate.
	 */
	protected CandidatesForSigningCertificate candidatesForSigningCertificate;

	/**
	 * The default constructor with mandatory certificates pool.
	 *
	 * @param certPool the certificate pool
	 */
	protected SignatureCertificateSource(final CertificatePool certPool) {
		super(certPool);
	}

	/**
=======
>>>>>>> e37c3415
	 * Retrieves the list of all certificates present in a signed element (i.e. the CMS Signed data (CAdES))
	 *
	 * @return list of all certificates present in a signed element
	 */
	public List<CertificateToken> getSignedDataCertificates() {
		return getCertificateTokensByOrigin(CertificateOrigin.SIGNED_DATA);
	}

	/**
	 * Retrieves the list of all certificates present in the KeyInfo element (XAdES) (can be unsigned)
	 *
	 * @return list of all certificates present in KeyInfo
	 */
	public List<CertificateToken> getKeyInfoCertificates() {
		return getCertificateTokensByOrigin(CertificateOrigin.KEY_INFO);
	}

	/**
	 * Retrieves the list of all certificates from CertificateValues (XAdES/CAdES)
	 * 
	 * @return the list of all certificates present in the CertificateValues
	 */
	public List<CertificateToken> getCertificateValues() {
		return getCertificateTokensByOrigin(CertificateOrigin.CERTIFICATE_VALUES);
	}

	/**
	 * Retrieves the list of all certificates from the AttrAuthoritiesCertValues
	 * (XAdES)
	 * 
	 * @return the list of all certificates present in the AttrAuthoritiesCertValues
	 */
	public List<CertificateToken> getAttrAuthoritiesCertValues() {
		return getCertificateTokensByOrigin(CertificateOrigin.ATTR_AUTORITIES_CERT_VALUES);
	}

	/**
	 * Retrieves the list of all certificates from the TimeStampValidationData
	 * (XAdES)
	 * 
	 * @return the list of all certificates present in the TimeStampValidationData
	 */
	public List<CertificateToken> getTimeStampValidationDataCertValues() {
		return getCertificateTokensByOrigin(CertificateOrigin.TIMESTAMP_VALIDATION_DATA);
	}

	/**
	 * Retrieves the list of all certificates from the DSS dictionary (PAdES)
	 * 
	 * @return the list of all certificates present in the DSS dictionary
	 */
	public List<CertificateToken> getDSSDictionaryCertValues() {
		return getCertificateTokensByOrigin(CertificateOrigin.DSS_DICTIONARY);
	}

	/**
	 * Retrieves the list of all certificates from the VRI dictionary (PAdES)
	 * 
	 * @return the list of all certificates present in the VRI dictionary
	 */
	public List<CertificateToken> getVRIDictionaryCertValues() {
		return getCertificateTokensByOrigin(CertificateOrigin.VRI_DICTIONARY);
	}

	/**
	 * Retrieves the list of {@link CertificateRef}s for the signing certificate
	 * (V1/V2)
	 * 
	 * @return the list of references to the signing certificate
	 */
	public List<CertificateRef> getSigningCertificateRefs() {
		return getCertificateRefsByOrigin(CertificateRefOrigin.SIGNING_CERTIFICATE);
	}

	/**
	 * Retrieves the list of {@link CertificateRef}s included in the attribute
	 * complete-certificate-references (CAdES) or the
	 * CompleteCertificateRefs/CompleteCertificateRefsV2 (XAdES)
	 * 
	 * @return the list of certificate references
	 */
	public List<CertificateRef> getCompleteCertificateRefs() {
		return getCertificateRefsByOrigin(CertificateRefOrigin.COMPLETE_CERTIFICATE_REFS);
	}

	/**
	 * Retrieves the list of {@link CertificateRef}s included in the attribute
	 * attribute-certificate-references (CAdES) or the
	 * AttributeCertificateRefs/AttributeCertificateRefsV2 (XAdES)
	 * 
	 * @return the list of certificate references
	 */
	public List<CertificateRef> getAttributeCertificateRefs() {
		return getCertificateRefsByOrigin(CertificateRefOrigin.ATTRIBUTE_CERTIFICATE_REFS);
	}

	/**
	 * Retrieves the list of {@link CertificateToken}s for the signing certificate
	 * (V1/V2)
	 * 
	 * @return list of {@link CertificateToken}s
	 */
	public List<CertificateToken> getSigningCertificates() {
		return findTokensFromRefs(getSigningCertificateRefs());
	}
	
	/**
	 * Retrieves the list of {@link CertificateToken}s according references to included in the attribute
	 * complete-certificate-references (CAdES) or the
	 * CompleteCertificateRefs/CompleteCertificateRefsV2 (XAdES)
	 * 
	 * @return list of {@link CertificateToken}s
	 */
	public List<CertificateToken> getCompleteCertificates() {
		return findTokensFromRefs(getCompleteCertificateRefs());
	}
	
	/**
	 * Retrieves the list of {@link CertificateToken}s according to references included in the attribute
	 * attribute-certificate-references (CAdES) or the
	 * AttributeCertificateRefs/AttributeCertificateRefsV2 (XAdES)
	 * 
	 * @return list of {@link CertificateToken}s
	 */
	public List<CertificateToken> getAttributeCertificates() {
		return findTokensFromRefs(getAttributeCertificateRefs());
	}
	
	/**
	 * Gets an object containing the signing certificate or information indicating why it is impossible to extract it
	 * from the signature. If the signing certificate is identified then it is cached and the subsequent calls to this
	 * method will return this cached value. This method never returns null.
	 * 
	 * @param providedSigningCertificateToken {@link CertificateToken} provided by a user (if defined)
	 * @return {@link CandidatesForSigningCertificate}
	 */
	public CandidatesForSigningCertificate getCandidatesForSigningCertificate(CertificateToken providedSigningCertificateToken) {
		if (candidatesForSigningCertificate == null) {
			candidatesForSigningCertificate = extractCandidatesForSigningCertificate(providedSigningCertificateToken);
		}
		return candidatesForSigningCertificate;
	}
	
	/**
	 * Extracts candidates to be a signing certificate from the source
	 * 
	 * @param providedSigningCertificateToken {@link CertificateToken} provided by a user (if defined)
	 * @return {@link CandidatesForSigningCertificate}
	 */
	protected abstract CandidatesForSigningCertificate extractCandidatesForSigningCertificate(CertificateToken providedSigningCertificateToken);

	@Override
	public CertificateSourceType getCertificateSourceType() {
		return CertificateSourceType.SIGNATURE;
	}
	
}<|MERGE_RESOLUTION|>--- conflicted
+++ resolved
@@ -39,23 +39,12 @@
 public abstract class SignatureCertificateSource extends TokenCertificateSource {
 
 	/**
-<<<<<<< HEAD
-	 * The reference to the object containing all candidates to the signing certificate.
+	 * The reference to the object containing all candidates to the signing
+	 * certificate.
 	 */
 	protected CandidatesForSigningCertificate candidatesForSigningCertificate;
 
 	/**
-	 * The default constructor with mandatory certificates pool.
-	 *
-	 * @param certPool the certificate pool
-	 */
-	protected SignatureCertificateSource(final CertificatePool certPool) {
-		super(certPool);
-	}
-
-	/**
-=======
->>>>>>> e37c3415
 	 * Retrieves the list of all certificates present in a signed element (i.e. the CMS Signed data (CAdES))
 	 *
 	 * @return list of all certificates present in a signed element
