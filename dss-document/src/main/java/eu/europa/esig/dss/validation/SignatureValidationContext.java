/**
 * DSS - Digital Signature Services
 * Copyright (C) 2015 European Commission, provided under the CEF programme
 * 
 * This file is part of the "DSS - Digital Signature Services" project.
 * 
 * This library is free software; you can redistribute it and/or
 * modify it under the terms of the GNU Lesser General Public
 * License as published by the Free Software Foundation; either
 * version 2.1 of the License, or (at your option) any later version.
 * 
 * This library is distributed in the hope that it will be useful,
 * but WITHOUT ANY WARRANTY; without even the implied warranty of
 * MERCHANTABILITY or FITNESS FOR A PARTICULAR PURPOSE.  See the GNU
 * Lesser General Public License for more details.
 * 
 * You should have received a copy of the GNU Lesser General Public
 * License along with this library; if not, write to the Free Software
 * Foundation, Inc., 51 Franklin Street, Fifth Floor, Boston, MA  02110-1301  USA
 */
package eu.europa.esig.dss.validation;

import java.security.PublicKey;
import java.util.ArrayList;
import java.util.Collection;
import java.util.Collections;
import java.util.Date;
import java.util.HashMap;
import java.util.HashSet;
import java.util.LinkedList;
import java.util.List;
import java.util.Map;
import java.util.Map.Entry;
import java.util.Objects;
import java.util.Set;

import org.slf4j.Logger;
import org.slf4j.LoggerFactory;

import eu.europa.esig.dss.CertificateReorderer;
import eu.europa.esig.dss.DSSASN1Utils;
import eu.europa.esig.dss.DSSException;
import eu.europa.esig.dss.DSSUtils;
import eu.europa.esig.dss.client.http.DataLoader;
import eu.europa.esig.dss.utils.Utils;
import eu.europa.esig.dss.x509.AlternateUrlsSourceAdapter;
import eu.europa.esig.dss.x509.CertificatePool;
import eu.europa.esig.dss.x509.CertificateSource;
import eu.europa.esig.dss.x509.CertificateSourceType;
import eu.europa.esig.dss.x509.CertificateToken;
import eu.europa.esig.dss.x509.CommonTrustedCertificateSource;
import eu.europa.esig.dss.x509.RevocationToken;
import eu.europa.esig.dss.x509.Token;
import eu.europa.esig.dss.x509.crl.CRLReasonEnum;
import eu.europa.esig.dss.x509.revocation.RevocationSource;
import eu.europa.esig.dss.x509.revocation.RevocationSourceAlternateUrlsSupport;
import eu.europa.esig.dss.x509.revocation.crl.CRLSource;
import eu.europa.esig.dss.x509.revocation.crl.CRLToken;
import eu.europa.esig.dss.x509.revocation.ocsp.OCSPSource;
import eu.europa.esig.dss.x509.revocation.ocsp.OCSPToken;

/**
 * During the validation of a signature, the software retrieves different X509 artifacts like Certificate, CRL and OCSP
 * Response. The SignatureValidationContext is a "cache" for
 * one validation request that contains every object retrieved so far.
 *
 */
public class SignatureValidationContext implements ValidationContext {

	private static final Logger LOG = LoggerFactory.getLogger(SignatureValidationContext.class);

	private final Set<CertificateToken> processedCertificates = new HashSet<CertificateToken>();
	private final Set<RevocationToken> processedRevocations = new HashSet<RevocationToken>();
	private final Set<TimestampToken> processedTimestamps = new HashSet<TimestampToken>();

	/**
	 * The data loader used to access AIA certificate source.
	 */
	private DataLoader dataLoader;

	/**
	 * The certificate pool which encapsulates all certificates used during the validation process and extracted from
	 * all used sources
	 */
	protected CertificatePool validationCertificatePool;

	private final Map<Token, Boolean> tokensToProcess = new HashMap<Token, Boolean>();

	private final Map<CertificateToken, Date> lastUsageDates = new HashMap<CertificateToken, Date>();

	// External OCSP source.
	private OCSPSource ocspSource;

	// External CRL source.
	private CRLSource crlSource;

	// CRLs from the signature.
	private CRLSource signatureCRLSource;

	// OCSP from the signature.
	private OCSPSource signatureOCSPSource;

	private CertificateSource trustedCertSource;

	/**
	 * This variable set the behavior to follow for revocation retrieving in case of
	 * untrusted certificate chains.
	 */
	private boolean checkRevocationForUntrustedChains;

	/**
	 * This is the time at what the validation is carried out. It is used only for test purpose.
	 */
	protected Date currentTime = new Date();

	/**
	 * This constructor is used during the signature creation process. The certificate pool is created within initialize
	 * method.
	 */
	public SignatureValidationContext() {
	}

	/**
	 * This constructor is used when a signature need to be validated.
	 *
	 * @param validationCertificatePool
	 *            The pool of certificates used during the validation process
	 */
	public SignatureValidationContext(final CertificatePool validationCertificatePool) {
		Objects.requireNonNull(validationCertificatePool);
		this.validationCertificatePool = validationCertificatePool;
	}

	/**
	 * @param certificateVerifier
	 *            The certificates verifier (eg: using the TSL as list of trusted certificates).
	 */
	@Override
	public void initialize(final CertificateVerifier certificateVerifier) {
		Objects.requireNonNull(certificateVerifier);

		if (validationCertificatePool == null) {
			validationCertificatePool = new CertificatePool();
		}

		if (certificateVerifier.getTrustedCertSource() != null) {
			validationCertificatePool.importCerts(certificateVerifier.getTrustedCertSource());
		}
		if (certificateVerifier.getAdjunctCertSource() != null) {
			validationCertificatePool.importCerts(certificateVerifier.getAdjunctCertSource());
		}

		this.crlSource = certificateVerifier.getCrlSource();
		this.ocspSource = certificateVerifier.getOcspSource();
		this.dataLoader = certificateVerifier.getDataLoader();
		this.signatureCRLSource = certificateVerifier.getSignatureCRLSource();
		this.signatureOCSPSource = certificateVerifier.getSignatureOCSPSource();
		this.trustedCertSource = certificateVerifier.getTrustedCertSource();
		this.checkRevocationForUntrustedChains = certificateVerifier.isCheckRevocationForUntrustedChains();
	}

	@Override
	public Date getCurrentTime() {
		return currentTime;
	}

	@Override
	public void setCurrentTime(final Date currentTime) {
		Objects.requireNonNull(currentTime);
		this.currentTime = currentTime;
	}

	/**
	 * This method returns a token to verify. If there is no more tokens to verify null is returned.
	 *
	 * @return token to verify or null
	 */
	private Token getNotYetVerifiedToken() {
		synchronized (tokensToProcess) {
			for (final Entry<Token, Boolean> entry : tokensToProcess.entrySet()) {

				if (entry.getValue() == null) {

					entry.setValue(true);
					return entry.getKey();
				}
			}
			return null;
		}
	}

	/**
	 * This method builds the complete certificate chain from the given token.
	 *
	 * @param token
	 *              the token for which the certificate chain must be obtained.
	 * @return the built certificate chain
	 * @throws eu.europa.esig.dss.DSSException
	 */
	private List<Token> getCertChain(final Token token) throws DSSException {
		List<Token> chain = new LinkedList<Token>();
		Token issuerCertificateToken = token;
		do {
			chain.add(issuerCertificateToken);

			issuerCertificateToken = validationCertificatePool.getIssuer(issuerCertificateToken);

			if ((issuerCertificateToken == null) && (token instanceof CertificateToken)) {
				issuerCertificateToken = getIssuerFromAIA((CertificateToken) token);
			}

			if ((issuerCertificateToken == null) && (token instanceof TimestampToken)) {
				issuerCertificateToken = getTSACertificate((TimestampToken) token);
			}

			if (issuerCertificateToken instanceof CertificateToken) {
				addCertificateTokenForVerification((CertificateToken) issuerCertificateToken);
			}

		} while (issuerCertificateToken != null && !chain.contains(issuerCertificateToken));

		return chain;
	}

	private CertificateToken getTSACertificate(TimestampToken timestamp) {
		List<CertificateToken> candidates = timestamp.getCertificates();
		for (CertificateToken candidate : candidates) {
			if (timestamp.isSignedBy(candidate)) {
				return candidate;
			}
		}

		LOG.info("TSA certificate not found in the token");

		candidates = validationCertificatePool.getBySignerId(timestamp.getSignerId());
		for (CertificateToken candidate : candidates) {
			if (timestamp.isSignedBy(candidate)) {
				return candidate;
			}
		}

		LOG.warn("TSA certificate not found in the certificate pool");

		return null;
	}

	/**
	 * Get the issuer's certificate from Authority Information Access through
	 * id-ad-caIssuers extension.
	 *
	 * @param token
	 *              {@code CertificateToken} for which the issuer is sought.
	 * @return {@code CertificateToken} representing the issuer certificate or null.
	 */
	private CertificateToken getIssuerFromAIA(final CertificateToken token) {
		LOG.info("Retrieving {} certificate's issuer using AIA.", token.getAbbreviation());
		Collection<CertificateToken> candidates = DSSUtils.loadPotentialIssuerCertificates(token, dataLoader);
		if (Utils.isCollectionNotEmpty(candidates)) {
			// The potential issuers might support 3 known scenarios:
			// - issuer certificate with single entry
			// - issuer certificate is a collection of bridge certificates (all having the
			// same public key)
			// - full certification path (up to the root of the chain)
			// In case the issuer is a collection of bridge certificates, only one of the
			// bridge certificates needs to be verified
			CertificateToken bridgedIssuer = findBestBridgeCertificate(token, candidates);
			if (bridgedIssuer != null) {
				addCertificateTokenForVerification(validationCertificatePool.getInstance(bridgedIssuer, CertificateSourceType.AIA));
				return bridgedIssuer;
			}
			for (CertificateToken candidate : candidates) {
				addCertificateTokenForVerification(validationCertificatePool.getInstance(candidate, CertificateSourceType.AIA));
			}
			for (CertificateToken candidate : candidates) {
				if (token.isSignedBy(candidate)) {
					if (!token.getIssuerX500Principal().equals(candidate.getSubjectX500Principal())) {
						LOG.info("There is AIA extension, but the issuer subject name and subject name does not match.");
						LOG.info("CERT ISSUER    : {}", token.getIssuerX500Principal());
						LOG.info("ISSUER SUBJECT : {}", candidate.getSubjectX500Principal());
					}
					return candidate;
				}
			}
			LOG.warn("The retrieved certificate(s) using AIA does not sign the certificate {}.", token.getAbbreviation());
		}
		return null;
	}

	private CertificateToken findBestBridgeCertificate(CertificateToken token, Collection<CertificateToken> candidates) {
		if (Utils.isCollectionEmpty(candidates) || candidates.size() == 1) {
			return null;
		}
		PublicKey commonPublicKey = null;
		CertificateToken bestMatch = null;
		for (CertificateToken candidate : candidates) {
			PublicKey candidatePublicKey = candidate.getPublicKey();
			if (commonPublicKey == null) {
				if (!token.isSignedBy(candidate)) {
					return null;
				}
				commonPublicKey = candidatePublicKey;
				bestMatch = candidate;
			} else if (!candidatePublicKey.equals(commonPublicKey)) {
				return null;
			} else if (isTrusted(bestMatch)) {
				continue;
			}

			List<CertificateToken> list = validationCertificatePool.get(candidate.getSubjectX500Principal());
			for (CertificateToken pooledToken : list) {
				if (pooledToken.getPublicKey().equals(commonPublicKey) && isTrusted(pooledToken)) {
					bestMatch = pooledToken;
					token.isSignedBy(pooledToken);
					break;
				}
			}
		}

		return bestMatch;
	}

	/**
	 * Adds a new token to the list of tokens to verify only if it was not already
	 * verified.
	 *
	 * @param token
	 *              token to verify
	 * @return true if the token was not yet verified, false otherwise.
	 */
	private boolean addTokenForVerification(final Token token) {
		if (token == null) {
			return false;
		}

		final boolean traceEnabled = LOG.isTraceEnabled();
		if (traceEnabled) {
			LOG.trace("addTokenForVerification: trying to acquire synchronized block");
		}

		synchronized (tokensToProcess) {
			try {
				if (tokensToProcess.containsKey(token)) {
					if (traceEnabled) {
						LOG.trace("Token was already in the list {}:{}", token.getClass().getSimpleName(), token.getAbbreviation());
					}
					return false;
				}

				tokensToProcess.put(token, null);
				if (traceEnabled) {
					LOG.trace("+ New {} to check: {}", token.getClass().getSimpleName(), token.getAbbreviation());
				}
				return true;
			} finally {
				if (traceEnabled) {
					LOG.trace("addTokenForVerification: almost left synchronized block");
				}
			}
		}
	}

	@Override
	public void addRevocationTokensForVerification(final List<RevocationToken> revocationTokens) {
		for (RevocationToken revocationToken : revocationTokens) {

			if (addTokenForVerification(revocationToken)) {

				final boolean added = processedRevocations.add(revocationToken);
				if (LOG.isTraceEnabled()) {
					if (added) {
						LOG.trace("RevocationToken added to processedRevocations: {} ", revocationToken);
					} else {
						LOG.trace("RevocationToken already present processedRevocations: {} ", revocationToken);
					}
				}
			}

		}
	}

	@Override
	public void addCertificateTokenForVerification(final CertificateToken certificateToken) {

		if (addTokenForVerification(certificateToken)) {

			final boolean added = processedCertificates.add(certificateToken);
			if (LOG.isTraceEnabled()) {
				if (added) {
					LOG.trace("CertificateToken added to processedCertificates: {} ", certificateToken);
				} else {
					LOG.trace("CertificateToken already present processedCertificates: {} ", certificateToken);
				}
			}
		}
	}

	@Override
	public void addTimestampTokenForVerification(final TimestampToken timestampToken) {
		if (addTokenForVerification(timestampToken)) {

			registerUsageDate(timestampToken.getCreationDate(), timestampToken.getCertificates());

			final boolean added = processedTimestamps.add(timestampToken);
			if (LOG.isTraceEnabled()) {
				if (added) {
					LOG.trace("TimestampToken added to processedTimestamps: {} ", processedTimestamps);
				} else {
					LOG.trace("TimestampToken already present processedTimestamps: {} ", processedTimestamps);
				}
			}
		}
	}

	private void registerUsageDate(Date usageDate, List<CertificateToken> certificates) {
		if (Utils.isCollectionEmpty(certificates)) {
			LOG.warn("Empty certificate chain for timestamp");
			return;
		}

		CertificateReorderer certificateReorderer = new CertificateReorderer(certificates);
		Map<CertificateToken, List<CertificateToken>> orderedCertificateChains = certificateReorderer.getOrderedCertificateChains();

		for (Entry<CertificateToken, List<CertificateToken>> entry : orderedCertificateChains.entrySet()) {
			List<CertificateToken> chain = entry.getValue();
			for (CertificateToken cert : chain) {
				if (cert.isSelfIssued() || isTrusted(cert)) {
					return;
				}
				Date lastUsage = lastUsageDates.get(cert);
				if (lastUsage == null || lastUsage.before(usageDate)) {
					lastUsageDates.put(cert, usageDate);
				}
			}
		}
	}

	@Override
	public void validate() throws DSSException {
		Token token = getNotYetVerifiedToken();
		while (token != null) {

			List<Token> certChain = getCertChain(token);
			if (token instanceof CertificateToken) {
				final List<RevocationToken> revocationTokens = getRevocationData((CertificateToken) token, certChain);
				addRevocationTokensForVerification(revocationTokens);
			}
			token = getNotYetVerifiedToken();
		}
	}

	/**
	 * Retrieves the revocation data from signature (if exists) or from the online
	 * sources. The issuer certificate must be provided, the underlining library
	 * (bouncy castle) needs it to build the request.
	 *
	 * @param certToken
	 *                  the current token
	 * @param certChain
	 *                  the complete chain
	 * @return
	 */
	private List<RevocationToken> getRevocationData(final CertificateToken certToken, List<Token> certChain) {

		if (LOG.isTraceEnabled()) {
			LOG.trace("Checking revocation data for : {}", certToken.getDSSIdAsString());
		}

		if (isRevocationDataNotRequired(certToken)) {
			return Collections.emptyList();
		}

		List<RevocationToken> revocations = new ArrayList<RevocationToken>();

		// ALL Embedded revocation data
		if (signatureCRLSource != null || signatureOCSPSource != null) {
			OCSPAndCRLCertificateVerifier offlineVerifier = new OCSPAndCRLCertificateVerifier(signatureCRLSource, signatureOCSPSource,
					validationCertificatePool);
			RevocationToken ocspToken = offlineVerifier.checkOCSP(certToken);
			if (ocspToken != null) {
				revocations.add(ocspToken);
			}

			RevocationToken crlToken = offlineVerifier.checkCRL(certToken);
			if (crlToken != null) {
				revocations.add(crlToken);
			}
		}
		

		if (revocations.isEmpty() || isRevocationDataRefreshNeeded(certToken, revocations)) {

<<<<<<< HEAD
			if (checkRevocationForUntrustedChains || isInTrustedChain(certChain)) {
=======
			if (checkRevocationForUntrustedChains || containsTrustAnchor(certChain)) {
				CertificateToken trustAnchor = (CertificateToken) getFirstTrustAnchor(certChain);
>>>>>>> c5c2e26d

				// Online resources (OCSP and CRL if OCSP doesn't reply)
				OCSPAndCRLCertificateVerifier onlineVerifier = null;

				if (trustedCertSource instanceof CommonTrustedCertificateSource && (trustAnchor != null)) {
					onlineVerifier = instantiateWithTrustServices((CommonTrustedCertificateSource) trustedCertSource, trustAnchor);
				} else {
					onlineVerifier = new OCSPAndCRLCertificateVerifier(crlSource, ocspSource, validationCertificatePool);
				}

				final RevocationToken onlineRevocationToken = onlineVerifier.check(certToken);
				// CRL can already exist in the signature
				if (onlineRevocationToken != null && !revocations.contains(onlineRevocationToken)) {
					revocations.add(onlineRevocationToken);
				}
			} else {
				LOG.warn("External revocation check is skipped for untrusted certificate : {}", certToken.getDSSIdAsString());
			}
		}

		if (revocations.isEmpty()) {
			LOG.warn("No revocation found for certificate {}", certToken.getDSSIdAsString());
		}

		return revocations;
	}

<<<<<<< HEAD
	private boolean isInTrustedChain(List<Token> certChain) {
		for (Token token : certChain) {
			if (isTrusted(token)) {
				return true;
			}
		}
		return false;
=======
	private boolean containsTrustAnchor(List<Token> certChain) {
		return getFirstTrustAnchor(certChain) != null;
>>>>>>> c5c2e26d
	}

	private Token getFirstTrustAnchor(List<Token> certChain) {
		for (Token token : certChain) {
			if (isTrusted(token)) {
				return token;
			}
		}
		return null;
	}

	@SuppressWarnings({ "rawtypes", "unchecked" })
	private OCSPAndCRLCertificateVerifier instantiateWithTrustServices(CommonTrustedCertificateSource trustedCertSource, CertificateToken trustAnchor) {
		RevocationSource currentOCSPSource = null;
		List<String> alternativeOCSPUrls = trustedCertSource.getAlternativeOCSPUrls(trustAnchor);
		if (Utils.isCollectionNotEmpty(alternativeOCSPUrls) && ocspSource instanceof RevocationSourceAlternateUrlsSupport) {
			currentOCSPSource = new AlternateUrlsSourceAdapter<OCSPToken>((RevocationSourceAlternateUrlsSupport) ocspSource, alternativeOCSPUrls);
		} else {
			currentOCSPSource = ocspSource;
		}

		RevocationSource currentCRLSource = null;
		List<String> alternativeCRLUrls = trustedCertSource.getAlternativeCRLUrls(trustAnchor);
		if (Utils.isCollectionNotEmpty(alternativeCRLUrls) && crlSource instanceof RevocationSourceAlternateUrlsSupport) {
			currentCRLSource = new AlternateUrlsSourceAdapter<CRLToken>((RevocationSourceAlternateUrlsSupport) crlSource, alternativeCRLUrls);
		} else {
			currentCRLSource = crlSource;
		}

		return new OCSPAndCRLCertificateVerifier(currentCRLSource, currentOCSPSource, validationCertificatePool);
	}

	@Override
	public boolean isAllRequiredRevocationDataPresent() {
		CertificateReorderer order = new CertificateReorderer(processedCertificates);
		Map<CertificateToken, List<CertificateToken>> orderedCertificateChains = order.getOrderedCertificateChains();

		for (List<CertificateToken> orderedCertChain : orderedCertificateChains.values()) {
			for (CertificateToken certificateToken : orderedCertChain) {
				if (isRevocationDataNotRequired(certificateToken)) {
					break;
				}
				boolean found = false;
				for (RevocationToken revocationToken : processedRevocations) {
					if (Utils.areStringsEqual(certificateToken.getDSSIdAsString(), revocationToken.getRelatedCertificateID())) {
						found = true;
						break;
					}
				}
				if (!found) {
					LOG.debug("No revocation data found for certificate : {}", certificateToken.getDSSIdAsString());
					return false;
				}
			}
		}
		return true;
	}

	@Override
	public boolean isAllPOECoveredByRevocationData() {
		for (Entry<CertificateToken, Date> entry : lastUsageDates.entrySet()) {
			Date lastUsage = entry.getValue();
			CertificateToken token = entry.getKey();
			if (!isRevocationDataNotRequired(token)) {
				boolean foundValidRevocationDataAfterLastUsage = false;
				Date nextUpdate = null;
				for (RevocationToken revocationToken : processedRevocations) {
					if (Utils.areStringsEqual(token.getDSSIdAsString(), revocationToken.getRelatedCertificateID())) {
						Date productionDate = revocationToken.getProductionDate();
						if (productionDate.after(lastUsage)) {
							foundValidRevocationDataAfterLastUsage = true;
							break;
						}

						Date currentNextUpdate = revocationToken.getNextUpdate();
						if (nextUpdate == null || (currentNextUpdate != null && nextUpdate.before(currentNextUpdate))) {
							nextUpdate = currentNextUpdate;
						}
					}
				}
				if (!foundValidRevocationDataAfterLastUsage) {
					LOG.debug("POE {} not covered by a valid revocation data (nextUpdate : {})", token.getDSSIdAsString(), nextUpdate);
					return false;
				}
			}
		}
		return true;
	}

	@Override
	public boolean isAllTimestampValid() {
		for (TimestampToken timestampToken : processedTimestamps) {
			if (!timestampToken.isSignatureValid() || !timestampToken.isMessageImprintDataFound() || !timestampToken.isMessageImprintDataIntact()) {
				LOG.debug("Invalid timestamp detected : {}", timestampToken.getDSSIdAsString());
				return false;
			}
		}
		return true;
	}

	@Override
	public boolean isAllCertificateValid() {
		for (CertificateToken certificateToken : processedCertificates) {
			if (!isRevocationDataNotRequired(certificateToken)) {
				for (RevocationToken revocationToken : processedRevocations) {
					if (Utils.areStringsEqual(certificateToken.getDSSIdAsString(), revocationToken.getRelatedCertificateID())
							&& !Utils.isTrue(revocationToken.getStatus())) {
						LOG.debug("Certificate {} is revoked", certificateToken.getDSSIdAsString());
						return false;
					}
				}
			}
		}
		return true;
	}

	private boolean isRevocationDataNotRequired(CertificateToken certToken) {
		return certToken.isSelfSigned() || isTrusted(certToken) || DSSASN1Utils.hasIdPkixOcspNoCheckExtension(certToken);
	}

	private boolean isRevocationDataRefreshNeeded(CertificateToken certToken, List<RevocationToken> revocations) {
		Date lastUsageDate = lastUsageDates.get(certToken);
		if (lastUsageDate != null) {
			boolean foundUpdatedRevocationData = false;
			for (RevocationToken revocationToken : revocations) {
				if ((lastUsageDate.compareTo(revocationToken.getProductionDate()) <= 0) && (CRLReasonEnum.certificateHold != revocationToken.getReason())) {
					foundUpdatedRevocationData = true;
					break;
				}
			}

			if (!foundUpdatedRevocationData) {
				LOG.debug("Revocation data refresh is needed");
				return true;
			}
		}
		return false;
	}

	@Override
	public Set<CertificateToken> getProcessedCertificates() {
		return Collections.unmodifiableSet(processedCertificates);
	}

	@Override
	public Map<CertificateToken, Set<CertificateSourceType>> getCertificateSourceTypes() {
		Set<CertificateToken> certs = getProcessedCertificates();
		Map<CertificateToken, Set<CertificateSourceType>> result = new HashMap<CertificateToken, Set<CertificateSourceType>>();
		for (CertificateToken certificateToken : certs) {
			result.put(certificateToken, validationCertificatePool.getSources(certificateToken));
		}
		return result;
	}

	@Override
	public Set<RevocationToken> getProcessedRevocations() {
		return Collections.unmodifiableSet(processedRevocations);
	}

	@Override
	public Set<TimestampToken> getProcessedTimestamps() {
		return Collections.unmodifiableSet(processedTimestamps);
	}

	private boolean isTrusted(Token token) {
		return token instanceof CertificateToken && validationCertificatePool.isTrusted((CertificateToken) token);
	}

}<|MERGE_RESOLUTION|>--- conflicted
+++ resolved
@@ -489,12 +489,8 @@
 
 		if (revocations.isEmpty() || isRevocationDataRefreshNeeded(certToken, revocations)) {
 
-<<<<<<< HEAD
-			if (checkRevocationForUntrustedChains || isInTrustedChain(certChain)) {
-=======
 			if (checkRevocationForUntrustedChains || containsTrustAnchor(certChain)) {
 				CertificateToken trustAnchor = (CertificateToken) getFirstTrustAnchor(certChain);
->>>>>>> c5c2e26d
 
 				// Online resources (OCSP and CRL if OCSP doesn't reply)
 				OCSPAndCRLCertificateVerifier onlineVerifier = null;
@@ -522,18 +518,8 @@
 		return revocations;
 	}
 
-<<<<<<< HEAD
-	private boolean isInTrustedChain(List<Token> certChain) {
-		for (Token token : certChain) {
-			if (isTrusted(token)) {
-				return true;
-			}
-		}
-		return false;
-=======
 	private boolean containsTrustAnchor(List<Token> certChain) {
 		return getFirstTrustAnchor(certChain) != null;
->>>>>>> c5c2e26d
 	}
 
 	private Token getFirstTrustAnchor(List<Token> certChain) {
