--- conflicted
+++ resolved
@@ -356,18 +356,7 @@
 			if (trustedSource instanceof TrustedListsCertificateSource) {
 				TrustedListsCertificateSource tlCS = (TrustedListsCertificateSource) trustedSource;
 
-<<<<<<< HEAD
-				List<XmlTrustedList> xmlTrustedLists = buildXmlTrustedLists(tlCS);
-				if (Utils.isCollectionNotEmpty(xmlTrustedLists)) {
-					diagnosticData.setTrustedLists(xmlTrustedLists); 
-				}
-				List<XmlTrustedList> xmlListOfTrustedLists = buildXmlListOfTrustedLists(tlCS);
-				if (Utils.isCollectionNotEmpty(xmlListOfTrustedLists)) {
-					diagnosticData.setListOfTrustedLists(xmlListOfTrustedLists);
-				}
-=======
 				diagnosticData.getTrustedLists().addAll(buildXmlTrustedLists(tlCS));
->>>>>>> 8f339c2d
 
 				for (XmlCertificate xmlCert : diagnosticData.getUsedCertificates()) {
 					xmlCert.setTrustedServiceProviders(getXmlTrustedServiceProviders(getCertificateToken(xmlCert.getId())));
@@ -470,59 +459,36 @@
 		return builtTimestamps;
 	}
 
-<<<<<<< HEAD
-	private List<XmlTrustedList> buildXmlListOfTrustedLists(TrustedListsCertificateSource tlCS) {
-		List<XmlTrustedList> listOfTrustedLists = new ArrayList<XmlTrustedList>();
-		Set<String> lotlUrls = getLOTLUrls(tlCS);
-		if (Utils.isCollectionNotEmpty(lotlUrls)) {
-			TLValidationJobSummary summary = tlCS.getSummary();
-			if (summary != null) {
-				for (String url : lotlUrls) {
-					LOTLInfo lotlInfo = summary.getLOTLInfoByURL(url);
-					if (lotlInfo != null) {
-						listOfTrustedLists.add(getXmlTrustedList(lotlInfo));
-=======
 	private Collection<XmlTrustedList> buildXmlTrustedLists(TrustedListsCertificateSource tlCS) {
 		List<XmlTrustedList> trustedLists = new ArrayList<XmlTrustedList>();
+		
 		TLValidationJobSummary summary = tlCS.getSummary();
 		if (summary != null) {
+			
 			Set<String> tlUrls = getTLUrls(tlCS);
 			if (Utils.isCollectionNotEmpty(tlUrls)) {
 				for (String url : tlUrls) {
 					TLInfo tlInfo = summary.getTLInfoByURL(url);
 					if (tlInfo != null) {
 						trustedLists.add(getXmlTrustedList(tlInfo));
->>>>>>> 8f339c2d
 					}
 				}
 			} else {
 				LOG.warn("The TrustedListsCertificateSource does not contain TLValidationJobSummary. TLValidationJob is not performed!");
 			}
 
-<<<<<<< HEAD
-	private List<XmlTrustedList> buildXmlTrustedLists(TrustedListsCertificateSource tlCS) {
-		List<XmlTrustedList> trustedLists = new ArrayList<XmlTrustedList>();
-		Set<String> tlUrls = getTLUrls(tlCS);
-		if (Utils.isCollectionNotEmpty(tlUrls)) {
-			TLValidationJobSummary summary = tlCS.getSummary();
-			if (summary != null) {
-				for (String url : tlUrls) {
-					TLInfo tlInfo = summary.getTLInfoByURL(url);
-					if (tlInfo != null) {
-						trustedLists.add(getXmlTrustedList(tlInfo));
-=======
 			Set<String> lotlUrls = getLOTLUrls(tlCS);
 			if (Utils.isCollectionNotEmpty(lotlUrls)) {
 				for (String url : lotlUrls) {
 					LOTLInfo lotlInfo = summary.getLOTLInfoByURL(url);
 					if (lotlInfo != null) {
 						trustedLists.add(getXmlTrustedList(lotlInfo));
->>>>>>> 8f339c2d
 					}
 				}
 			} else {
 				LOG.warn("The TrustedListsCertificateSource does not contain TLValidationJobSummary. TLValidationJob is not performed!");
 			}
+			
 		}
 		return trustedLists;
 	}
