--- conflicted
+++ resolved
@@ -142,32 +142,17 @@
 		} else if (level != null) {
 			SignatureForm signatureForm = level.getSignatureForm();
 			switch (signatureForm) {
-<<<<<<< HEAD
 				case XAdES:
 					return "xml";
 				case CAdES:
 					return "pkcs7";
 				case PAdES:
 					return "pdf";
+				case JAdES:
+					// TODO : use another extension ?
+					return "json";
 				default:
 					throw new DSSException("Unable to generate a full document name");
-=======
-			case XAdES:
-				finalName.append("xml");
-				break;
-			case CAdES:
-				finalName.append("pkcs7");
-				break;
-			case PAdES:
-				finalName.append("pdf");
-				break;
-			case JAdES:
-				// TODO : use another extension ?
-				finalName.append("json");
-				break;
-			default:
-				throw new DSSException("Unable to generate a full document name");
->>>>>>> c9483a5c
 			}
 		} else {
 			return "pdf";
