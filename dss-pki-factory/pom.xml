<?xml version="1.0" encoding="UTF-8"?>
<project xmlns="http://maven.apache.org/POM/4.0.0" xmlns:xsi="http://www.w3.org/2001/XMLSchema-instance" xsi:schemaLocation="http://maven.apache.org/POM/4.0.0 http://maven.apache.org/xsd/maven-4.0.0.xsd">
    <modelVersion>4.0.0</modelVersion>

    <parent>
        <groupId>eu.europa.ec.joinup.sd-dss</groupId>
        <artifactId>sd-dss</artifactId>
<<<<<<< HEAD
        <version>6.1</version>
=======
        <version>6.2.RC1</version>
>>>>>>> 2bea7aee
    </parent>

    <artifactId>dss-pki-factory</artifactId>
    <name>DSS PKI Factory</name>
    <description>Local PKI Factory module</description>

    <properties>
        <module-name>jpms_dss_pki_factory</module-name>
    </properties>

    <dependencies>
        <dependency>
            <groupId>eu.europa.ec.joinup.sd-dss</groupId>
            <artifactId>dss-spi</artifactId>
        </dependency>
        <dependency>
            <groupId>org.bouncycastle</groupId>
            <artifactId>bcpkix-jdk18on</artifactId>
        </dependency>

        <dependency>
            <groupId>org.slf4j</groupId>
            <artifactId>slf4j-api</artifactId>
        </dependency>

        <dependency>
            <groupId>org.junit.platform</groupId>
            <artifactId>junit-platform-launcher</artifactId>
            <scope>test</scope>
        </dependency>
        <dependency>
            <groupId>org.junit.jupiter</groupId>
            <artifactId>junit-jupiter-engine</artifactId>
            <scope>test</scope>
        </dependency>
        <dependency>
            <groupId>org.junit.jupiter</groupId>
            <artifactId>junit-jupiter-params</artifactId>
            <scope>test</scope>
        </dependency>
    </dependencies>

</project><|MERGE_RESOLUTION|>--- conflicted
+++ resolved
@@ -5,11 +5,7 @@
     <parent>
         <groupId>eu.europa.ec.joinup.sd-dss</groupId>
         <artifactId>sd-dss</artifactId>
-<<<<<<< HEAD
-        <version>6.1</version>
-=======
         <version>6.2.RC1</version>
->>>>>>> 2bea7aee
     </parent>
 
     <artifactId>dss-pki-factory</artifactId>
