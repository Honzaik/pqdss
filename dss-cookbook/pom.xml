--- conflicted
+++ resolved
@@ -1,129 +1,125 @@
-<project xmlns="http://maven.apache.org/POM/4.0.0" xmlns:xsi="http://www.w3.org/2001/XMLSchema-instance" xsi:schemaLocation="http://maven.apache.org/POM/4.0.0 http://maven.apache.org/xsd/maven-4.0.0.xsd">
-
-	<modelVersion>4.0.0</modelVersion>
-
-	<parent>
-		<groupId>eu.europa.ec.joinup.sd-dss</groupId>
-		<artifactId>sd-dss</artifactId>
-<<<<<<< HEAD
-		<version>5.1.M2</version>
-=======
-		<version>5.2.1</version>
->>>>>>> 1ea76ac7
-	</parent>
-
-	<name>CookBook</name>
-	<description>Module CookBook in the project SD-DSS</description>
-	<artifactId>dss-cookbook</artifactId>
-
-	<dependencies>
-		<dependency>
-			<groupId>eu.europa.ec.joinup.sd-dss</groupId>
-			<artifactId>dss-document</artifactId>
-		</dependency>
-		<dependency>
-			<groupId>eu.europa.ec.joinup.sd-dss</groupId>
-			<artifactId>dss-service</artifactId>
-		</dependency>
-		<dependency>
-			<groupId>eu.europa.ec.joinup.sd-dss</groupId>
-			<artifactId>dss-tsl-validation</artifactId>
-		</dependency>
-		<dependency>
-			<groupId>eu.europa.ec.joinup.sd-dss</groupId>
-			<artifactId>dss-test</artifactId>
-			<scope>compile</scope>
-		</dependency>
-		<dependency>
-			<groupId>eu.europa.ec.joinup.sd-dss</groupId>
-			<artifactId>dss-asic-cades</artifactId>
-		</dependency>
-		<dependency>
-			<groupId>eu.europa.ec.joinup.sd-dss</groupId>
-			<artifactId>dss-asic-xades</artifactId>
-		</dependency>
-		<dependency>
-			<groupId>eu.europa.ec.joinup.sd-dss</groupId>
-			<artifactId>dss-cades</artifactId>
-		</dependency>
-		<dependency>
-			<groupId>eu.europa.ec.joinup.sd-dss</groupId>
-			<artifactId>dss-pades</artifactId>
-		</dependency>
-		<dependency>
-			<groupId>eu.europa.ec.joinup.sd-dss</groupId>
-			<artifactId>dss-xades</artifactId>
-		</dependency>
-		<dependency>
-			<groupId>eu.europa.ec.joinup.sd-dss</groupId>
-			<artifactId>dss-token</artifactId>
-		</dependency>
-		
-	</dependencies>
-	
-	<build>
-		<plugins>
-			<plugin>
-				<groupId>org.asciidoctor</groupId>
-				<artifactId>asciidoctor-maven-plugin</artifactId>
-				<version>1.5.6</version>
-				<dependencies>
-                    <dependency>
-                        <groupId>org.asciidoctor</groupId>
-                        <artifactId>asciidoctorj-pdf</artifactId>
-                        <version>1.5.0-alpha.16</version>
-                    </dependency>
-                    <dependency>
-					    <groupId>org.jruby</groupId>
-					    <artifactId>jruby-complete</artifactId>
-					    <version>9.1.8.0</version>
-					</dependency>
-				</dependencies>
-				<executions>
-			        <execution>
-			            <id>output-html</id>
-			            <phase>generate-resources</phase>
-			            <goals>
-			                <goal>process-asciidoc</goal>
-			            </goals>
-			            <configuration>
-			                <backend>html</backend>
-			                <sourceHighlighter>coderay</sourceHighlighter>
-			                <attributes>
-                                <toc>left</toc>
-                                <sectanchors>true</sectanchors>
-                                <linkcss>true</linkcss>
-    							<dssVersion>${project.version}</dssVersion>
-			                </attributes>
-			            </configuration>
-			        </execution>
-			        <execution>
-                        <id>output-pdf</id>
-                        <phase>generate-resources</phase>
-                        <goals>
-                            <goal>process-asciidoc</goal>
-                        </goals>
-						<configuration>
-							<backend>pdf</backend>
-			                <sourceHighlighter>coderay</sourceHighlighter>
-							<attributes>
-								<icons>font</icons>
-								<pagenums />
-								<toc />
-								<idseparator>-</idseparator>
-    							<dssVersion>${project.version}</dssVersion>
-							</attributes>
-						</configuration>
-					</execution>
-			    </executions>
-			    <configuration>
-			        <sourceDirectory>src/main/asciidoc</sourceDirectory>
-			        <imagesDir>./images</imagesDir>
-			        <headerFooter>true</headerFooter>
-			    	<preserveDirectories>true</preserveDirectories>
-					<encoding>UTF-8</encoding>
-			    </configuration>
-			</plugin>
-		</plugins>
-	</build>
+<project xmlns="http://maven.apache.org/POM/4.0.0" xmlns:xsi="http://www.w3.org/2001/XMLSchema-instance" xsi:schemaLocation="http://maven.apache.org/POM/4.0.0 http://maven.apache.org/xsd/maven-4.0.0.xsd">
+
+	<modelVersion>4.0.0</modelVersion>
+
+	<parent>
+		<groupId>eu.europa.ec.joinup.sd-dss</groupId>
+		<artifactId>sd-dss</artifactId>
+		<version>5.2.1.M</version>
+	</parent>
+
+	<name>CookBook</name>
+	<description>Module CookBook in the project SD-DSS</description>
+	<artifactId>dss-cookbook</artifactId>
+
+	<dependencies>
+		<dependency>
+			<groupId>eu.europa.ec.joinup.sd-dss</groupId>
+			<artifactId>dss-document</artifactId>
+		</dependency>
+		<dependency>
+			<groupId>eu.europa.ec.joinup.sd-dss</groupId>
+			<artifactId>dss-service</artifactId>
+		</dependency>
+		<dependency>
+			<groupId>eu.europa.ec.joinup.sd-dss</groupId>
+			<artifactId>dss-tsl-validation</artifactId>
+		</dependency>
+		<dependency>
+			<groupId>eu.europa.ec.joinup.sd-dss</groupId>
+			<artifactId>dss-test</artifactId>
+			<scope>compile</scope>
+		</dependency>
+		<dependency>
+			<groupId>eu.europa.ec.joinup.sd-dss</groupId>
+			<artifactId>dss-asic-cades</artifactId>
+		</dependency>
+		<dependency>
+			<groupId>eu.europa.ec.joinup.sd-dss</groupId>
+			<artifactId>dss-asic-xades</artifactId>
+		</dependency>
+		<dependency>
+			<groupId>eu.europa.ec.joinup.sd-dss</groupId>
+			<artifactId>dss-cades</artifactId>
+		</dependency>
+		<dependency>
+			<groupId>eu.europa.ec.joinup.sd-dss</groupId>
+			<artifactId>dss-pades</artifactId>
+		</dependency>
+		<dependency>
+			<groupId>eu.europa.ec.joinup.sd-dss</groupId>
+			<artifactId>dss-xades</artifactId>
+		</dependency>
+		<dependency>
+			<groupId>eu.europa.ec.joinup.sd-dss</groupId>
+			<artifactId>dss-token</artifactId>
+		</dependency>
+		
+	</dependencies>
+	
+	<build>
+		<plugins>
+			<plugin>
+				<groupId>org.asciidoctor</groupId>
+				<artifactId>asciidoctor-maven-plugin</artifactId>
+				<version>1.5.6</version>
+				<dependencies>
+                    <dependency>
+                        <groupId>org.asciidoctor</groupId>
+                        <artifactId>asciidoctorj-pdf</artifactId>
+                        <version>1.5.0-alpha.16</version>
+                    </dependency>
+                    <dependency>
+					    <groupId>org.jruby</groupId>
+					    <artifactId>jruby-complete</artifactId>
+					    <version>9.1.8.0</version>
+					</dependency>
+				</dependencies>
+				<executions>
+			        <execution>
+			            <id>output-html</id>
+			            <phase>generate-resources</phase>
+			            <goals>
+			                <goal>process-asciidoc</goal>
+			            </goals>
+			            <configuration>
+			                <backend>html</backend>
+			                <sourceHighlighter>coderay</sourceHighlighter>
+			                <attributes>
+                                <toc>left</toc>
+                                <sectanchors>true</sectanchors>
+                                <linkcss>true</linkcss>
+    							<dssVersion>${project.version}</dssVersion>
+			                </attributes>
+			            </configuration>
+			        </execution>
+			        <execution>
+                        <id>output-pdf</id>
+                        <phase>generate-resources</phase>
+                        <goals>
+                            <goal>process-asciidoc</goal>
+                        </goals>
+						<configuration>
+							<backend>pdf</backend>
+			                <sourceHighlighter>coderay</sourceHighlighter>
+							<attributes>
+								<icons>font</icons>
+								<pagenums />
+								<toc />
+								<idseparator>-</idseparator>
+    							<dssVersion>${project.version}</dssVersion>
+							</attributes>
+						</configuration>
+					</execution>
+			    </executions>
+			    <configuration>
+			        <sourceDirectory>src/main/asciidoc</sourceDirectory>
+			        <imagesDir>./images</imagesDir>
+			        <headerFooter>true</headerFooter>
+			    	<preserveDirectories>true</preserveDirectories>
+					<encoding>UTF-8</encoding>
+			    </configuration>
+			</plugin>
+		</plugins>
+	</build>
 </project>