:toc: left
:icons: font
:icon-set: far
= Digital Signature Service
:description: Documentation of the open source project DSS (Digital Signature Service). This project allows producing/validation of Advanced electronic signatures (AdES).
:keywords: electronic signature, XAdES, CAdES, PAdES, ASiC, open source, validation
version : {dssVersion} - {docdate}
:sectnums:
:sectnumlevels: 5
:sourcetestdir: ../../../test/java
:samplesdir: ../_samples
:imagesdir: images/

include::_chapters/generic-information.adoc[]

include::_chapters/how-to-start-with-dss.adoc[]

include::_chapters/eSignatures-and-dss.adoc[]

include::_chapters/signature-creation.adoc[]

include::_chapters/signature-creation-different-formats.adoc[]

include::_chapters/revocation-data-management.adoc[]

include::_chapters/signature-validation.adoc[]

include::_chapters/requesting-a-timestamp-token.adoc[]

include::_chapters/standalone-timestamping.adoc[]

include::_chapters/signature-augmentation.adoc[]

include::_chapters/trusted-lists.adoc[]

include::_chapters/eIDAS.adoc[]

include::_chapters/webservices.adoc[]

include::_chapters/internationalization.adoc[]

include::_chapters/exceptions.adoc[]

include::_chapters/privacy.adoc[]

include::_chapters/advanced-dss-java-concepts.adoc[]

include::_chapters/dss-releases.adoc[]

<<<<<<< HEAD
=== DSS Core

This section explains the build and usage requirements for https://github.com/esig/dss[DSS framework].

==== Requirements

The latest version of DSS framework has the following minimal requirements:

 * Java 11 and higher (tested up to Java 17) for the build is required. For usage Java 8 is a minimum requirement;
 * Maven 3.6 and higher;
 * Memory and Disk: see minimal requirements for the used JVM. In general the higher available is better;
 * Operating system: no specific requirements (tested on Windows and Linux).
 
NOTE: We strongly recommend using the latest available version of JDK, in order to have the latest security fixes and cryptographical algorithm updates.

WARNING: Before processing the build steps, please, ensure you have successfully installed Maven and JVM with a required version.

==== Adding as Maven dependency

The simplest way to include DSS to your Maven project is to add a repository into pom.xml file in the root directory of your project as following:

[source,xml]
----
<repositories>
	...

	<repository>
	  <id>cefdigital</id>
	  <name>cefdigital</name>
	  <url>https://ec.europa.eu/cefdigital/artifact/content/repositories/esignaturedss/</url>
	</repository>
</repositories>
----

After that specify a list of dependencies required for your project.

Refresh your project, in order to download the dependency and after you will be able to use all modules of DSS framework.

==== Maven build and profiles

In order to use a customized bundle of DSS, you may want to build the DSS Core framework modules.

NOTE: If you have implemented a new feature or fixed a bug issue, your pull requests are welcome at our https://github.com/esig/dss[GitHub Repository]

A simple build of the DSS Maven project can be done with the following command:

----
mvn clean install
----

NOTE: All listed commands must be executed from the project directory via a Command Line Interface (CLI).

This installation will run all unit tests present in the modules, which can take more than one hour to do the complete build.

In addition to the general build, the framework provides a list of custom profiles, allowing a customized behavior:

 * quick - disables unit tests and java-doc check, in order to process the build as quick as possible (takes 2-3 minutes).
 * slow-tests - executes all tests, including time-consuming unit tests.
 * owasp - runs validation of the project and using dependencies according to the https://nvd.nist.gov[National Vulnerability Database (NVD)].
 * jdk19-plus - executed automatically for JDK version 9 and higher. Provides a support of JDK 8 with newer versions.
 * spotless - used to add a licence header into project files.

WARNING: Some modules (e.g. `dss-utils`, `dss-crl-parser`, etc., see below) still have to be built completely when using the `quick` profile.
 
In order to run a build with a specific profile, the following command must be executed:

----
mvn clean install -P *profile_name*
----

==== Specific modules

Some modules of DSS framework have a specific behavior and need to be handled accordingly.

DSS contains a bundle of JAXB-based modules, generation Java classes in runtime based on XSD-schema. When any change is made in the XSD, the classes of the module are being re-generated according to the change. The following modules represent this behavior:

 * specs-xmldsig;
 * specs-xades;
 * specs-trusted-list;
 * specs-validation-report;
 * specs-asic-manifest;
 * specs-saml-assertion;
 * dss-policy-jaxb;
 * dss-diagnostic-jaxb;
 * dss-detailed-report-jaxb;
 * dss-simple-report-jaxb;
 * dss-simple-certificate-report-jaxb.

Specific modules with JWS and JAdES specifications exist. These modules allow to validate the generated JSON against the related JSON Schema :

 * specs-jws;
 * specs-jades.

Also, as it was explained in the previous section, some modules are required to be built completely for a building of their dependent modules when using a quick profile, namely:

 * dss-utils;
 * dss-crl-parser;
 * dss-test;
 * dss-pades;
 * dss-asic-common.

The modules contain common interfaces, used in other DSS modules, as well as unit tests to ensure the equal behavior between their implementations.

==== Documentation generation

In order to generate HTML and PDF documentation for DSS project, the module `dss-cookbook` of DSS Core must be build with the following command (please, ensure that you are located in the `/dss-cookbook` directory):

----
mvn clean install -P asciidoctor
----

==== Javadoc generation

In order to generate https://ec.europa.eu/cefdigital/DSS/webapp-demo/apidocs/index.html[HTML Javadoc], you will need to build completely the DSS Core.

[[DSSDemo]]
=== DSS Demonstrations

This section explains the build and usage requirements for https://github.com/esig/dss-demonstrations[DSS Demonstration Applications].

==== Requirements

The minimal requirements to build/run DSS Demonstrations:

 * Java 8 and higher (tested up to Java 17) is required;
 * Maven 3.6 and higher (if build required);
 * Tomcat 8.5+ for Java 8 and Tomcat 9+ for Java 9 and higher (for Web-application);
 * Memory and Disk: see minimal requirements for the used JVM. In general the higher available is better;
 * Operating system: no specific requirements (tested on Windows and Linux).

==== Maven build

The build of the project can be done similarly to DSS Core framework build with the command `mvn clean install`.

Please, ensure, that you build modules what you really need. Ignore, build failures for non-required modules.

===== DSS Standalone Application

In order to build the standalone application, the following modules are required:

 * dss-mock-tsa;
 * dss-standalone-app;
 * dss-standalone-package.
 
If the build is successfull, you will be able to find out the following containers in the directory `/dss-standalone-app-package/target/`:

 * dss-standalone-app-package-minimal.zip - contains the application code. Requires JDK ad JavaFX installed on a target machine in order to run the application;
 * dss-standalone-app-package-complete.zip - contains the application code, as well as JDK and JavaFX library code. Can be run on a machine whithout pre-installed libraries.

In order to launch the application, you will need to extract the archive and run the file `dss-run.bat`.

===== DSS Web Application

To build the DSS Web Application the following modules are required:

 * dss-mock-tsa;
 * dss-demo-webapp;
 * dss-demo-bundle.
 
After a successful build, in the directory `/dss-demo-bundle/target/` you will be able to find out two containers: `dss-demo-bundle.zip` and `dss-demo-bundle.tar.gz`. Despite the container type, the content of both files is the same. After extracting the content, you will need to run the file `Webapp-Startup.bat` in order to launch the server and the file `Webapp-Shutdown.bat` to stop the server. After running the server, the web-application will be availble at the address `http://localhost:8080/`.

If during TL/LOTL loading you experience problems with some particular Trusted Lists, please refer the chapter <<KeyStore>> for a resolution.

The documentation and javadoc will be copied automatically from built DSS Core and available on the following addresses respectively:

 * HTML documentation : `http://localhost:8080/doc/dss-documentation.html`;
 * PDF documentation :  `http://localhost:8080/doc/dss-documentation.pdf`;
 * Javadoc : `http://localhost:8080/apidocs/index.html`.

In order to build a bundle for JDK 16, the following profile can be used from `dss-demo-bundle` module:

----
mvn clean install -P java16
----

This will create a bundle with Tomcat 9.

===== Integration tests

The `dss-demo-webapp` module provides a collection of integration tests in order to test the behavior of REST/SOAP web-services. In order to run the tests, a web-server with DSS Web Application shall be launched and the following profile need to be executed from the module:

----
mvn clean install -P run-integration-test
----

== General framework structure

DSS framework is a multi-modules project which can be built with Maven.

=== Maven modules

==== Shared modules

dss-enumerations:: Contains a list of all used enumerations in the DSS project.
dss-alerts:: Allows configuration of triggers and handers for arbitrary defined events.
dss-jaxb-parsers:: Contains a list of all classes used to transform JAXB objects/strings to Java objects and vice versa.

==== JAXB model modules

specs-xmldsig:: W3C XSD schema for signatures http://www.w3.org/2000/09/xmldsig
specs-xades:: ETSI EN 319 132-1 XSD schema for XAdES.
specs-trusted-list:: ETSI TS 119 612 XSD schema for parsing Trusted Lists.
specs-validation-report:: ETSI TS 119 102-2 XSD schema for the Validation report.
specs-asic-manifest:: ETSI EN 319 162 schema for ASiCManifest.
specs-saml-assertion:: OASIS schema for SAML Assertions.

'''
dss-policy-jaxb:: JAXB model of the validation policy.
dss-diagnostic-jaxb:: JAXB model of the diagnostic data.
dss-detailed-report-jaxb:: JAXB model of the detailed report.
dss-simple-report-jaxb:: JAXB model of the simple report.
dss-simple-certificate-report-jaxb:: JAXB model of the simple report for certificates.

==== JSON validation modules

specs-jws:: JSON Schemas based on the RFC 7515 specifications (not official)
specs-jades:: ETSI TS 119 182-1 v.0.0.6 JSON Schemas for JAdES

==== Utils modules

dss-utils:: API with utility methods for String, Collection, I/O,...
dss-utils-apache-commons:: Implementation of dss-utils with Apache Commons libraries.
dss-utils-google-guava:: Implementation of dss-utils with Google Guava.

==== i18n

dss-i18n:: a module allowing internationalization of generated reports.

==== Core modules

dss-model:: Data model used in almost every module.
dss-crl-parser:: API to validate CRLs and retrieve revocation data
dss-crl-parser-stream:: Implementation of dss-crl-parser which streams the CRL.
dss-crl-parser-x509crl:: Implementation of dss-crl-parser which uses the java object X509CRL.
dss-spi:: Interfaces, util classes to manipulate ASN1, compute digests,... 
dss-document:: Common module to sign and validate document. This module doen't contain any implementation.
dss-service:: Implementations to communicate with online resources (TSP, CRL, OCSP). 
dss-token:: Token definitions and implementations for MS CAPI, PKCS#11, PKCS#12.
validation-policy:: Business of the signature's validation (ETSI EN 319 102 / TS 119 172-4).
dss-xades:: Implementation of the XAdES signature, extension and validation.
dss-cades:: Implementation of the CAdES signature, extension and validation.
dss-jades:: Implementation of the JAdES signature, extension and validation.
dss-pades:: Common code which is shared between dss-pades-pdfbox and dss-pades-openpdf.
dss-pades-pdfbox:: Implementation of the PAdES signature, extension and validation with https://pdfbox.apache.org/[PDFBox].
dss-pades-openpdf:: Implementation of the PAdES signature, extension and validation with https://github.com/LibrePDF/OpenPDF[OpenPDF (fork of iText)].
dss-asic-common:: Common code which is shared between dss-asic-xades and dss-asic-cades.
dss-asic-cades:: Implementation of the ASiC-S and ASiC-E signature, extension and validation based on CAdES signatures.
dss-asic-xades:: Implementation of the ASiC-S and ASiC-E signature, extension and validation based on XAdES signatures.
dss-tsl-validation:: Module which allows loading / parsing / validating of LOTL and TSLs.

==== WebServices

dss-common-remote-dto:: Common classes between all remote services (REST and SOAP).
dss-common-remote-converter:: Classes which convert the DTO to DSS Objects.

'''
dss-signature-dto:: Data Transfer Objects used for signature creation/extension (REST and SOAP).
dss-signature-remote:: Common classes between dss-signature-rest and dss-signature-soap.
dss-signature-rest-client:: Client for the REST webservices.
dss-signature-rest:: REST webservices to sign (getDataToSign, signDocument methods), counter-sign and extend a signature.
dss-signature-soap-client:: Client for the SOAP webservices.
dss-signature-soap:: SOAP webservices to sign (getDataToSign, signDocument methods), counter-sign and extend a signature.

'''
dss-server-signing-dto:: Data Transfer Objects used for the server signing module (REST and SOAP).
dss-server-signing-common:: Common classes for server signing.
dss-server-signing-rest:: REST webservice for server signing.
dss-server-signing-rest-client:: REST client for server signing (sign method).
dss-server-signing-soap:: SOAP webservice for server signing.
dss-server-signing-soap-client:: SOAP client for server signing (sign method).

'''
dss-validation-dto:: Data Transfer Objects used for signature validation (REST and SOAP).
dss-validation-common:: Common classes between dss-validation-rest and dss-validation-soap.
dss-validation-rest-client:: Client for the REST signature-validation webservices.
dss-validation-soap-client:: Client for the SOAP signature-validation webservices.
dss-validation-rest:: REST webservices to validate a signature.
dss-validation-soap:: SOAP webservices to validate a signature.

'''
dss-certificate-validation-dto:: Data Transfer Objects used for certificate validation (REST and SOAP).
dss-certificate-validation-common:: Common classes between dss-certificate-validation-rest and dss-certificate-validation-soap.
dss-certificate-validation-rest-client:: Client for the REST certificate-validation webservice.
dss-certificate-validation-soap-client:: Client for the SOAP certificate-validation webservice.
dss-certificate-validation-rest:: REST webservice to validate a certificate.
dss-certificate-validation-soap:: SOAP webservice to validate a certificate.

'''
dss-timestamp-dto:: Data Transfer Objects used for timestamp creation.
dss-timestamp-remote-common:: Common classes between dss-timestamp-remote-rest and dss-timestamp-remote-soap.
dss-timestamp-remote-rest-client:: Client for the REST timestamp webservice.
dss-timestamp-remote-soap-client:: Client for the SOAP timestamp webservice.
dss-timestamp-remote-rest:: REST webservice to create a timestamp.
dss-timestamp-remote-soap:: SOAP webservice to create a timestamp.

==== Other modules

dss-test:: Mocks and util classes for unit tests.
dss-cookbook:: Samples and documentation of DSS used to generate this documentation.
dss-bom:: Module which helps the integration with all DSS modules and the version.

[[dssUtils]]
=== DSS Utils

The module dss-utils offers an interface with utility methods to operate on String, Collection, I/O,... DSS framework provides two different implementations with the same behaviour : 

 * dss-utils-apache-commons : this module uses Apache Commons libraries (commons-lang3, commons-collection4, commons-io and commons-codec).
 * dss-utils-google-guava : this module only requires Google Guava (recommended on Android).

If your integration include dss-utils, you will need to select an implementation.

[[dssCrlParser]]
=== DSS CRL Parser

DSS contains two ways to parse/validate a CRL and to retrieve revocation data. An alternative to the X509CRL java object was developed to face memory issues in case of large CRLs. The X509CRL object fully loads the CRL in memory and can cause OutOfMemoryError.

 * dss-crl-parser-x509crl : this module uses the X509CRL java object.
 * dss-crl-parser-streams : this module offers an alternative with a CRL streaming (experimental).
 
If your integration require dss-crl-parser, you will need to choose your implementation.

[[dssPades]]
=== DSS PAdES

Since the version 5.4, DSS allows generation/extension/validation PAdES signatures with two different frameworks : PDFBox and OpenPDF (fork of iText). The dss-pades module only contains the common code and requires an underlying implementation : 
 
 * dss-pades-pdfbox : Supports drawing of custom text, images, as well as text+image, in a signature field.
 * dss-pades-openpdf : Supports drawing of custom text OR images in a signature field.

DSS permits to override the visible signature generation with these interfaces : 

 * eu.europa.esig.dss.pdf.IPdfObjFactory
 * eu.europa.esig.dss.pdf.visible.SignatureDrawerFactory (selects the SignatureDrawer depending on the SignatureImageParameters content)
 * eu.europa.esig.dss.pdf.visible.SignatureDrawer

A new instance of the IPdfObjFactory can be created with its own SignatureDrawerFactory and injected in the padesService.setPdfObjFactory(IPdfObjFactory). By default, DSS uses an instance of ServiceLoaderPdfObjFactory. This instance checks for any registered implementation in the classpath with the ServiceLoader (potentially a service from dss-pades-pdfbox, dss-pades-openpdf or your own(s)).

==== DSS PDFBox

Since the version 5.5, DSS allows switching between two implementations of the framework PDFBox : default (original) and native.

 * Default Drawer : The original drawer implemented on the PDFBox framework, supports displaying of custom text, images, text+image combination in a signature field. The implementation does not include the provided custom text to the inner PDF structure, instead of it, the drawer creates an image representation of the provided text, which is added to the signature field (i.e. the text is not selectable and not searchable).
 * Native Drawer : Since the version 5.5, DSS includes a new implementation of PDFBox Drawer, that allows a user to add a real custom text, image or combination of text and image to a visible signature field. The native implementation embeds the provided custom text to the inner PDF structure, that makes the text selectable and searchable, and also clearer and smoother in comparison with the original implementation.

By default, DSS uses "Default Drawer" as the PDFBox implementation. In order to switch the implementation, that allowed in runtime, you have to set a new instance for PdfObjFactory as following:

[source,java,indent=0]
.Runtime PDF Object Factory changing
----
include::{sourcetestdir}/eu/europa/esig/dss/cookbook/example/sign/SignPdfPadesBVisibleTest.java[tags=custom-factory]
----

== Available demonstrations

With the framework, some demonstrations are provided.

[horizontal]
dss-mock-tsa:: The class which generate false timestamps from a self-signed certificate.
sscd-mocca-adapter:: Adapter for the MOCCA connection.
dss-standalone-app:: Standalone application which allows signing a document with different formats and tokens (JavaFX).
dss-standalone-app-package:: Packaging module for dss-standalone-app.
dss-demo-webapp:: Demonstration web application which presents a part of the DSS possibilities.
dss-demo-bundle:: Packaging module for dss-demo-webapp.

WARNING: The demonstrations use a simulated timestamp service (Mock) so that is not recommended for a production usage.

The requirements and build instructions for DSS demonstrations can be found in the chapter <<DSSDemo>>.

== Signature's profile simplification

The different formats of the digital signature make possible to cover a wide range of real live cases of use of this technique. Thus we distinguish the following formats: XAdES, CAdES, PAdES, JAdES and ASIC. To each one of them a specific standard is dedicated. The wide variety of options, settings and versions of the standards makes their interoperability very difficult. This is the main reason for which new standards commonly called "baseline profiles" were published. Their goal is to limit the number of options and variants thereby making possible a better interoperability between different actors.

In general can be said that for each format of the digital signature the number of security levels defined in the new standards has been reduced. Below is a comparative table of old and new levels for each format of the signature:

[%header,cols=7*^.^]
.Signature supported profiles
|=======================
2+|XAdES				       2+|CAdES				             2+|PAdES                           |JAdES
|*STANDARD* 	   |*BASELINE*	 |*STANDARD*       |*BASELINE* 	   |*STANDARD*	    |*BASELINE*     |*BASELINE*
|XAdES-BES 		.2+|XAdES-B	     |CAdES-BES 	.2+|CAdES-B 	   |PAdES-BES    .2+|PAdES-B     .2+|JAdES-B
|XAdES-EPES					     |CAdES-EPES	 			       |PAdES-EPES
|XAdES-T 		   |XAdES-T      |CAdES-T 	       |CAdES-T   	   |PAdES-T 	    |PAdES-T        |JAdES-T
|XAdES-XL 		   |XAdES-LT  	 |CAdES-XL         |CAdES-LT 	   |PAdES-XL 	    |PAdES-LT       |JAdES-LT
|XAdES-A 		   |XAdES-LTA	 |CAdES-A 	       |CAdES-LTA 	   |PAdES-LTV 	    |PAdES-LTA      |JAdES-LTA
|=======================

Note that the new version (v4) of the DSS framework is compatible with the baseline profiles, it is no longer possible to use the standard profiles for signing purpose. The validation of the signature still takes into account the old profiles.

[.landscape]
<<<

=== Signature profile guide

Below you can find a table specifying various signature possibilities with available in DSS signature's profiles/formats.
The vertical column specifies available signature profiles and their extensions. The horizontal row specifies types of documents to be signed with the formats.

.File formats and Signature types conformance
[%header,cols="12*^.^"]
|===
  3+|Signature profiles                                        |XML                            |JSON                           |PDF                            |Binary                         |Digest                         |Multiple files                 |Multiple signatures            |Counter signature              |Stand-alone timestamp
.10+|XAdES   .4+|Enveloping  |Base64 encoded                   |icon:check-circle[role="lime"] |icon:check-circle[role="lime"] |icon:check-circle[role="lime"] |icon:check-circle[role="lime"] |icon:times-circle[role="red"]  |icon:check-circle[role="lime"] |icon:times-circle[role="red"]  |icon:check-circle[role="lime"] |icon:times-circle[role="red"]
                             |Embed XML                        |icon:check-circle[role="lime"] |icon:times-circle[role="red"]  |icon:times-circle[role="red"]  |icon:times-circle[role="red"]  |icon:times-circle[role="red"]  |XML only                       |icon:times-circle[role="red"]  |icon:check-circle[role="lime"] |icon:times-circle[role="red"]
                             |Manifest                         |icon:check-circle[role="lime"] |icon:check-circle[role="lime"] |icon:check-circle[role="lime"] |icon:check-circle[role="lime"] |icon:check-circle[role="lime"] |icon:check-circle[role="lime"] |icon:times-circle[role="red"]  |icon:check-circle[role="lime"] |icon:times-circle[role="red"]
                             |Canonicalization                 |icon:check-circle[role="lime"] |icon:times-circle[role="red"]  |icon:times-circle[role="red"]  |icon:times-circle[role="red"]  |icon:times-circle[role="red"]  |XML only                       |icon:times-circle[role="red"]  |icon:check-circle[role="lime"] |icon:times-circle[role="red"]
             .4+|Enveloped   |enveloped transformation         |icon:check-circle[role="lime"] |icon:times-circle[role="red"]  |icon:times-circle[role="red"]  |icon:times-circle[role="red"]  |icon:times-circle[role="red"]  |icon:times-circle[role="red"]  |icon:times-circle[role="red"]  |icon:check-circle[role="lime"] |icon:times-circle[role="red"]
                             |based on XPath                   |icon:check-circle[role="lime"] |icon:times-circle[role="red"]  |icon:times-circle[role="red"]  |icon:times-circle[role="red"]  |icon:times-circle[role="red"]  |icon:times-circle[role="red"]  |icon:check-circle[role="lime"] |icon:check-circle[role="lime"] |icon:times-circle[role="red"]
                             |based on Filter2                 |icon:check-circle[role="lime"] |icon:times-circle[role="red"]  |icon:times-circle[role="red"]  |icon:times-circle[role="red"]  |icon:times-circle[role="red"]  |icon:times-circle[role="red"]  |icon:check-circle[role="lime"] |icon:check-circle[role="lime"] |icon:times-circle[role="red"]
                             |Canonicalization                 |icon:check-circle[role="lime"] |icon:times-circle[role="red"]  |icon:times-circle[role="red"]  |icon:times-circle[role="red"]  |icon:times-circle[role="red"]  |XML only                       |icon:check-circle[role="lime"] |icon:check-circle[role="lime"] |icon:times-circle[role="red"]
              2+|Detached                                      |icon:check-circle[role="lime"] |icon:check-circle[role="lime"] |icon:check-circle[role="lime"] |icon:check-circle[role="lime"] |icon:check-circle[role="lime"] |icon:check-circle[role="lime"] |icon:times-circle[role="red"]  |icon:check-circle[role="lime"] |icon:times-circle[role="red"]
              2+|Internally Detached                           |icon:check-circle[role="lime"] |icon:times-circle[role="red"]  |icon:times-circle[role="red"]  |icon:times-circle[role="red"]  |icon:times-circle[role="red"]  |XML only                       |icon:check-circle[role="lime"] |icon:check-circle[role="lime"] |icon:times-circle[role="red"]
.2+|CAdES     2+|Enveloping                                    |icon:check-circle[role="lime"] |icon:check-circle[role="lime"] |icon:check-circle[role="lime"] |icon:check-circle[role="lime"] |icon:times-circle[role="red"]  |icon:times-circle[role="red"]  |icon:check-circle[role="lime"] |icon:check-circle[role="lime"] |icon:times-circle[role="red"]
              2+|Detached                                      |icon:check-circle[role="lime"] |icon:check-circle[role="lime"] |icon:check-circle[role="lime"] |icon:check-circle[role="lime"] |icon:check-circle[role="lime"] |icon:times-circle[role="red"]  |icon:check-circle[role="lime"] |icon:check-circle[role="lime"] |icon:times-circle[role="red"]
|PAdES        2+|Enveloped                                     |icon:times-circle[role="red"]  |icon:times-circle[role="red"]  |icon:check-circle[role="lime"] |icon:times-circle[role="red"]  |icon:times-circle[role="red"]  |icon:times-circle[role="red"]  |icon:check-circle[role="lime"] |icon:times-circle[role="red"]  |icon:check-circle[role="lime"]
.6+|JAdES    .3+|Enveloping  |Compact Serialization            |icon:check-circle[role="lime"] |icon:check-circle[role="lime"] |icon:check-circle[role="lime"] |icon:check-circle[role="lime"] |icon:times-circle[role="red"]  |icon:times-circle[role="red"]  |icon:times-circle[role="red"]  |icon:times-circle[role="red"]  |icon:times-circle[role="red"]
                             |Flattened JSON Serialization     |icon:check-circle[role="lime"] |icon:check-circle[role="lime"] |icon:check-circle[role="lime"] |icon:check-circle[role="lime"] |icon:times-circle[role="red"]  |icon:times-circle[role="red"]  |icon:times-circle[role="red"]  |icon:check-circle[role="lime"] |icon:times-circle[role="red"]
                             |JSON Serialization               |icon:check-circle[role="lime"] |icon:check-circle[role="lime"] |icon:check-circle[role="lime"] |icon:check-circle[role="lime"] |icon:times-circle[role="red"]  |icon:times-circle[role="red"]  |icon:check-circle[role="lime"] |icon:check-circle[role="lime"] |icon:times-circle[role="red"]
             .3+|Detached    |Compact Serialization            |icon:check-circle[role="lime"] |icon:check-circle[role="lime"] |icon:check-circle[role="lime"] |icon:check-circle[role="lime"] |icon:check-circle[role="lime"] |SigD only                      |icon:times-circle[role="red"]  |icon:times-circle[role="red"]  |icon:times-circle[role="red"]
                             |Flattened JSON Serialization     |icon:check-circle[role="lime"] |icon:check-circle[role="lime"] |icon:check-circle[role="lime"] |icon:check-circle[role="lime"] |icon:check-circle[role="lime"] |SigD only                      |icon:times-circle[role="red"]  |icon:check-circle[role="lime"] |icon:times-circle[role="red"]
                             |JSON Serialization               |icon:check-circle[role="lime"] |icon:check-circle[role="lime"] |icon:check-circle[role="lime"] |icon:check-circle[role="lime"] |icon:check-circle[role="lime"] |SigD only                      |icon:check-circle[role="lime"] |icon:check-circle[role="lime"] |icon:times-circle[role="red"]
.2+|ASiC        |ASiCS       |CAdES / XAdES                    |icon:check-circle[role="lime"] |icon:check-circle[role="lime"] |icon:check-circle[role="lime"] |icon:check-circle[role="lime"] |icon:times-circle[role="red"]  |icon:check-circle[role="lime"] |icon:check-circle[role="lime"] |icon:check-circle[role="lime"] |icon:check-circle[role="lime"]
                |ASiCE       |CAdES / XAdES                    |icon:check-circle[role="lime"] |icon:check-circle[role="lime"] |icon:check-circle[role="lime"] |icon:check-circle[role="lime"] |icon:times-circle[role="red"]  |icon:check-circle[role="lime"] |icon:check-circle[role="lime"] |icon:check-circle[role="lime"] |icon:check-circle[role="lime"]
|===

[.portrait]
<<<

== The XML Signature (XAdES)

The simplest way to address the digital signature passes through the XAdES format. Indeed, it allows visualization of the signature content with a simple text editor. Thus it becomes much easier to make the connection between theoretical concepts and their implementation. Before embarking on the use of the DSS framework, it is advisable to read the following documents:

 * XAdES Specifications (cf. <<R01>>)

After reading these documents, it is clear that:

 * To electronically sign a document, a signing certificate (that proves the signer's identity) and the access to its associated private key is needed. 
 * To electronically validate a signed document the signer's certificate containing the public key is needed. To give a more colourful example: when a digitally signed document is sent to a given person or organization in order to be validated, the certificate with the public key used to create the signature must also be provided.

===	XAdES Profiles

The new ETSI standard defines four conformance levels to address the growing need to protect the validity of the signature in time. Henceforth to denote the level of the signature the word "level" will be used. Follows the list of levels defined in the standard:

 * XAdES-BASELINE-*B*: _Basic Electronic Signature_
The lowest and simplest version just containing the SignedInfo, SignatureValue, KeyInfo and SignedProperties. This level combines the old -BES and -EPES levels.
This form extends the definition of an electronic signature to conform to the identified signature policy.
 * XAdES-BASELINE-*T*: _Signature with a timestamp_
A timestamp regarding the time of signing is added to protect against repudiation.
 * XAdES-BASELINE-*LT*: _Signature with Long Term Data_
Certificates and revocation data are embedded to allow verification in future even if their original source is not available. This level is equivalent to the old -XL level.
 * XAdES-BASELINE-*LTA*: _Signature with Long Term Data and Archive timestamp_
By using periodical timestamping (e.g. each year) compromising is prevented which could be caused by weakening previous signatures during a long-time storage period. This level is equivalent to the old -A level.

NOTE: Old levels: -BES, -EPES, -C, -X, -XL, -A are not supported any more when signing.

==== XAdES-BASELINE-B

To start, let's take a simple XML document:

[[xml_example.xml]]
[source,xml]
.xml_example.xml
----
<?xml version="1.0"?>
<test>Hello World !</test>
----

Since this is an XML document, we will use the XAdES signature and more particularly XAdES-BASELINE-B level, which is the lowest level of protection: just satisfying Directive (cf. <<R07>>) legal requirements for advanced signature. The normal process of signing wants to sign first with the level -B or level-T, and then later when it becomes necessary to complete the signature with superior levels. However, the framework allows signing directly with any level.
When signing data, the resulting signature needs to be linked with the data to which it applies. This can be done either by creating a data set which combines the signature and the data (e.g. by enveloping the data with the signature or including a signature element in the data set) or placing the signature in a separate resource and having some external means for associating the signature with the data. So, we need to define the packaging of the signature, namely ENVELOPED, ENVELOPING, DETACHED or INTERNALLY-DETACHED. More information about supported reference transformations for each signature packaging (except 'Detached'), can be found in the section <<Reference Transformations>>
 
 * *ENVELOPED :* when the signature applies to data that surround the rest of the document;
 * *ENVELOPING :* when the signed data form a sub-element of the signature itself;
 ** Base64 encoded binaries;
 ** Embed XML object(s);
 ** Embed https://www.w3.org/TR/xmldsig-core/#sec-o-Manifest[Manifest] object(s).
 * *DETACHED :* when the signature relates to the external resource(s) separated from it.
 * *INTERNALLY-DETACHED :* when the signature and the related signed data are both included in a parent element (only XML).

For our example, we will use ENVELOPED packaging.

The DSS framework uses 3 atomic steps to sign a document :

. Compute the digest to be signed;
. Sign the digest; 
. Sign the document (add the signed digest).

The DSS fully manages the steps 1 and 3. We need to specify how to do the signature operation. DSS offers some implementations in the dss-token module

To write our Java code, we still need to specify the type of KeyStore to use for signing our document, more simply, where the private key can be found. In the package "eu.europa.esig.dss.token", we can choose between different connection tokens :

 * *Pkcs11SignatureToken :* allows communicating with SmartCards with the PKCS#11 interface. It requires some installed drivers (dll, sso,...) .
 * *Pkcs12SignatureToken :* allows signing with a PKC#12 keystore (.p12 file).
 * *MSCAPISignatureToken :* handles the signature with MS CAPI (the Microsoft interface to communicate with SmartCards).
 * *JKSSignatureToken :* allows signing with a Java Key Store (.jks file).

NOTE: The DSS also provides the support for MOCCA framework to communicate with the Smartcard with PC/SC, but it involves the installation of the MOCCA and IAIK libraries.

To know more about the use of the different signature tokens, please consult "Management of Signature Tokens" chapter.

In our example the class: "Pkcs12SignatureToken" will be used. A file in PKCS#12 format must be provided to the constructor of the class. It contains an X.509 private key accompanying the public key certificate and protected by symmetrical password. The certification chain can also be included in this file. It is possible to generate dummy certificates and their chains with OpenSSL. Please visit http://www.openssl.org/ for more details.

This is the complete code that allows you to sign our XML document.

[source,java,indent=0]
.Create a XAdES signature
----
include::{sourcetestdir}/eu/europa/esig/dss/cookbook/example/sign/SignXmlXadesBTest.java[tags=demo]
----

What you may notice is that to sign a document we need to:

 * Create an object based on SignatureParameters class. The number of specified parameters depends on the type of signature. Generally, the number of specified parameters depends on the profile of signature. This object also defines some default parameters.
 * Choose the profile, packaging, signature digest algorithm.
 * Indicate the private key entry to be used.
 * Instantiate the adequate signature service.
 * Carry out the signature process.
 
The encryption algorithm is determined by the private key and therefore cannot be compelled by the setter of the signature parameters object. It will cause an inconsistency in the signature making its validation impossible. This setter can be used in a particular context where the signing process is distributed on different machines and the private key is known only to the signature value creation process. See clause "Signing process" for more information.
In the case where the private key entry object is not available, it is possible to choose the signing certificate and its certificate chain as in the following example:

[source,java,indent=0]
----
include::{sourcetestdir}/eu/europa/esig/dss/cookbook/example/snippets/Snippets.java[tags=demoCertificateChain]
----

Integrating the certificate chain in the signature simplifies the build of a prospective certificate chain during the validation process.

By default the framework uses the current date time to set the signing date, but in the case where it is necessary to indicate the different time it is possible to use the setter "setSigningDate(Date)" as in the example:

[source,java,indent=0]
----
include::{sourcetestdir}/eu/europa/esig/dss/cookbook/example/snippets/Snippets.java[tags=demoSigningDate]
----

When the specific service is instantiated a certificate verifier must be set. This object is used to provide four different sources of information:

 * the source of trusted certificates (based on the trusted list(s) specific to the context);
 * the source of intermediate certificates used to build the certificate chain till the trust anchor. This source is only needed when these certificates are not included in the signature itself;
 * the source of OCSP;
 * the source of CRL.
 
In the current implementation this object is only used when profile -LT or -LTA are created. 

===== Signing process

Once the parameters of the signature were identified the service object itself must be created. The service used will depend on the type of document to sign. In our case it is an XML file, so we will instantiate a XAdES service. The process of signing takes place in three stages. The first is the `getDataToSign()` method call, passing as a parameter the document to be signed and the previously selected settings. This step returns the data which is going to be digested and encrypted. In our case it corresponds to the SignedInfo XMLDSig element.  

[source,java,indent=0]
----
include::{sourcetestdir}/eu/europa/esig/dss/cookbook/example/snippets/Snippets.java[tags=demoSigningProcessGetDataToSign]
----

The next step is a call to the function `sign()` which is invoked on the object token representing the KeyStore and not on the service. This method takes three parameters. The first is the array of bytes that must be signed. It is obtained by the previous method invocation. The second is the algorithm used to create the digest. You have the choice between SHA1, SHA256, and SHA512 (this list is not exhaustive). And the last one is the private key entry.

[source,java,indent=0]
----
include::{sourcetestdir}/eu/europa/esig/dss/cookbook/example/snippets/Snippets.java[tags=demoSigningProcessSign]
----

The last step of this process is the integration of the signature value in the signature and linking of that one to the signed document based on the selected packaging method. This is the method `signDocument()` on the service. We must pass to it three parameters: again the document to sign, the signature parameters and the value of the signature obtained in the previous step.

This separation into three steps allows use cases where different environments have their precise responsibilities: specifically the distinction between communicating with the token and executing the business logic.

When the breakdown of this process is not necessary, than a simple call to only one method can be done as in the following example:

[source,java,indent=0]
----
include::{sourcetestdir}/eu/europa/esig/dss/cookbook/example/snippets/Snippets.java[tags=demoSigningProcessSignDocument]
----

===== Additional attributes

For this type (XAdES-BASELINE-B) of signature it is possible to identify some additional attributes.

[[SignXmlXadesBPropertiesTest.java]]
[source,java,indent=0]
.XAdES signature with additional signed attributes
----
include::{sourcetestdir}/eu/europa/esig/dss/cookbook/example/sign/SignXmlXadesBPropertiesTest.java[tags=demo]
----

In XAdES format the following types of a Content Timestamp can be used:

 * AllDataObjectsTimeStamp - each time-stamp token within this property covers the full set of references defined in the Signature's SignedInfo element, excluding references of type "SignedProperties".
 * IndividualDataObjectsTimeStamp - each time-stamp token within this property covers selected signed data objects.

The code above produces the following signature :

.XAdES signature example
include::_samples/xades-b-properties.adoc[]

==== XAdES-BASELINE-T

XAdES-BASELINE-T is a signature for which there exists a trusted time associated to the signature. It provides the initial steps towards providing long term validity and more specifically it provides a protection against repudiation. This extension of the signature can be created as well during the generation process as validation process. However, the case when these validation data are not added during the generation process should no longer occur. The XAdES-BASELINE-T trusted time indications must be created before the signing certificate has been revoked or expired and close to the time that the XAdES signature was produced. The XAdES-BASELINE-T form must be built on a XAdES-BASELINE-B form. The DSS framework allows extending the old -BES and -EPES profiles to the new BASELINE-T profile, indeed there is no difference in the structure of the signature.

To implement this profile of signature you must indicate to the service the TSA source, which delivers from each Timestamp Request a Timestamp Response (RFC 3161 (cf. <<R08>>)) containing tokens. Below is the source code that creates a XAdES-BASELINE-T signature. For our example, we will use the Belgian provider and an instance of OnlineTSPSource (see "TSP Sources" chapter for more details).

[source,java,indent=0]
.Create a XAdES-Baseline-T with an OnlineTSPSource
----
include::{sourcetestdir}/eu/europa/esig/dss/cookbook/example/sign/SignXmlXadesTWithOnlineSourceTest.java[tags=demo]
----

If the timestamp source is not set a NullPointerException is thrown.

The SignatureTimeStamp mandated by the XAdES-T form appears as an unsigned property within the QualifyingProperties:

.XAdES Signature Timestamp
include::_samples/xades-signature-timestamp.adoc[]

==== XAdES-BASELINE-LT

This level has to prove that the certification path was valid, at the time of the validation of the signature, up to a trust point according to the naming constraints and the certificate policy constraints from the "Signature Validation Policy". It will add to the signature the CertificateValues and RevocationValues unsigned properties. The CertificateValues element contains the full set of certificates that have been used to validate the electronic signature, including the signer's certificate. However, it is not necessary to include one of those certificates, if it is already present in the ds:KeyInfo element of the signature. This is like DSS framework behaves. In order to find a list of all the certificates and the list of all revocation data, an automatic process of signature validation is executed. To carry out this process an object called CertificateVerifier must be passed to the service. The implementer must set some of its properties (e.g. a source of trusted certificates). The code below shows how to use the default parameters with this object. Please refer to "The Signature Validation" chapter to have the further information. It also includes an example of how to implement this level of signature:

[[SignXmlXadesLTTest.java]]
[source,java,indent=0]
.SignXmlXadesLTTest.java
----
include::{sourcetestdir}/eu/europa/esig/dss/cookbook/example/sign/SignXmlXadesLTTest.java[tags=demo]
----

The following XML segment will be added to the signature qualified and unsigned properties:

.Validation data values
include::_samples/xades-revocation-data.adoc[]

NOTE: The use of online sources can significantly increase the execution time of the signing process. For testing purpose you can create your own source of data.

In last example the CommonsHttpDataLoader is used to provide the communication layer for HTTP protocol. Each source which need to go through the network to retrieve data need to have this component set.

==== XAdES-BASELINE-LTA

When the cryptographic data becomes weak and the cryptographic functions become vulnerable the auditor should take steps to maintain the validity of the signature. The XAdES-BASELINE-A form uses a simple approach called "archive validation data". It adds additional time-stamps for archiving signatures in a way that they are still protected, but also to be able to prove that the signatures were validated at the time when the used cryptographic algorithms were considered safe. The time-stamping process may be repeated every time the protection used becomes weak. Each time-stamp needs to be affixed before either the signing key or the algorithms used by the TSA are no longer secure. XAdES-A form adds the ArchiveTimestamp element within the UnsignedSignatureProperties and may contain several ArchiveTimestamp elements.

Below is an example of the implementation of this level of signature (but in practice, we will rather extend the signature to this level when there is a risk that the cryptographic functions become vulnerable or when one of certificates arrives to its expiration date):

[source,java,indent=0]
.Signature level setting
----
include::{sourcetestdir}/eu/europa/esig/dss/cookbook/example/snippets/Snippets.java[tags=demoSignatureLevel]
----

The following XML segment will be added to the signature qualified and unsigned properties:

.XAdES Archive Timestamp
include::_samples/xades-archive-timestamp.adoc[]

=== Versions support

DSS supports the following XAdES formats :

[cols="5*^"]
.Supported XAdES versions
|===
| | B-level | T-level | LT-level | LTA-level

| XAdES 1.1.1 | icon:check-circle[role="lime"] | icon:check-circle[role="lime"] | icon:check-circle[role="lime"] | icon:times-circle[role="red"]

| XAdES 1.2.2 | icon:check-circle[role="lime"] | icon:check-circle[role="lime"] | icon:check-circle[role="lime"] | icon:times-circle[role="red"]

| XAdES 1.3.2 | icon:check-circle[role="lime"] | icon:check-circle[role="lime"] | icon:check-circle[role="lime"] | icon:check-circle[role="lime"]

| XAdES 1.4.1  4+| The format contains qualifying properties for XAdES 1.3.2 LTA level
|===

The XAdES Profile, as well as a customizable prefixes can be set with following methods :

[source,java,indent=0]
.XAdES formats and prefixes
----
include::{sourcetestdir}/eu/europa/esig/dss/cookbook/example/sign/SignXmlXadesBWithTransformsTest.java[tags=demoPrefixes]
----

=== Reference Transformations

In case of 'Enveloping', 'Enveloped' and 'Internally Detached' signatures, it is possible to apply custom transformations for signing references in order to compute proper digest result. Example of a definition reference transformations, you can find below:

[[SignXmlXadesBWithTransformsTest.java]]
[source,java,indent=0]
.Custom transformations definition
----
include::{sourcetestdir}/eu/europa/esig/dss/cookbook/example/sign/SignXmlXadesBWithTransformsTest.java[tags=demo]
----

Current version of DSS supports the following transformations:

 * Enveloped - removes the current `Signature` element from the digest calculation of the reference.

WARNING: Enveloped Signature Transform does not support parallel signatures!

[source,java,indent=0]
----
include::{sourcetestdir}/eu/europa/esig/dss/cookbook/example/sign/SignXmlXadesBWithTransformsTest.java[tags=demoEnvelopedTransform]
----

 * Canonicalization - any canonicalization algorithm that can be used for 'CanonicalizationMethod' can be used as a transform:

[source,java,indent=0]
----
include::{sourcetestdir}/eu/europa/esig/dss/cookbook/example/sign/SignXmlXadesBWithTransformsTest.java[tags=demoCanonicalizationTransform]
----

 * Base64 - the transform is used if application needs to sign a RAW data (binaries, images, audio or other formats). The 'Base64 Transform' is not compatible with following signature parameters:

 ** Reference contains more than one transform (must be a sole element of the reference transforms);
 ** setEmbedXML(true) - embedded setting cannot be used;
 ** setManifestSignature(true) - As is apparent from the previous point, Manifest cannot be used with the Base64 Transform as well since it also must be embedded to the signature.

[source,java,indent=0]
----
include::{sourcetestdir}/eu/europa/esig/dss/cookbook/example/sign/SignXmlXadesBWithTransformsTest.java[tags=demoBase64Transform]
----

 * XPath - allows signing a custom nodes in a signature or embedded document. DSS contains an additional class `XPathEnvelopedSignatureTransform` allowing to exclude signatures from the digested content (used for Enveloped signatures by default). Additional information about the 'XPath Transform' can be found https://www.w3.org/TR/xpath20/[by the link].

[source,java,indent=0]
----
include::{sourcetestdir}/eu/europa/esig/dss/cookbook/example/sign/SignXmlXadesBWithTransformsTest.java[tags=demoEnvelopedXPathTransform]
----

 * XPath-2-Filter - an alternative to 'XPath Transform'. Additional information about the 'XPath2Filter Transform' can be found https://www.w3.org/TR/xmldsig-filter2/[by the link]. DSS contains an additional class `XPath2FilterEnvelopedSignatureTransform` allowing to exclude signatures from the digest calculation.

NOTE: Since DSS 5.7 the XPath-2-Filter transform is used by default for ENVELOPED signature packaging.

[source,java,indent=0]
----
include::{sourcetestdir}/eu/europa/esig/dss/cookbook/example/sign/SignXmlXadesBWithTransformsTest.java[tags=demoEnvelopedXPath2FilterTransform]
----

 * XSLT Transform - This transform requires a 'org.w3.dom.Document' as an input, compatible with the normative https://www.w3.org/TR/xslt-30/[XSLT Specification]. Must be a sole transform.

NOTE: All transformations, except Base64, can be applied only to XML objects.

=== Multiple signatures

In everyday life, there are many examples where it is necessary to have multiple signatures covering the same document, such as a contract to purchase a vehicle. Independent signatures are parallel signatures where the ordering of the signatures is not important. The computation of these signatures is performed on exactly the same input but using different private keys.

=== XAdES and specific schema version

Some signatures may have been created with an older version of XAdES standard using different schema definition. To take into account the validation of such signatures the interface eu.europa.esig.dss.xades.definition.XAdESPaths was created. This interface allows to provide the different needed XPath expressions which are used to explore the elements of the signature. The DSS framework proposes 3 implementations : 

 * XAdES132Paths (XAdES 1.3.2 / 1.4.1)
 * XAdES122Paths (XAdES 1.2.2)
 * XAdES111Paths (XAdES 1.1.1)

By default, all XAdES are supported and DSS loads/parses all versions of XAdES. That's possible to restrict to only one version of XAdES with the following code : 

[source,java,indent=0]
.Customize the supported XAdES version(s) at the validation
----
include::{sourcetestdir}/eu/europa/esig/dss/cookbook/example/validate/XAdES132OnlyTest.java[tags=demo]
----

=== Sign a Trusted List

The standard ETSI TS 119 612 specifies in its annex B the XML structure and the format of the signature (XAdES, enveloped signature, transformation, canonicalization, etc.). With the class `TrustedListSignatureParametersBuilder`, DSS is able to pre-configure the signature parameters to comply with the specifications and simplify the signature creation.

[source,java,indent=0]
.Sign a Trusted List with the TrustedListSignatureParametersBuilder
----
include::{sourcetestdir}/eu/europa/esig/dss/cookbook/example/sign/SignTrustedListTest.java[tags=demo]
----

== Signature Extension

The -B level contains immutable signed properties. Once this level is created, these properties cannot be changed.

The levels -T/-LT/-LTA add unsigned properties to the signature. This means that the properties of these levels could be added afterwards to any AdES signature. This addition helps to make the signature more resistant to cryptographic attacks on a longer period of time. The extension of the signature is incremental, i.e. when you want to extend the signature to the level -LT the lower level (-T) will also be added. The whole extension process is implemented by reusing components from signature production. To extend a signature we proceed in the same way as in the case of a signature, except that you have to call the function "extendDocument" instead of the "sign" function. Note that when the document is signed with several signatures then they are all extended.

=== BASELINE-T

The AdES-BASELINE-T trusted time indications have to be created before a certificate has been revoked or expired and close to the time that the AdES signature was produced. It provides a protection against repudiation. The framework adds the timestamp only if there is no timestamp or there is one but the creation of a new extension of the level-T is deliberate (using another TSA). It is not possible to extend a signature which already incorporates higher level as -LT or -LTA. In the theory it would be possible to add another -T level when the signature has already reached level -LT but the framework prevents this operation. Note that if the signed document contains multiple signatures, then all the signatures will be extended to level -T. It is also possible to sign a document directly at level -T.

Here is an example of creating an extension of type T:

[source,java,indent=0]
.Extend a XAdES signature
----
include::{sourcetestdir}/eu/europa/esig/dss/cookbook/example/sign/ExtendSignXmlXadesBToTTest.java[tags=demo]
----

Here is the result of adding a new extension of type-T to an already existing -T level signature:

.XAdES Unsigned Signature Properties
include::_samples/xades-extend-t-to-t.adoc[]

=== BASELINE-LT and -LTA

For these types of extensions, the procedure to follow is the same as the case of the extension of type T. Please refer to the chapter XAdES Profiles to know specific parameters for each level of signature and which must be positioned.

[[signatureValidation]]
== Signature Validation

Generally and following ETSI standard, the validation process of an electronic signature must provide one of these three following statuses: TOTAL-FAILED, TOTAL-PASSED or INDETERMINATE. A TOTAL-PASSED response indicates that the signature has passed verification and it complies with the signature validation policy. A TOTAL_FAILED response indicates that either the signature format is incorrect or that the digital signature value fails the verification. An INDETERMINATE validation response indicates that the format and digital signature verifications have not failed but there is an insufficient information to determine if the electronic signature is valid. For each of the validation checks, the validation process must provide information justifying the reasons for the resulting status indication as a result of the check against the applicable constraints. In addition, the ETSI standard defines a consistent and accurate way for justifying statuses under a set of sub-indications.

===	Validation Process

Since version 4.7 of the DSS framework the validation process is based on the latest ETSI standard <<R09>>. It is driven by the validation policy and allows long term signature validation. It not only verifies the existence of certain data and their validity, but it also checks the temporal dependences between these elements. The signature check is done following basic building blocks. On the simplified diagram below, showing the process of the signature validation, you can follow the relationships between each building block which represents a logic set of checks used in validation process.

.Signature Validation Process
image::sig_validation_process.jpg[]

Note that the current version of the framework during the validation process does not indicate what part of a document was signed. However, in a case of XAdES signature XPath transformations presented in the signature will be applied, in the case of CAdES or PAdES signature the whole document must be signed.

At the end of the validation process four reports are created. They contain the different detail levels concerning the validation result. They provide four kinds of visions for the validation process: macroscopic, microscopic, input data and ETSI Validation report conformant with the standard <<R09>>. For more information about these reports, please refer to "Simple Report" chapter.

Below is the simplest example of the validation of the signature of a document. The first thing to do is instantiating an object named validator, which orchestrates the verification of the different rules. To perform this it is necessary to invoke a static method fromDocument() on the abstract class `SignedDocumentValidator`. This method returns the object in question whose type is chosen dynamically based on the type of source document. 

The next step is to create an object that will check the status of a certificate using the Trusted List model (see "Trusted Lists of Certification Service Provider" for more information). In order to achieve this, an instance of a `CertificateVerifier` must be created with a defined source of trusted certificates. In our example, the trusted source is instantiated with `CommonTrustedCertificateSource` class. As well as a trusted source the CertificateVerifier object needs an OCSP and/or CRL source and a TSL source (which defines how the certificates are retrieved from the Trusted Lists). See chapter "Management of CRL and OCSP Sources" for more information concerning sources.

[source,java,indent=0]
.Validation of a signature
----
include::{sourcetestdir}/eu/europa/esig/dss/cookbook/example/validate/ValidateSignedXmlXadesBTest.java[tags=demo]
----

NOTE: When using the TrustedListsCertificateSource class, for performance reasons, consider creating a single instance of this class and initialize it only once.

NOTE: In general, the signature must cover the entire document so that the DSS framework can validate it. However, for example in the case of a XAdES signature, some transformations can be applied on the XML document. They can include operations such as canonicalization, encoding/decoding, XSLT, XPath, XML schema validation, or XInclude. XPath transforms permit the signer to derive an XML document that omits portions of the source document. Consequently those excluded portions can change without affecting signature validity. 

[[signedDocumentValidator]]
==== SignedDocumentValidator

For execution of the validation process, DSS uses the 'SignedDocumentValidator' class. The DSS framework provides five implementations of validator:
 
 * `XMLDocumentValidator` - validates documents in XML format (XAdES format);
 * `CMSDocumentValidator` - validates documents in CMS format (CAdES format);
 * `PDFDocumentValidator` - validates documents in PDF format (PADES format);
 * `JWSCompactDocumentValidator` - validates documents with base64url encoded content (JAdES compact format);
 * `JWSSerializationDocumentValidator` - validates documents in JSON format (JAdES serialization formats);
 * `ASiCContainerWithXAdESValidator` - validates ASiC with XAdES containers;
 * `ASiCContainerWithCAdESValidator` - validates ASiC with CAdES containers;
 * `DetachedTimestampValidator` - validates CMS timestamps provided alone.

DSS initializes a relevant validator based on specific characteristics of an input file (e.g. a PDF file version declaration for a PDF file). It checks the file format and loads the required validator from a classpath. Below you can find a list of settings that can be used for the configuration of the class.

[source,java,indent=0]
.SignedDocumentValidator usage
----
include::{sourcetestdir}/eu/europa/esig/dss/cookbook/example/snippets/SignedDocumentValidatorTest.java[tags=demo]
----

===	Validation Result Materials

The result of the validation process consists of three elements: 

 * the Simple Report, 
 * the Detailed Report,
 * the Diagnostic Data and
 * the ETSI Validation Report.
 
All these reports are encoded using XML, which allows the implementer to easily manipulate and extract information for further analysis. For each report, XML Schema and JaxB model are available as maven dependencies.

DSS also provides XSLT to able to generate PDF or HTML reports (simple and detailed reports).

You will find below a detailed description of each of these elements.

==== Simple Report 

This is a sample of the simple validation report:

.Simple Report

[source,xml]
----
include::_samples/simple-report-example.xml[]
----

The result of the validation process is based on very complex rules. The purpose of this report is to make as simple as possible the information while keeping the most important elements. Thus the end user can, at a glance, have a synthetic view of the validation. To build this report the framework uses some simple rules and the detailed report as input.

==== Detailed Report

This is a sample of the detailed validation report. Its structure is based on the ETSI standard <<R09>> and is built around Basic Building Blocks, Basic Validation Data, Timestamp Validation Data, AdES-T Validation Data and Long Term Validation Data. Some segments were deleted to make reading easier. They are marked by three dots:

.Detailed Report

[source,xml]
----
include::_samples/detailed-report-example.xml[]
----

For example the Basic Building Blocks are divided into seven elements:

 * FC - Format Checking
 * ISC - Identification of the Signing Certificate
 * VCI - Validation Context Initialization
 * RFC - Revocation Freshness Checker
 * XCV - X.509 certificate validation
 * CV - Cryptographic Verification
 * SAV - Signature Acceptance Validation
 
The following additional elements also can be executed in case of validation in the past : 

 * PCV - Past Certificate Validation
 * VTS - Validation Time Sliding process
 * POE extraction - Proof Of Existence extraction 
 * PSV - Past Signature Validation

Past certificate/signature validation is used when basic validation of a certificate/signature fails at the current time with an INDETERMINATE status such that the provided proofs of existence may help to go to a determined status. The process shall initialize the _best-signature-time_ either to a time indication for a related POE provided, or the current time when this parameter has not been used by the algorithm.

 * *Best-signature-time* is an internal variable for the algorithm denoting the earliest time when it can be trusted by the SVA (either because proven by some POE present in the signature or passed by the DA and for this reason assumed to be trusted) that a signature has existed. <<R09>>

Each block contains a number of rules that are executed sequentially. The rules are driven by the constraints defined in the validation policy. The result of each rule is OK or NOT OK. The process is stopped when the first rule fails. Each block also contains a conclusion. If all rules are met then the conclusion node indicates PASSED. Otherwise FAILED or INDETERMINATE indication is returned depending on the ETSI standard definition. 

==== Diagnostic Data

This is a data set constructed from the information contained in the signature itself, but also from information retrieved dynamically as revocation data and information extrapolated as the mathematical validity of a signature. All this information is independent of the applied validation policy. Two different validation policies applied to the same diagnostic data can lead to different results.

This is an example of the diagnostic data for a XAdES signature. Certain fields and certain values were trimmed or deleted to make reading easier:

.Diagnostic Data

[source,xml]
----
include::_samples/diagnostic-data-example.xml[]
----

==== ETSI Validation Report

The ETSI Validation Report represents an implementation of TS 119 102-2 (cf. <<R13>>). The report contains a standardized result of an ASiC digital signature validation. It includes the original validation input data, the applied validation policy, as well as the validation result of one or more signature(s) and its(their) constraints.

This is an example of the ETSI validation report:

.ETSI Validation Report (TS 119 102-2)

[source,xml]
----
include::_samples/etsi-validation-report-example.xml[]
----

[[validationPolicy]]
=== Validation Policy

The validation process may be driven by a set of constraints that are contained in the XML policy file.

In order to run a validation process with a custom validation policy, an XML file shall be created in compliance with the https://github.com/esig/dss/blob/master/dss-policy-jaxb/src/main/resources/xsd/policy.xsd[policy.xsd] schema and passed to the relevant `DocumentValidator` as shown below.

[source,java,indent=0]
.Custom validation policy
----
include::{sourcetestdir}/eu/europa/esig/dss/cookbook/example/snippets/Snippets.java[tags=validationPolicy]
----

==== XML policy structure

The validation policy allows to define different behavior for various validating token types or signature formats. The following groups are considered:

 * `ContainerConstraints` - defines rules for processing of ASiC containers validation;
 * `SignatureConstraints` - defines rules for signature basic building blocks processing and the related certificate chain;
 * `CounterSignatureConstraints` - allows to define custom rules for counter signature processing;
 * `Timestamp` - defines rules for timestamp validation;
 * `Revocation` - defines rules for revocation data validation;
 * `Cryptographic` - defines common rules for cryptographic validation of used algorithms. The general constraints are used when no cryptographic constraints are defined for a particular token type;
 * `Model` - defines the way of a certificate chain processing;
 * `eIDAS` - defines rules for validation of Trusted Lists.

==== Constraints

Each constraint defined in the policy forces an execution of a relevant check in the validation process.

NOTE: If a constraint is missing in the policy - the check is not processed.

The following constraint types are supported:

 * `LevelConstraint` - a simple constraint type with a defined processing `Level`;
 * `MultiValuesConstraint` - allows to define a set of accepted values relatively to the using constraint.

==== Level

The `Level` attribute of a constraint defines a validation process behavior in case of a check failure. While used, the following behaviors apply in case of a check failure:

 * `FAIL` - brakes the validation process and returns the relevant indication;
 * `WARN` - continues the validation process and returns a warning message to the validation process output;
 * `INFORM` - continues the validation process and returns an information message to the validation process output;
 * `IGNORE` - processes the check in a silent mode (equivalent to a not defined constraint).

==== Multi Values Constraint

When using the `MultiValuesConstraint`, a list of acceptable values shall be defined in the list of `<Id>...</Id>` elements, one for each accepted value. While doing, the following rules apply:

 * Empty list of values  -> accept only empty values for the item in question, fails otherwise;
 * `"*"` constraint value -> accepts all values, reject empty list of values;
 * Custom values -> accepts only item values matching the constraint.

==== Cryptographic constraints

Cryptographic constraints define a list of acceptable cryptographic algorithms and their expiration dates when needed. The following settings are possible:

 * `AcceptableEncryptionAlgo` - defines a list of acceptable encryption algorithms. All tokens and signatures using other algorithms will be rejected.
 * `MiniPublicKeySize` - defines the minimal allowed public key size to be used with the defined encryption algorithms. An algorithm with a key size less than the defined one will be rejected. The minimal key size if required to be defined for an encryption algorithm, otherwise all used key sizes will be rejected.
 * `AcceptableDigestAlgo` - defines a list of acceptable digest algorithms. All tokens and signatures using other algorithms will be rejected.
 * `AlgoExpirationDate` - defines expiration dates for the algorithms. The algorithm is rejected when it is used after the defined date. If the algorithm expiration date is not defined, or set to null, the algorithm is treated as reliable for an unlimited time.

==== The default XML policy

The default XML validation policy is present below.

.constraint.xml (default policy is provided in dss-policy-jaxb module)

[source,xml]
----
include::_samples/constraint.xml[]
----

== CAdES signature (CMS)

To familiarize yourself with this type of signature it is advisable to read the following document:

* CAdES Specifications (cf. <<R02>>)

To implement this form of signature you can use the XAdES examples. You only need to instantiate the CAdES object service and change the SignatureLevel parameter value. Below is an example of the CAdES-Baseline-B signature:

[source,java,indent=0]
.Signing a file with CAdES
----
include::{sourcetestdir}/eu/europa/esig/dss/cookbook/example/sign/SignXmlCadesBTest.java[tags=demo]
----

== PAdES signature (PDF)

The standard ISO 32000-1 (cf. <<R06>>) allows defining a file format for portable electronic documents. It is based on PDF 1.7 of Adobe Systems. Concerning the digital signature it supports three operations: 

 * Adding a digital signature to a document,
 * Providing a placeholder field for signatures,
 * Checking signatures for validity.

PAdES defines eight different profiles to be used with advanced electronic signature in the meaning of European Union Directive 1999/93/EC (cf. <<R07>>):

 * PAdES Basic - PDF signature as specified in ISO 32000-1 (cf. <<R06>>). The profile is specified in ETSI EN 319 142 (cf. <<R03>>).
 * PAdES-BES Profile - based upon CAdES-BES as specified in ETSI EN 319 122 (cf. <<R02>>) with the option of a signature time-stamp (CAdES-T).
 * PAdES-EPES profile - based upon CAdES-EPES as specified in ETSI EN 319 122 (cf. <<R02>>). This profile is the same as the PAdES - BES with the addition of a signature policy identifier and optionally a commitment type indication.
 * PAdES-LTV Profile - This profile supports the long term validation of PDF Signatures and can be used in conjunction with the above-mentioned profiles.
 * Four other PAdES profiles for XML Content.

To familiarize yourself with this type of signature it is advisable to read the documents referenced above.

Below is an example of code to perform a PAdES-BASELINE-B type signature:

[source,java,indent=0]
.Signing a PDF file with PAdES
----
include::{sourcetestdir}/eu/europa/esig/dss/cookbook/example/sign/SignPdfPadesBTest.java[tags=demo]
----

In order to add a timestamp to the signature (PAdES-T or LTA), a TSP source must be provided to the service.

To create PAdES-BASELINE-B level with additional options: signature policy identifier and optionally a commitment type indication, please observe the following example in code 5.

All these parameters are optional.

[source,java,indent=0]
.Defining a Signature Policy
----
include::{sourcetestdir}/eu/europa/esig/dss/cookbook/example/sign/SignPdfPadesBTest.java[tags=policy]
----

The extension of a signature of the level PAdES-BASELINE-B up to PAdES-BASELINE-LTA profile will add the following features:

 * Addition of validation data to an existing PDF document which may be used to validate earlier signatures within the document (including PDF signatures and time-stamp signatures). 
 * Addition of a document time-stamp which protects the existing document and any validation data. 
 * Further validation data and document time-stamp may be added to a document over time to maintain its authenticity and integrity.

=== PAdES Visible Signature

The framework also allows creation of PDF files with visible signature as specified in ETSI EN 319 142 (cf. <<R03>>). In the `SignatureParameters` object, there's a special attribute named `SignatureImageParameters`. This parameter allows you customize the visual signature (with text, with image or with image and text).
Below there is an example of code to perform a PADES-BASELINE-B type signature with a visible signature:

[source,java,indent=0]
.Add a visible signature to a PDF document
----
include::{sourcetestdir}/eu/europa/esig/dss/cookbook/example/sign/SignPdfPadesBVisibleTest.java[tags=parameters-configuration;sign]
----

Additionally, DSS also allows you to insert a visible signature to an existing field :

[source,java,indent=0]
.Add a visible signature to an existing field
----
include::{sourcetestdir}/eu/europa/esig/dss/cookbook/example/snippets/Snippets.java[tags=select-pdf-signature-field]
----

In case of placing an image or text to an existing field, the visible signature will fill out the whole available area of the field.

==== Visible signature parameters (image and text)

This chapter introduces existing parameters for creation of visible signatures with DSS.
DSS has three implementations for visible signature drawing:

 * *OpenPDF (iText)* - supports separate image and text drawing;
 * *PDFBox Default* - supports separate image and text drawing, as well as a joint drawing of image and text together. Transforms text to an image;
 * *PDFBox Native* - supports separate image and text drawing, as well as a joint drawing of image and text together. Prints text in a native way, that increases quality of the produced signature.

===== Positioning

DSS provides a set of functions allowing to place the signature field on a specific place in the PDF page :

[source,java,indent=0]
.Visible signature positioning
----
include::{sourcetestdir}/eu/europa/esig/dss/cookbook/example/snippets/PAdESVisibleSignatureSnippet.java[tags=positioning]
----

===== Dimensions

DSS framework provides a set of functions to manage the signature field size :

[source,java,indent=0]
.Visible signature dimensions
----
include::{sourcetestdir}/eu/europa/esig/dss/cookbook/example/snippets/PAdESVisibleSignatureSnippet.java[tags=positioning]
----

===== Text Parameters

The available implementations allow placing of a visible text to a signature field :

[source,java,indent=0]
.List of available visible text parameters
----
include::{sourcetestdir}/eu/europa/esig/dss/cookbook/example/sign/SignPdfPadesBVisibleTest.java[tags=text]
----
 
===== Text and image combination

DSS provides a set of functions to align a text respectively to an image. The parameters must be applied to a 'SignatureImageTextParameters' object :

[source,java,indent=0]
.Combination of text and image parameters
----
include::{sourcetestdir}/eu/europa/esig/dss/cookbook/example/sign/SignPdfPadesBVisibleTest.java[tags=textImageCombination]
----
 
The result of applying the foregoing transformations is provided on the image below:

image::visual-sig-text-parameters.jpg[]

==== Fonts usage

Since version 5.5, DSS supports two types of fonts. The custom font must be added as an instance of `DSSFont` interface to a `SignatureImageTextParameters` object.
`DSSFont` interface has following common implementations:

 * `DSSFileFont` for using of physical fonts, which must be embedded to the produced PDF document. To create an instance of the class, you must pass to a `DSSFileFont` constructor an object of `DSSDocument` type or InputStream of the font file;
 * `DSSJavaFont` for using of logical fonts (default Java fonts). The logical Java fonts allow you to significantly reduce the document size, because these fonts cannot be embedded to the final PDF document. Be aware, because of the fact, using of logical fonts does not allow producing PDF documents satisfying the PDF/A standard. To create an instance of this class, you should pass as an input a `java.awt.Font` object or target font parameters (name, style, size).

WARNING: Logical fonts may have different implementations depending on a used PAdES Visible signature service or Operating System (OS). Keep this in mind when switching an implementation or system environment.

As well as classes allowing to define native fonts for used implementations (available since DSS 5.7):

 * `ITextNativeFont` to be used with `ITextSignatureDrawerFactory`;
 * `PdfBoxNativeFont` to be used with `PdfBoxNativeObjectFactory`.

You can create a custom font as following (for a physical font):

[source,java,indent=0]
.Add a custom font as a file
----
include::{sourcetestdir}/eu/europa/esig/dss/cookbook/example/sign/SignPdfPadesBVisibleTest.java[tags=font]
----

For a logical font:

[source,java,indent=0]
.Java font usage
----
include::{sourcetestdir}/eu/europa/esig/dss/cookbook/example/sign/SignPdfPadesBVisibleExistingTest.java[tags=font]
----

For a native font:

[source,java,indent=0]
.Native font usage
----
include::{sourcetestdir}/eu/europa/esig/dss/cookbook/example/snippets/PAdESVisibleSignatureSnippet.java[tags=nativeFont]
----

By default, DSS uses a Google font : 'PT Serif Regular' (its physical implementation).

NOTE: 'Native PDFBox Drawer' implementation supports only one of the following fonts: SERIF, SANS-SERIF, MONOSPACED, DIALOG and DIALOG_INPUT.

=== Shadow attack detection

"Shadow attack" is a class of attacks on a signed PDF document that constitutes a change of a visual content of a document after the signature has been made. Due to a structure of PDF document, the signature stays cryptographically valid even after the content's modification has been taken place. There are no algorithms to detect the malicious change with 100% guarantee. For more information, please refer to https://pdf-insecurity.org/[the website].

Since v5.8, DSS provides a set of own utils to detect the "shadow attack" on a signed PDF document. The following algorithms have been introduced:

 * `Page amount difference` - the validation tool compares the number of pages between the obtained PDF and signed revision. If the numbers do not match, the validation fail. The validation level can be configured within the <<validationPolicy>> with the constraint `<PdfPageDifference>`.
 * `Annotations overlap` - DSS checks if any annotation overlaps occurred. The overlapping is potentially dangerous, because some annotations can cover a visual content, e.g. forms and signature fields. The validation level can be configured with the constraint `<PdfAnnotationOverlap>`.
 * `Visual difference` - DSS verifies the visual difference between the provided document and signed revision, excluding the newly created annotations (between the validating revisions). The validation level can be configured with the constraint `<PdfVisualDifference>`.

== JAdES signature (JWS)

Since v5.8, DSS includes a possibility of creation and validation of JSON Advanced signatures.

JSON format for AdES Signatures (cf. [R05]) represents an extension of JSON Web Signatures (JWS) as specified in https://tools.ietf.org/html/rfc7515[IETF RFC 7515].

A typical example of a JAdES signature creation is represented below:

[source,java,indent=0]
.Signing a file with JAdES
----
include::{sourcetestdir}/eu/europa/esig/dss/cookbook/example/sign/SignXmlJadesBTest.java[tags=demo]
----

The specific parameters for JAdES signature are described in the next sections.

=== JWS Serialization type

A JWS signature can be represented in different forms which are supported by the JAdES as well:

 * `COMPACT_SERIALIZATION` represents a compact, URL-safe serialization. It has no JWS Unprotected Header, therefore only JAdES-BASELINE-B level is possible with the format.
 * `JSON_SERIALIZATION` represents a JSON object with a collection of signatures inside the `signatures` header that allows a parallel signing. It allows JAdES-BASELINE-T/-LT/-LTA signature extension levels.
 * `FLATTENED_JSON_SERIALIZATION` represents a JSON object with a single signature container. It allows JAdES-BASELINE-T/-LT/-LTA signature extension levels.

[source,java,indent=0]
.JWS Serialization type usage
----
include::{sourcetestdir}/eu/europa/esig/dss/cookbook/example/sign/SignXmlJadesBTest.java[tags=serialization]
----

=== JAdES Signature Packaging

JAdES signatures allow two types of JWS Payload (signed data) inclusion: `ENVELOPING` and `DETACHED`.

==== Enveloping packaging

With `ENVELOPING` packaging the JWS Payload is enveloped into the JAdES Signature. The type only allows signing one document.

==== Detached packaging

A simple JWS signature allows a `DETACHED` packaging by omitting the JWS Payload in the created signature. For the validation process the detached content shall be provided and it is treated in the same way as attached.

To create a such signature, the parameter `SigDMechanism.NO_SIG_D` shall be set. The solution allows signing of only one document.

The JAdES standard [R05] provides a possibility for signing of multiple documents withing one signature in a detached way.

The following mechanisms are possible:

 * `HTTP_HEADERS` is used to sign an HTTP request. The signature may explicitly sign several HTTP headers (represented by the class `HTTPHeader`), as well as the HTTP message body (see the `HTTPHeaderDigest` class).

[source,java,indent=0]
.Configuration for signing with detached mechanism HttpHeaders
----
include::{sourcetestdir}/eu/europa/esig/dss/cookbook/example/sign/SignHttpHeadersJadesBTest.java[tags=demo]
----

 * `OBJECT_ID_BY_URI` can be used for signing of multiple documents. The signed files are dereferenced by URIs and their content is concatenated for generation of the JWS Payload.

 * `OBJECT_ID_BY_URI_HASH` similarly provides a possibility to sign multiple documents, by signing the computed digests of the original documents. The JWS Payload for this format stays empty.

[source,java,indent=0]
.Configuration for signing with detached mechanism ObjectIdByURIHash
----
include::{sourcetestdir}/eu/europa/esig/dss/cookbook/example/sign/SignMultipleDocumentsJadesTTest.java[tags=demo]
----

=== Base64Url encoding

The `Base64Url` represents a Base64 encoded format with URI safe alphabet (see https://tools.ietf.org/html/rfc4648[RFC 4648]).

JAdES signatures (as well as JWS) force some values to be Base64Url-encoded, while provides a possibility to customize the format for some of them.

DSS provides options to configure encoding for the following elements:

 * JWS Payload can be represented as Base64Url encoded octets (by default), as well as can be present in its initial form (with the protected header `b64` set to `false`).

[source,java,indent=0]
.Use unencoded JWS Payload
----
include::{sourcetestdir}/eu/europa/esig/dss/cookbook/example/sign/SignHttpHeadersJadesBTest.java[tags=unencodedPayload]
----

 * The components of the unsigned header `etsiU` can occur either as Base64Url encoded strings (by default), or as clear JSON objects.

NOTE: All components inside the `etsiU` header shall be present in the same form (Base64Url encoded or as clear JSON).

WARNING: The current version of DSS does not allow JAdES-BASELINE-LTA level creation for `etsiU` components in their clear JSON representation.

[source,java,indent=0]
.Represent EtsiU components as clear JSON instances
----
include::{sourcetestdir}/eu/europa/esig/dss/cookbook/example/sign/SignMultipleDocumentsJadesTTest.java[tags=clearEtsiU]
----

== ASiC signature (containers)

When creating a digital signature, the user must choose between different packaging elements, namely enveloping, enveloped or detached. This choice is not obvious, because in one case the signature will alter the signed document and in the other case it is possible to lose the association between the signed document and its signature. That's where the standard ETSI EN 319 162 (cf. <<R04>>) offers a standardized use of container forms to establish a common way for associating data objects with advanced signatures or time-stamp tokens.

A number of application environments use ZIP based container formats to package sets of files together with meta-information. ASiC technical specification is designed to operate with a range of such ZIP based application environments. Rather than enforcing a single packaging structure, ASiC describes how these package formats can be used to associate advanced electronic signatures with any data objects.

The standard defines two types of containers; the first (ASiC-S) allows you to associate one or more signatures with a single data element. In this case the structure of the signature can be based (in a general way) on a single CAdES signature or on multiple XAdES signatures or finally on a single TST; the second is an extended container (ASiC-E) that includes multiple data objects. Each data object may be signed by one or more signatures which structure is similar to ASiC-S. This second type of container is compatible with OCF, UCF and ODF formats.

For the moment the DSS framework has some restrictions on the containers you can generate, depending on the input file. If the input file is already an ASiC container, the output container must be the same type of container based on the same type of signature. If the input is any other file, the output does not have any restriction.

.ASiC containers
|===
|Input |Output

|ASiC-S CAdES |ASiC-S CAdES

|ASiC-S XAdES |ASiC-S XAdES

|ASiC-E CAdES |ASiC-E CAdES

|ASiC-E XAdES |ASiC-E XAdES

|Binary |ASiC-S CAdES, ASiC-S XAdES, ASiC-E CAdES, ASiC-E XAdES
|===

This is an example of the source code for signing a document using ASiCS-S based on XAdES-B:

[source,java,indent=0]
.Sign a file within an ASiC-S container
----
include::{sourcetestdir}/eu/europa/esig/dss/cookbook/example/sign/SignOneFileWithASiCSBTest.java[tags=demo]
----

This is another example of the source code for signing multiple documents using ASiCS-E based on CAdES:

[source,java,indent=0]
.Sign multiple files within an ASiC-E container
----
include::{sourcetestdir}/eu/europa/esig/dss/cookbook/example/sign/SignMultipleDocumentsWithASiCSEWithCAdESTest.java[tags=demo]
----

Please note that you need to pass only few parameters to the service. Other parameters, although are positioned, will be overwritten by the internal implementation of the service. Therefore, the obtained signature is always based on CAdES and of DETACHED packaging.

It is also possible with the framework DSS to make an extension of an ASiC container to the level XAdES-BASELINE-T or -LT.

== Counter signatures

Since v5.8 DSS allows producing of counter signatures according to the corresponding AdES formats.

NOTE: Counter signature does not provide a Proof Of Existence for a signed signature! Use signature extension / timestamping for this purpose.

The following formats are supported for the counter signature creation:

 * `XAdES` - multiple, nested and extended counter signatures (up to LTA level) are allowed;
 * `CAdES` - B-level counter signatures are allowed, as well as multiple counter signatures;
 * `JAdES` - multiple, nested and extended signatures (up to LTA level) are allowed;
 * `ASiC` - counter signatures are allowed according to the used format (XAdES or CAdES).

In order to create a counter signature, the DSS Identifier (or XML Id for XAdES) of the target signature you want to sign shall be provided within the parameters. The example below represents a counter signature creation:

[source,java,indent=0]
.Counter signature creation
----
include::{sourcetestdir}/eu/europa/esig/dss/cookbook/example/sign/CounterSignXadesBTest.java[tags=demo]
----

== Various parameters

[[signaturePolicy]]
=== Signature policy

With the new standards the policy handling is linked to -B level. The old -EPES level is not used anymore by the framework. This does not alter the structure of the old signature but only modifies how to control the process of its creation.

The DSS framework allows you to reference a signature policy, which is a set of rules for the creation and validation of an electronic signature. It includes two kinds of text:

* In a human readable form:
It can be assessed to meet the requirements of the legal and contractual context in which it is being applied.

* In a machine processable form:
To facilitate its automatic processing using the electronic rules.

If no signature policy is identified then the signature may be assumed to have been generated or verified without any policy constraints, and hence may be given no specific legal or contractual significance through the context of a signature policy.

The signer may reference the policy either implicitly or explicitly. An implied policy means the signer follows the rules of the policy but the signature does not indicate which policy. It is assumed the choice of policy is clear from the context in which the signature is used and SignaturePolicyIdentifier element will be empty. When the policy is not implied, the signature contains an ObjectIdentier that uniquely identifies the version of the policy in use. The signature also contains a hash of the policy document to make sure that the signer and verifier agree on the contents of the policy document.

This example demonstrates an implicit policy identifier. To implement this alternative you must set SignaturePolicyId to empty string.

[source,java,indent=0]
.XAdES with implicit policy
----
include::{sourcetestdir}/eu/europa/esig/dss/cookbook/example/sign/SignXmlXadesBImplicitPolicyTest.java[tags=demo]
----

An XML segment will be added to the signature's qualified and signed properties:

include::_samples/xades-implicit-policy.adoc[]

The next example demonstrates an explicit policy identifier. This is obtained by setting -B profile signature policy and assigning values to the policy parameters. The Signature Policy Identifier is a URI or OID  that uniquely identifies the version of the policy document. The signature will contain the identifier of the hash algorithm and the hash value of the policy document. The DSS framework does not automatically calculate the hash value; it is to the developer to proceed with the calculation using for example java.security.MessageDigest class (rt.jar). It is important to keep the policy file intact in order to keep the hash constant. It would be wise to make the policy file read-only. See also chapter 7 for further information.

[source,java,indent=0]
.XAdES with explicit policy
----
include::{sourcetestdir}/eu/europa/esig/dss/cookbook/example/sign/SignXmlXadesBExplicitPolicyTest.java[tags=demo]
----

The following XML segment will be added to the signature qualified & signed properties (<QualifyingProperties><SignedProperties>):

.XAdES Signature Policy element
include::_samples/xades-explicit-policy.adoc[]

=== Signature Policy Store

Since v5.8 DSS provides a possibility of incorporation of a Signature Policy Store element as an unsigned property to the existing signature file.

The following signature formats support the Signature Policy Store addition:

* XAdES (as well as ASiC with XAdES);
* CAdES (as well as ASiC with CAdES);
* JAdES.

NOTE: Being an unsigned component the Signature Policy Store is not protected by a digital signature, unlike a Signature Policy Identifier incorporated into the signed properties.

Before incorporating of a Signature Policy Store, you need to ensure the target signature contains the matching Signature Policy Identifier element (see ch. <<signaturePolicy>>).

An example of a Signature Policy Store creation is available below:

[source,java,indent=0]
.Add SignaturePolicyStore
----
include::{sourcetestdir}/eu/europa/esig/dss/cookbook/example/sign/SignXmlXadesBExplicitPolicyTest.java[tags=addSPS]
----

=== Trust anchor inclusion policy

It is possible to indicate to the framework if the certificate related to the trust anchor should be included to the signature or not. The setter #setTrustAnchorBPPolicy of the BLevelParameters class should be used for this purpose.

This rule applies as follows: when -B level is constructed the trust anchor is not included, when -LT level is constructed the trust anchor is included.

NOTE: When trust anchor baseline profile policy is defined only the certificates previous to the trust anchor are included when -B level is constructed.

== Timestamps

=== Timestamp creation

Since DSS 5.6 the framework allows an independent document timestamping (without a signature). The following Document Signature Services support the timestamping :

 * `PAdESService` - adds a timestamp to a PDF document;
 * `ASiCWithCAdESService` - creates a timestamped ASiC container with provided documents.

[source,java,indent=0]
.PDF timestamping
----
include::{sourcetestdir}/eu/europa/esig/dss/cookbook/example/timestamp/TimestampPDFTest.java[tags=creation]
----

=== Timestamp validation

As well as a single timestamp creation, DSS provides a validation service for timestamped documents. The timestamp validation process represents "5.4 Time-stamp validation building block" (cf. <<R09>>). The validation process is identical to <<signatureValidation>> process. An appropriate validator will be selected automatically. In total, DSS supports timestamp-alone validation for the following file formats:

 * Detached CMS timestamp (`DetachedTimestampValidator`) - a detached signed content must be provided (or its digest);
 * PDF document (`PDFDocumentValidator`);
 * ASiC CAdES container with a timestamp (`ASiCWithCAdESTimestampValidator`).

The validation process can be run with the following inputs :

[source,java,indent=0]
.Timestamped document validation
----
include::{sourcetestdir}/eu/europa/esig/dss/cookbook/example/timestamp/TimestampPDFTest.java[tags=validation]
----

The produced reports use the same structure as for <<signatureValidation>>.

==== Timestamp qualification

DSS is also able to determine a qualification level of a timestamp, if a relative information about TrustServiceProviders is provided to a certificate verifier (loaded automatically to a trusted certificate source with <<tlValidationJob>>) (cf. <<R14>>).

Three qualification levels are supported by DSS and can be obtained :

 * `QTSA` (issued from a granted trust service with TSA/QTST type at the timestamp production time);
 * `TSA` any other from a known trust anchor;
 * `N/A` for others.

An example of a produced Detailed Report you can see below:

.Timestamp Detailed Report

[source,xml]
----
include::_samples/timestamp-detailed-report-example.xml[]
----

== Available implementations of DSSDocument

DSS allows creation of different kinds of DSSDocument : 

 * `InMemoryDocument` : fully loads in memory. This type of DSSDocument can be instantiated with an array of bytes, an InputStream,...
 * `FileDocument` : refers an existing File
 * `DigestDocument` : only contains pre-computed digest values for a given document. That allows a user to avoid sending the full document (detached signatures). 
 
[source,java,indent=0]
.DigestDocument
----
include::{sourcetestdir}/eu/europa/esig/dss/cookbook/example/sources/DigestDocumentTest.java[tags=demo]
----

== Management of signature tokens

The DSS framework is able to create signatures from PKCS#11, PKCS#12 and MS CAPI. Java 6 is inherently capable of communicating with these kinds of KeyStores. To be independent of the signing media, DSS framework uses an interface named SignatureTokenConnection to manage different implementations of the signing process. The base implementation is able to sign a stream of the data in one step. That means that all the data to be signed needs to be sent to the SSCD. This is the case for MS CAPI. As to the PKCS#11 and PKCS#12, which give to the developer a finer control in the signature operation, the DSS framework implements the AsyncSignatureTokenConnection abstract class that permits to execute the digest operation and signature operation in two different threads or even two different hardwares.

This design permits also other card providers/adopters to create own implementations. For example, this can be used for a direct connection to the Smartcard through Java 6 PC/SC.

=== PKCS#11

PKCS#11 is widely used to access smart cards and HSMs. Most commercial software uses PKCS#11 to access the signature key of the CA or to enrol user certificates. In the DSS framework, this standard is encapsulated in the class Pkcs11SignatureToken.

[source,java,indent=0]
.Pkcs11SignatureToken usage
----
include::{sourcetestdir}/eu/europa/esig/dss/cookbook/example/snippets/PKCS11Snippet.java[tags=demo]
----

=== PKCS#12
 
This standard defines a file format commonly used to store the private key and corresponding public key certificate protecting them by password. 

In order to use this format with the DSS framework you have to go through the class Pkcs12SignatureToken. 

[source,java,indent=0]
.Pkcs12SignatureToken usage
----
include::{sourcetestdir}/eu/europa/esig/dss/cookbook/example/snippets/PKCS12Snippet.java[tags=demo]
----
 
=== MS CAPI

If the middleware for communicating with an SSDC provides a CSP based on MS CAPI specification, then to sign the documents you can use MSCAPISignatureToken class.

[source,java,indent=0]
.MSCAPISignatureToken usage
----
include::{sourcetestdir}/eu/europa/esig/dss/cookbook/example/snippets/MSCAPISnippet.java[tags=demo]
----

=== Other Implementations

As you can see, it is easy to add another implementation of the SignatureTokenConnection, thus enabling the framework to use other API than the provided three (PKCS#11, PKCS#12 and MS CAPI). For example, it is likely that in the future PC/SC will be the preferred way of accessing a Smartcard. Although PKCS#11 is currently the most used API, DSS framework is extensible and can use PC/SC. For our design example we propose to use PC/SC to communicate with the Smartcard.

== Management of certificates sources

The validation of a certificate requires the access to some other certificates from multiple sources like trusted lists, trust store, the signature itself: certificates can be contained inside or any other source. 
Within the framework, an X509 certificate is wrapped through the class:

 * `eu.europa.esig.dss.model.x509.CertificateToken`
 
This encapsulation helps make certificate handling more suited to the needs of the validation in the context of trust. The framework associates two internal identifiers to the certificate : the DSS Id based on the certificate binary (unique for each certificate) and the Entity Id based on its public key (common to cross-signed certificates).

Certificate tokens are grouped into sources. A certificate token can be declared in several sources. The class that models a source is called:

 * `eu.europa.esig.dss.spi.x509.CertificateSource`
 
This class stores all extracted/injected certificates for a specific source (Signature, OCSP Response, Trust store, Trusted-list,...). All source types are specified in the enumeration : 
 
 * `eu.europa.esig.dss.enumerations.CertificateSourceType`
 
This information is used, for example, to distinguish between the certificate from a trusted source and the others. A source has one and only one type, but a certificate token can be found in multiple sources. 
The DSS framework supplies some standard implementations, but also gives the possibility to implement owner solutions. Among the standard solutions you can find:

 * `eu.europa.esig.dss.spi.x509.CommonCertificateSource`
 
This is the superclass of almost of the certificate sources. It stores the extracted certificates and implements the common methods from the `CertificateSource` to retrieve certificate(s) by subject, public key, subject key identifier (ski),...

It also exposes the method CommonCertificateSource#addCertificate which gives the possibility to add manually any CertificateToken as a part of this source.

 * `eu.europa.esig.dss.spi.x509.CommonTrustedCertificateSource`
 
The CommonTrustedCertificateSource is a certificate source for trusted certificates. All added certificates are marked as trust anchors and no revocation data are required for these certificates.

 * `eu.europa.esig.dss.validation.SignatureCertificateSource`
 
This class and its sub-classes are used to extract and collect certificates from signatures / timestamps. It also has methods to retrieve certificates / certificate references by their origin (eg : SigningCertificate attribute, DSS Dictionary,...).

 * `eu.europa.esig.dss.spi.tsl.TrustedListsCertificateSource`
 
Certificates coming from the list of Trusted Lists. This class inherits of `CommonTrustedCertificateSource` and  gives the mechanism to define the set of trusted certificates (trust anchors). They are used in the validation process to decide if the prospective certificate chain has a trust anchor. See chapter <<tlValidationJob>> to get more information about trusted lists loading (e.g. EU Trusted List).

 * `eu.europa.esig.dss.spi.x509.ListCertificateSource`
 
This class follows the composite design pattern with a list of CertificateSources. That's used in the validation to retrieve all sources from the signatures / timestamps / revocation data / trusted lists /... It contains some methods which check over all sources to retrieve certificates or verify if a certificate is trusted.

== Management of CRL and OCSP sources

A CRL is a time-stamped list identifying revoked certificates. It is signed by a Certificate Authority (CA) and made freely available in a public repository. Each revoked certificate is identified in a CRL by its certificate serial number. 

The Online Certificate Status Protocol (OCSP) is an Internet protocol used for obtaining the revocation status of an unique X.509 digital certificate. 

For every certificate, the validity has to be checked via CRL or OCSP responses. The information may originate from different CRLSources or OCSPSources: 
For easing the usage of such sources, DSS implements a CRLSource and OCSPSource interfaces (which inherit from RevocationSource), which offer a generic, uniform way of accessing CRL and OCSP sources. Furthermore, a caching mechanism can be easily attached to those sources, optimizing the access time to revocation information by reducing network connections to online servers.

The interface CRLSource defines the method which returns CRLToken for the given certificate/issuer certificate couple:

[source,java,indent=0]
.CRLSource usage
----
include::{sourcetestdir}/eu/europa/esig/dss/cookbook/example/snippets/CRLSourceSnippet.java[tags=demo]
----

The interface OCSPSource defines the method which returns OCSPToken for the given certificate/issuer certificate couple:

[source,java,indent=0]
.OCSPSource usage
----
include::{sourcetestdir}/eu/europa/esig/dss/cookbook/example/snippets/OCSPSourceSnippet.java[tags=demo]
----

We use these classes during the certificate validation process through "validationContext" object (based on ValidationContext class) which is a "cache" for one validation request that contains every object retrieved so far. This object in turn instantiates a "verifier" based on `RevocationDataLoadingStrategy` class whose role is to fetch revocation data by querying an OCSP or CRL source in the defined order and return the succeeded result.
In general, we can distinguish three main sources:

 * Offline sources (`OfflineRevocationSource`);
 * Online sources (`OnlineRevocationSource`);
 * Sources with the cache mechanism;
 * List of sources (`ListRevocationSource`) with a collection of several sources.
 
=== Repository Revocation Source

The above-mentioned class allows caching of CRL and OCSP responses to a user-chosen source. By default DSS provides a JDBC based implementation for this class, but other implementations also can be created. The class contains a complete set of functions to save revocation data to a database, extract, update and remove it. +
Furthermore, the `RepositoryRevocationSource` allows the implementer to define a backup revocation source, for the case if the database does not contains the certificate's revocation data yet. +

List of cached Revocation sources implemented in DSS:

 * `JdbcRevocationSource`
 ** `JdbcCacheCRLSource`
 ** `JdbcCacheOCSPSource`

The classes allow the following configuration :

[source,java,indent=0]
.JdbcCacheCRLSource usage
----
include::{sourcetestdir}/eu/europa/esig/dss/cookbook/example/snippets/CRLSourceSnippet.java[tags=demo-cached]
----

And an example for JdbcCacheOCSPSource :

[source,java,indent=0]
.JdbcCacheOCSPSource usage
----
include::{sourcetestdir}/eu/europa/esig/dss/cookbook/example/snippets/OCSPSourceSnippet.java[tags=demo-cached]
----

Be aware that you have to initialize a table before start of working with the cached revocation repository.

=== Other implementations of CRL and OCSP Sources

Such sources find the status of a certificate either from a list stored locally or using the information contained in the advanced signature or online way. Here is the list of sources already implemented in the DSS framework:

 * CRL sources
 ** `OfflineCRLSource` : This class implements the `OfflineRevocationSource` and retrieves the revocation data from extracted information. The code is common for all signature formats and CRL contents are injected by its sub-classes : 
 *** `CMSCRLSource` : Extracts CRLs and CRL references from a CMS Signed Data :
 **** `CAdESCRLSource` : Sub-class of `CMSCRLSource` for a CAdES Signature;
 **** `TimestampCRLSource`: Sub-class of `CMSCRLSource` for a Timestamp token (RFC 3161);
 *** `PAdESCRLSource` : Extracts CRLs and CRL references from a PAdES signature.
 *** `XAdESCRLSource` : Extracts CRLs and CRL references from a XAdES signature.
 *** `ExternalResourcesCRLSource` : A class that can instantiate a list of certificate revocation lists from a directory where should be the individual lists.
 ** `OnlineCRLSource` : Retrieves CRL files from online sources with the CRL Distribution Points information from the certificate.
 ** `JdbcCacheCrlSource` : Implementation of the `JdbcRevocationSource`. This implementation allows storage of valid CRL entries to a defined `DataSource'` and retrieve them locally.

 * OCSP sources
 ** `OfflineOCSPSource` : This class implements the `OfflineRevocationSource` and retrieves the revocation data from extracted information. The code is common for all signature formats and OCSP responses are injected by its sub-classes : 
 *** `CMSOCSPSource` : Extracts OCSP responses and OCSP references from a CMS Signed Data :
 **** `CAdESOCSPSource` : Sub-class of `CMSOCSPSource` for a CAdES Signature;
 **** `TimestampOCSPSource`: Sub-class of `CMSOCSPSource` for a Timestamp token (RFC 3161);
 *** `PAdESOCSPSource` : Extracts OCSP responses and OCSP references from a PAdES signature.
 *** `XAdESOCSPSource` : Extracts OCSP responses and OCSP references from a XAdES signature.
 **** `ExternalResourcesOCSPSource` : A class that can instantiate a list of OCSPToken from a directory where should be the individual DER Encoded X509 certificates files.
 ** `OnlineOCSPSource` : Retrieves OCSP responses from online source.
 ** `JdbcCacheOcspSource` : Implementation of the `JdbcRevocationSource`. This implementation allows storage of valid OCSP entries to a defined `DataSource` and retrieve them locally.

==== Online CRL Source

This is a representation of an Online CRL repository. This implementation will contact using HTTP protocol the CRL Responder to download the CRLs from the given URI. Note that certificate"s Authority Information Access (AIA) extension is used to find issuer's resources location like CRL file and/or Online Certificate Status Protocol (OCSP). The URIs of CRL server will be extracted from this property (OID value: 1.3.6.1.5.5.7.48.1.3).

It allows the following configuration :

[source,java,indent=0]
.OnlineCRLSource usage
----
include::{sourcetestdir}/eu/europa/esig/dss/cookbook/example/snippets/CRLSourceSnippet.java[tags=demo-online]
----

==== Online OCSP Source

This is a representation of an Online OCSP repository. This implementation will contact using HTTP protocol the OCSP Responder to retrieve the OCSP response. Note that certificate's Authority Information Access (AIA) extension is used to find issuer's resources location like CRT file and/or Online Certificate Status Protocol (OCSP). The URIs of OCSP server will be extracted from this property (OID value: 1.3.6.1.5.5.7.48.1).

It allows the following configuration :

[source,java,indent=0]
.OnlineOCSPSource usage
----
include::{sourcetestdir}/eu/europa/esig/dss/cookbook/example/snippets/OCSPSourceSnippet.java[tags=demo-online]
----

[[certificateVerifier]]
== CertificateVerifier configuration

The CertificateVerifier and its implementation CommonCertificateVerifier determines how DSS accesses the external resources and how it should react in some occasions. This configuration is used in both extension and validation mode.

[source,java,indent=0]
.CertificateVerifier usage
----
include::{sourcetestdir}/eu/europa/esig/dss/cookbook/example/snippets/CertificateVerifierSnippet.java[tags=demo]
----

== Trust Anchor(s) configuration

Trust anchors represent an important part in the signature creation / validation. That defines which are the trusted entities, which signatures can be trusted,... Do I trust certificates/signatures from another company / country / ... ?

Since the version 5.6, DSS allows to configure one or more trusted certificate source(s). These sources can be configured from a TrustStore (kind of keystore which only contains certificates), a trusted list and/or a list of trusted lists.

[source,java,indent=0]
.Multiple trusted certificate sources usage
----
include::{sourcetestdir}/eu/europa/esig/dss/cookbook/example/snippets/TLValidationJobSnippets.java[tags=multi-trusted-certificate-sources]
----

=== Trust store initialization

If you have a collection of certificates to trust, the easier way to provide them to DSS it to use a KeyStore / TrustStore. 

[source,java,indent=0]
.Trust anchor initialization from a Trust Store
----
include::{sourcetestdir}/eu/europa/esig/dss/cookbook/example/snippets/TLValidationJobSnippets.java[tags=trust-store]
----

To generate the trust store, there's an utility class CreateKeyStoreApp in the dss-cookbook module.

=== Trusted List Certificate Source 

In several countries, a list of Trust Service Providers (TSP) is published. This list is usually published in a machine processable format (XML) and sometimes in a human-readable format (PDF). A standard (ETSI TS 119 612) exists with the specifications for the XML format. 

DSS contains all needed resources to download, parse, validate and interpret the trusted list contents. Since DSS 5.6, that's possible to configure one or more independent trusted list(s) (aka not linked to a list of trusted lists) and/or one or more list of trusted lists.

If you want to collect your trusted certificates from trusted list(s), the TrustedListsCertificateSource is required. The trusted list(s) loading can require some times (connection time-out, xml parsing, xml validation,...). This process is usually executed in background. An instance of TrustedListsCertificateSource needs to be created. That will be synchronized with the TLValidationJob.

[source,java,indent=0]
.Trusted List Certificate Source 
----
include::{sourcetestdir}/eu/europa/esig/dss/cookbook/example/snippets/TLValidationJobSnippets.java[tags=trusted-list-source]
----

[[tlValidationJob]]
== TLValidationJob

The TLValidationJob allows to download, parse, validate the Trusted List(s) and Lists Of Trusted Lists (LOTL). Once the task is done, its result is stored in the TrustedListsCertificateSource. The job uses 3 different caches (download, parsing and validation) and a state-machine to be efficient. 

Trusted lists are stored on the file system. That offers the possibility to run in offline mode with the stored trusted lists. Trusted Lists can be loaded from the file system and/or from Internet.
 
In the next sections the different configurations will be covered.

=== TLSource and LOTLSource

Several TLSources and several LOTLSources can be injected in a TLValidationJob. The only constraint is the uniqueness of the Trusted List URLs.

[source,java,indent=0]
.Multiple TLSources and multiple LOTLSources configuration
----
include::{sourcetestdir}/eu/europa/esig/dss/cookbook/example/snippets/TLValidationJobSnippets.java[tags=job-config-sources]
----

==== Trusted List Source (TLSource)

A TLSource allows to quickly setup a trusted list configuration. The URL and the signing certificates for this TL are mandatory. Optionally, predicates / filters can be configured to retrieve only a part of the trust service providers or trust services.	

[source,java,indent=0]
.TLSource configuration
----
include::{sourcetestdir}/eu/europa/esig/dss/cookbook/example/snippets/TLValidationJobSnippets.java[tags=french-tl-source]
----

==== List Of Trusted Lists Source (LOTLSource)

A similar configuration is possible for Lists Of Trusted Lists (LOTL). That requires an URL and the possible LOTL signers. Some other parameters are possible. By default, all listed trusted lists are loaded.

[source,java,indent=0]
.LOTLSource configuration
----
include::{sourcetestdir}/eu/europa/esig/dss/cookbook/example/snippets/TLValidationJobSnippets.java[tags=european-lotl-source]
----

=== DSSFileLoader

The FileCacheDataLoader is used to download the trusted list contents on the file-system. Two different configurations are needed. Both of them share the same folder : 

 * offline refresh : disabled download from Internet and unlimited cache expiration  
 * online refresh : enabled download from Internet and limited cache expiration
 
[source,java,indent=0]
.Offline and Online refresh configuration
----
include::{sourcetestdir}/eu/europa/esig/dss/cookbook/example/snippets/TLValidationJobSnippets.java[tags=job-loaders]
----

=== The SynchronizationStrategy

The SynchronizationStrategy defines which are the trusted lists or list of trusted lists to be synchronized. By default, DSS synchronizes all of them. DSS don't reject any expired / invalid /... trusted lists. The content is trusted and a warning is added in a signature / certificate validation.

The strategy is configurable via the interface SynchronizationStrategy :

[source,java,indent=0]
.Example of a custom  SynchronizationStrategy
----
include::{sourcetestdir}/eu/europa/esig/dss/cookbook/example/snippets/TLValidationJobSnippets.java[tags=custom-strategy]
----

DSS provides two implementations : ExpirationAndSignatureCheckStrategy and AcceptAllStrategy (default).

=== The CacheCleaner

The CacheCleaner specifies how DSS clear the cache in case of expired URL,... 2 options are available : memory and file-system.

[source,java,indent=0]
.CacheCleaner Configuration
----
include::{sourcetestdir}/eu/europa/esig/dss/cookbook/example/snippets/TLValidationJobSnippets.java[tags=cache-cleaner]
----

=== Alerting from TL Loading

DSS allows running of custom alerts in some situations (eg : invalid TL signature, LOTL location change,...). Alert works with two concepts : detection and alert handler. After the download/parsing/validation and before the synchronization, the results are tested to detect events and launch alert(s).

[source,java,indent=0]
.Examples of Alerting
----
include::{sourcetestdir}/eu/europa/esig/dss/cookbook/example/snippets/TLValidationJobSnippets.java[tags=alerting]
----

=== LOTL/TL filter predicates

TSL predicates provide an option to filter the extracted TSL Pointers from LOTL or TL sources, allowing a customization of a trusted certificates and trusted services loading.

The following predicates are provided within the framework:

 * `EULOTLOtherTSLPointer` - filters the EU LOTL pointer;
 * `EUTLOtherTSLPointer` - filters the EU TL pointers;
 * `MimetypeOtherTSLPointer` - filters TL pointers by a MimeType (e.g. XML only);
 * `XMLOtherTSLPointer` - filters XML TL pointers;
 * `PDFOtherTSLPointer` - filters PDF TL pointers;
 * `SchemeTerritoryOtherTSLPointer` - filters TL pointers with a specific scheme territory (i.e. filter by country).

[source,java,indent=0]
.Examples of TSL Loading Predicates configuration
----
include::{sourcetestdir}/eu/europa/esig/dss/cookbook/example/snippets/TLValidationJobSnippets.java[tags=predicates]
----

=== Executor Service

An Executor Service parameter allows you to customize a way of the program execution on your Java machine, by configuring a number of possible threads to be running, await time and so on. 

[source,java,indent=0]
.Executor Service
----
include::{sourcetestdir}/eu/europa/esig/dss/cookbook/example/snippets/TLValidationJobSnippets.java[tags=executor-service]
----

=== Complete configuration for the European LOTL

Below, you can find a complete configuration for the European List Of Trusted Lists. The URLs need to be externalized.

[source,java,indent=0]
.European LOTL Configuration
----
include::{sourcetestdir}/eu/europa/esig/dss/cookbook/example/snippets/EuropeanLOTLSnippets.java[tags=complete-european-lotl-config]
----

=== The TL / LOTL refresh

The TL / LOTL loading in DSS works as below : 

 * Download / parse / validate all LOTLSources from the configuration with/without pivot support (multi-threaded)
 * Analyze introduced changes and expire cache entries (new TL URLs, new signing certificates for a TL,...)
 * Create TLSources from the retrieved LOTLs
 * Combine these TLSources with independent TLSources (from the configuration)
 * Download / parse / validate all TLs (multi-threaded)
 * If alerts are configured, test if an alert needs to be launched
 * If the debug is enabled, print in the log the cache status
 * Synchronize the TrustedListCertificateSource
 * If the cache cleaner is configured, execute it
 * If the debug is enabled, print in the log the cache status

The refresh can be called with the offline or the online loader and run exactly the same code

[source,java,indent=0]
.How to refresh the Trusted List(s) and Lists of Trusted Lists 
----
include::{sourcetestdir}/eu/europa/esig/dss/cookbook/example/snippets/TLValidationJobSnippets.java[tags=refresh]
----

[[KeyStore]]
==== Java Keystore Management

Generally (like in case of European LOTL) DSS downloads Trusted Lists by using the SSL protocol (for resources using HTTPS extension), that requires to have a certificate of a remote source in the Java trust store. The certificates have their own validity period and can expire. If a certificated is expired, it will be replaced on a server by a new one in order to support a secure SSL connection. The easiest way to know if your Java trust store is outdated and new certificates need to be added is to check your logs during a TLValidationJob update :

[source]
--
ERROR 14052 --- [pool-2-thread-30] e.e.e.dss.tsl.runnable.AbstractAnalysis  : Unable to process GET call for url [https://sr.riik.ee/tsl/estonian-tsl.xml]. Reason : [PKIX path building failed: sun.security.provider.certpath.SunCertPathBuilderException: unable to find valid certification path to requested target]
--

The `SunCertPathBuilderException` means that the certificate established the secure connection is not trusted by your Java Virtual Machine. In order to add the certificate to the trust store, you need to do the following steps (the example is based on Windows OS and Google Chrome browser):

 . Open the failed URL in your browser. In our case it will be 'https://sr.riik.ee/tsl/estonian-tsl.xml' obtained from the logs.
 . Click on a lock icon next to the URL in the tab you just opened. It will open a window about the current connection status.
 . Click on 'Certificate' button to open the Certificate window.
 . Go to 'Details' tab and choose 'Copy to File...'.
 . Process the 'Certificate Export Wizard', by saving the certificate in one of '.CER' formats. Store the file in your file system. For us it will create a file 'ee.cer'.
 . Run 'Command Prompt' with administrator permissions (right click -> 'Run As Administrator').
 . Execute the following line (ensure that 'keytool' is installed) :

.Certificate import
[source,ruby]
----
keytool -import -alias newCert -file pathToCert\ee.cer -keystore pathToJavaDirectory\lib\security\cacerts -storepass changeit
----

The default password for a Java keystore is "changeit". Ensure that you have a default configuration, or use another password you have configured.

NOTE: In order to apply changes, the application using Java must be rebooted.

After these steps the `TLValidationJob` will successfully download the target Trusted List (i.e. Estonian in our example).

NOTE: This described algorithm is not only one available solution, if you have difficulties with this, you can search in the Internet for another working for you solution.

=== TLValidationJobSummary

The class TLValidationJobSummary contains all processed data about the download (time, error,...), the parsing (extracted information, parsing error,...) and the signature validation (signing certificate, signing time,...).

[source,java,indent=0]
.How to retrieve the information about the TLValidationJob process 
----
include::{sourcetestdir}/eu/europa/esig/dss/cookbook/example/snippets/TLValidationJobSnippets.java[tags=tl-summary]
----

== TSP Sources

The Time Stamp Authority by creating time-stamp tokens provides independent and irrefutable proof of time for business transactions, e-documents and digital signatures. The TSA must comply with the IETF RFC 3161 specifications (cf. <<R08>>). A time-stamp is obtained by sending the digest value of the given data and digest algorithm to the Time Stamp Authority. The returned time-stamp is a signed data that contains the digest value, the identity of the TSA, and the time of stamping. This proves that the given data existed before the time of stamping.
The DSS framework proposes TSPSource interface to implement the communication with TSA. The class OnlineTSPSource is the default implementation of TSP using HTTP(S) communication layer.
The following bit of Java code illustrates how you might use this class:

[source,java,indent=0]
.OnlineTSPSource usage
----
include::{sourcetestdir}/eu/europa/esig/dss/cookbook/example/sources/OnlineTSPSourceTest.java[tags=demo]
----

=== Time-stamp policy

A time-stamp policy is a "named set of rules that indicates the applicability of a time-stamp token to a particular community and/or class of application with common security requirements". A TSA may define its own policy which enhances the policy defined in RFC 3628. Such a policy shall incorporate or further constrain the requirements identified in RFC 3628. A time-stamp policy may be defined by the user of times-stamp services.

=== Composite TSP Source

Sometimes, timestamping servers may encounter interruptions (restart,...). To avoid failing signature extension, DSS allows a user to configure several TSP Sources. DSS will try source by source until getting an usable timestamp token. 

[source,java,indent=0]
.Configuration of a CompositeTSPSource
----
include::{sourcetestdir}/eu/europa/esig/dss/cookbook/example/sources/CompositeTSPSourceTest.java[tags=demo]
----

== Supported algorithms

DSS supports several signature algorithms (combination of an encryption algorithm and a digest algorithm). Below, you can find the supported combinations. The support of the algorithms depends on the registered OID (ASN1) or URI (XML).

In the next table, XAdES also applies to ASiC with embedded XAdES signatures and CAdES also concerns PAdES and ASiC with embedded CAdES signatures. 

NOTE: SmartCards/HSMs don't allow signing with all digest algorithms. Please refer to your SmartCard/HSM provider.

[cols="13*^"]
.Supported algorithms
|===
| | SHA-1 | SHA-224 | SHA-256 | SHA-384 | SHA-512 | SHA3-224 | SHA3-256 | SHA3-384 | SHA3-512 | MD2 | MD5 | RIPEMD160

13+|*RSA*

| XAdES | icon:check-circle[role="lime"] | icon:check-circle[role="lime"] | icon:check-circle[role="lime"] | icon:check-circle[role="lime"] | icon:check-circle[role="lime"] | | | | | | icon:check-circle[role="lime"] | icon:check-circle[role="lime"] 

| CAdES | icon:check-circle[role="lime"] | icon:check-circle[role="lime"] | icon:check-circle[role="lime"] | icon:check-circle[role="lime"] | icon:check-circle[role="lime"] | icon:check-circle[role="lime"] | icon:check-circle[role="lime"] | icon:check-circle[role="lime"] | icon:check-circle[role="lime"] | icon:check-circle[role="lime"] | icon:check-circle[role="lime"] | icon:check-circle[role="lime"]

| JAdES | | | icon:check-circle[role="lime"] | icon:check-circle[role="lime"] | icon:check-circle[role="lime"] | | | | | | |

13+|*RSA-PSS*

| XAdES | icon:check-circle[role="lime"] | icon:check-circle[role="lime"] | icon:check-circle[role="lime"] | icon:check-circle[role="lime"] | icon:check-circle[role="lime"] | icon:check-circle[role="lime"] | icon:check-circle[role="lime"] | icon:check-circle[role="lime"] | icon:check-circle[role="lime"] | | | 

| CAdES | icon:check-circle[role="lime"] | icon:check-circle[role="lime"] | icon:check-circle[role="lime"] | icon:check-circle[role="lime"] | icon:check-circle[role="lime"] | icon:check-circle[role="lime"] | icon:check-circle[role="lime"] | icon:check-circle[role="lime"] | icon:check-circle[role="lime"] | | |

| JAdES | | | icon:check-circle[role="lime"] | icon:check-circle[role="lime"] | icon:check-circle[role="lime"] | | | | | | |

13+|*ECDSA*

| XAdES | icon:check-circle[role="lime"] | icon:check-circle[role="lime"] | icon:check-circle[role="lime"] | icon:check-circle[role="lime"] | icon:check-circle[role="lime"] | | | | | | | icon:check-circle[role="lime"]

| CAdES | icon:check-circle[role="lime"] | icon:check-circle[role="lime"] | icon:check-circle[role="lime"] | icon:check-circle[role="lime"] | icon:check-circle[role="lime"] | icon:check-circle[role="lime"] | icon:check-circle[role="lime"] | icon:check-circle[role="lime"] | icon:check-circle[role="lime"] | | |

| JAdES | | | icon:check-circle[role="lime"] | icon:check-circle[role="lime"] | icon:check-circle[role="lime"] | | | | | | |

13+|*Ed25519*

| XAdES | | | | | | | | | | | | 

| CAdES | | | | | icon:check-circle[role="lime"] | | | | | | | 

13+|*DSA*

| XAdES | icon:check-circle[role="lime"] | | icon:check-circle[role="lime"] | | | | | | | | |  

| CAdES | icon:check-circle[role="lime"] | icon:check-circle[role="lime"] | icon:check-circle[role="lime"] | icon:check-circle[role="lime"] | icon:check-circle[role="lime"] | icon:check-circle[role="lime"] | icon:check-circle[role="lime"] | icon:check-circle[role="lime"] | icon:check-circle[role="lime"] | | |

| JAdES | | | | | | | | | | | |

13+|*HMAC*

| XAdES | icon:check-circle[role="lime"] | icon:check-circle[role="lime"] | icon:check-circle[role="lime"] | icon:check-circle[role="lime"] | icon:check-circle[role="lime"] | | | | | | | icon:check-circle[role="lime"] 

| CAdES | icon:check-circle[role="lime"] | icon:check-circle[role="lime"] | icon:check-circle[role="lime"] | icon:check-circle[role="lime"] | icon:check-circle[role="lime"] | icon:check-circle[role="lime"] | icon:check-circle[role="lime"] | icon:check-circle[role="lime"] | icon:check-circle[role="lime"] | | |

| JAdES | | | icon:check-circle[role="lime"] | icon:check-circle[role="lime"] | icon:check-circle[role="lime"] | | | | | | |
|===

== Implementation management with ServiceLoader

DSS incorporates modules that are loaded in the run time based on the chosen configuration and the input data via a https://docs.oracle.com/javase/8/docs/api/java/util/ServiceLoader.html[ServiceLoader]. This provides a flexibility for an end-user to work only with selected modules and a possibility to expand DSS with custom implementations.

In order to provide a chosen implementation(s) to ServiceLoader, a file listing all the desired implementations should be created in the resource directory `META-INF/services` with a name matching the implemented interface. When merging sources (e.g. creating a Fat JAR module), the files can be lost/overwritten, and should be configured manually (all the required implementations shall be listed).

NOTE: If a DSS module(s) implementing a required interface(s) is added to your project's dependency list, the implementation shall be loaded automatically.

The following modules are provided with independent implementations:

 * <<dssUtils>>;
 * <<dssCrlParser>>;
 * <<dssPades>>.
 
Additionally, DSS is able to choose the required implementation for the following interfaces:
 
 * `DocumentValidationFactory` - checks a provided signed file's format and loads a relevant validator;
 * `SignaturePolicyValidator` - checks a signature policy file and loads a relevant validator to be able to process the detected format.

WARNING: If no appropriate available implementation is found, an exception will be thrown.

=== Document Validation Factory

This factory is used to create a required instance of a `DocumentValidator` based on the provided file's format (signature or timestamp). An implementation shall process a file format check and load the related <<signedDocumentValidator>> implementation to be used for the file's validation.

The following implementations are present in DSS:

 * CMSDocumentValidatorFactory : loads CMSDocumentValidator, used for a CAdES validation (delivered in dss-cades module);
 * XMLDocumentValidatorFactory : loads XMLDocumentValidator, used for a XAdES validation (delivered in dss-xades module);
 * PDFDocumentValidatorFactory : loads PDFDocumentValidator, used for a PAdES validation (delivered in dss-pades module);
 * JAdESDocumentValidatorFactory : loads JWSCompactDocumentValidator or JWSSerializationDocumentValidator, depending on provided JSON signature type (delivered in dss-jades module);
 * ASiCContainerWithCAdESValidatorFactory : loads ASiCContainerWithCAdESValidator (delivered in dss-asic-cades module);
 * ASiCContainerWithXAdESValidatorFactory : loads ASiCContainerWithXAdESValidator (delivered in dss-asic-xades module);
 * DetachedTimestampValidatorFactory : loads DetachedTimestampValidator, for an indepenedent timestamp validation (delivered in dss-document module).

=== Signature Policy Validator

This interface is used to validate a signature policy reference extracted from a signature. The following implementations are provided:

 * BasicASNSignaturePolicyValidator : validates policy files, which are based on ETSI TR 102 272;
 * XMLSignaturePolicyValidator : validates XML signature policies supporting transformations;
 * NonASN1SignaturePolicyValidator : validates a policy by digest computed on an original file's content;
 * ZeroHashSignaturePolicyValidator : validates a policy if "zero hash" value is defined in a signature (see <<R02>>);
 * EmptySignaturePolicyValidator : is proceeded if a policy file is not found or not accessible.

== Multi-threading

DSS can be used in multi-threaded environments but some points need to be considered like resources sharing and caching. All operations are stateless and this fact requires to be maintained. Some resources can be shared, others are proper to an operation. 

For each provided operation, DSS requires a CertificateVerifier object. This object is responsible to provide certificates and accesses to external resources (AIA, CRL, OCSP,...). At the beginning of all operation, CertificateSources and RevocationSources are created for each signature / timestamp / revocation data. Extracted information are combined with the configured sources in the CertificateVerifier. For these reasons, integrators need to be careful about the CertificateVerifier configuration.

=== Resource sharing

The trusted certificates can be shared between multiple threads because these certificates are static. This means they don't require more analysis. Their status won't evolve. For these certificates, DSS doesn't need to collect issuer certificate and/or their revocation data. 

In opposition, the adjunct certificates cannot be shared. These certificates concern a specific signature/validation operation. This parameter is used to provide missing certificate(s). When DSS is unable to build the complete certificate path with the provided certificates (as signature parameters or embedded within a signature), it is possible to inject not present certificates. These certificates are not necessarily trusted and may require future "modifications" like revocation data collection,... 

=== Caching

In case of multi-threading usage, we strongly recommend caching of external resources. All external resources can be cached (AIA, CRL, OCSP) to improve performances and to avoid requesting too much time the same resources. FileCacheDataLoader and JdbcCacheCRLSource can help you in this way. 

[[xmlSecurities]]
== XML Securities

Since DSS 5.7, the framework allows custom configuration of XML-related modules for enabling/disabling of XML securities (e.g. in order to use Xalan or Xerces).

WARNING: We strongly do not recommend disabling of security features and usage of deprecated dependencies. Be aware: the feature is designed only for experienced users, and all changes made in the module are at your own risk.

The configuration is available for the following classes:

 * `javax.xml.parsers.DocumentBuilderFactory` with a `DocumentBuilderFactoryBuilder` - builds a DOM document object from the obtained XML file and creates a new Document;
 * `javax.xml.transform.TransformerFactory` with a `TransformerFactoryBuilder` - loads XML templates and builds DOM objects;
 * `javax.xml.validation.SchemaFactory` with a `SchemaFactoryBuilder` - loads XML Schema;
 * `javax.xml.validation.Validator` with a `ValidatorConfigurator` - configures a validator to validate an XML document against an XML Schema. 
 
All the classes can be configured with the following methods (example for `TransformerFactory`):

[source,java,indent=0]
.XMLSecurities configuration
----
include::{sourcetestdir}/eu/europa/esig/dss/cookbook/example/snippets/XMLSecuritiesConfigTest.java[tags=demo]
----

The `javax.xml.parsers.DocumentBuilderFactory`, that allows XML files parsing and creation of DOM `Document` object, can be configured with the following methods:

NOTE: Since DSS 5.9 the configuration of `javax.xml.parsers.DocumentBuilderFactory` has been moved from `DomUtils` to a new singleton class `DocumentBuilderFactoryBuilder`.

[source,java,indent=0]
.DocumentBuilderFactory configuration
----
include::{sourcetestdir}/eu/europa/esig/dss/cookbook/example/snippets/XMLSecuritiesConfigTest.java[tags=dbf]
----

The class `XmlDefinerUtils` is a singleton, therefore all changes performed on the instance will have an impact to all calls of the related methods.

== JAXB modules

Since the version 5.5, DSS provides the following JAXB modules with a harmonized structure : 

 * `dss-policy-jaxb` - defines validation policy JAXB model
 * `dss-diagnostic-jaxb` - defines Diagnostic Data JAXB model
 * `dss-detailed-report-jaxb` - defines Detailed Report JAXB model
 * `dss-simple-report-jaxb` - defines Simple Report JAXB model
 * `dss-simple-certificate-report-jaxb` - defines Certificate Simple Report JAXB model
 
All modules share the same logic and have the following structure (where &#42;&#42;&#42; is a model name):

`*_dss-&#42;&#42;&#42;-jaxb_*`::
	`*_src/main/java_*`:::
		`*_eu.europa.esig.dss.&#42;&#42;&#42;_*`::::
			** `*_&#42;&#42;&#42;.java_*` - wrapper(s) which eases the JAXB manipulation
			** `*_..._*`
			** `*_&#42;&#42;&#42;Facade.java_*` - class which allows marshalling/unmarshalling of jaxb objects, generation of HTML/PDF content, etc.
			** `*_&#42;&#42;&#42;XmlDefiner.java_*` - class which contains the model definition (XSD, XSLT references, ObjectFactory)
			** `*_jaxb_*` - generated on compile time
			 	*** `*_Xml&#42;&#42;&#42;.java_*` - JAXB model
				*** `*_..._*`
	`*_src/main/resources_*`:::
		`*_xsd_*`::::
			** `*_&#42;&#42;&#42;.xsd_*` - XML Schema (XSD) for the Detailed Report model
			** `*_binding.xml_*` - XJC instructions to generate the JAXB model from the XSD
		`*_xslt_*`::::
			** `*_html_*`
			*** 	`*_&#42;&#42;&#42;.xslt_*` - XML Stylesheet for the HTML generation
			** `*_pdf_*`
			***	`*_&#42;&#42;&#42;.xslt_*` - XML Stylesheet for the PDF generation

In the main classes, a `Facade` is present to quickly operate with the JAXB objects (eg: marshall, unmarshall, generate the HTML/PDF, validate the XML structure,...).	

[source,java,indent=0]
.DetailedReportFacade usage
----
include::{sourcetestdir}/eu/europa/esig/dss/cookbook/example/snippets/SignedDocumentValidatorTest.java[tags=demo-facade]
----

A `XmlDefiner` is also available with the access to the embedded XML Schemas (XSD), the XML Stylesheets (XSLT) to be able to generate the HTML or the PDF content (for DSS specific JAXB) and the JAXB Object Factory.

[source,java,indent=0]
.DetailedReportXmlDefiner usage
----
include::{sourcetestdir}/eu/europa/esig/dss/cookbook/example/snippets/SignedDocumentValidatorTest.java[tags=demo-xml-definer]
----

=== Report stylesheets

The report modules (namely: `dss-simple-report-jaxb`, `dss-simple-certificate-report-jaxb` and `dss-detailed-report-jaxb`) contain two XSLT style sheets each for final reports generation:

 * Bootstrap 4 XSLT for HTML report;
 * PDF XSLT for PDF report.

NOTE: Since DSS 5.9 only Bootstrap 4 XSLT is provided within the framework for HTML report generation.
 
In order to generate a report with a selected style sheet you need to call a relevant method in a Facade class (see classes definition above):

[source,java,indent=0]
.HTML report generation
----
include::{sourcetestdir}/eu/europa/esig/dss/cookbook/example/snippets/StylesheetSnippet.java[tags=demo]
----

Otherwise, in case if you need to customize the transformer, you can create a report by using an XmlDefiner:

[source,java,indent=0]
.Custom report generation
----
include::{sourcetestdir}/eu/europa/esig/dss/cookbook/example/snippets/StylesheetSnippet.java[tags=custom]
----

== Alerts

Since DSS 5.7 the framework includes an extended possibility to execute custom processes in case of arbitrary defined events.

The `Alert` is a basic interface used to trigger a process on a passed object.
DSS provides an `AbstractAlert` implementation of the interface with a clearly defined structure. The class must be instantiated with two attributes:

 * `AlertDetector` - used to detect an event/state of the object and trigger a process;
 * `AlertHandler` - defines a process to be executed on an object.

In its basic module, framework provides a few alerts based on a `Status`:

 * `ExceptionOnStatusAlert` - throws an `AlertException` (RuntimeException) when the status reports an issue;
 * `LogOnStatusAlert` - logs a message with the defined log level;
 * `SilentOnStatusAlert` - ignores the reported issue and does nothing.

The usage of alerts is available in the following classes:

 * <<xmlSecurities>> configurators from `dss-jaxb-parsers` module : `TransformerFactoryBuilder`, `SchemaFactoryBuilder`, `ValidatorConfigurator`;
 * <<certificateVerifier>> - to handle the unexpected situation(s) in a custom way (introduced `AlertException` to re-throw exceptions);
 * <<tlValidationJob>> - to process custom actions on change/state on loading of LOTL/TLs (see `LOTLAlert` and `TLAlert`).

== Exceptions

This section provides an overview of runtime Exceptions which are being thrown by various modules of DSS framework.

The following Exceptions can be obtained by the upper level:

* `NullPointerException` is thrown when a mandatory parameter has not been provided by the end-user to the method/process, requiring the property;
* `IllegalArgumentException` is thrown when a parameters configuration is not valid for the called method or some parameters cannot be used together (e.g. on a signature creation);
* `IllegalInputException` is thrown when a provided input document is not valid for the requested process and/or the configuration of parameters is not applicable for the given document;
* `UnsupportedOperationException` is thrown when a method is not implemented or its usage with the requested parameters is not (yet) supported;
* `IllegalStateException` is thrown when the requested method cannot be performed at the current method (e.g. another method shall be executed before);
* `DSSException` is thrown in case of an error obtained during the internal DSS process (e.g. data conversion, CRL/OCSP parsing, etc.);
* `DSSExternalResourceException` is thrown if an error occurs during a remote source request (AIA, CRL, OCPS requests, etc.);
* `DSSRemoteServiceException` is thrown in case of a request/response error within <<RestSoap>>.

== I18N (Internationalization)

Since DSS 5.6 a new module has been introduced allowing changing of a language for reports generated by DSS. The current version of the framework allows customization of text values only for a  `DetailedReport`.

A target language of the report can be set with the following code:

[source,java,indent=0]
.Language customization
----
include::{sourcetestdir}/eu/europa/esig/dss/cookbook/example/snippets/Snippets.java[tags=i18n]
----

In case if no language is specified, the framework will use a default Locale obtained from OS on a running machine. If a requested language is not found, a default translation will be used.

As a default configuration DSS provides English translation.

In order to provide a custom translation, a new file must be created inside `src\main\resources` directory of your project with a name followed by one of the patterns: 

`dss-messages_XX.properties` or 
`dss-messages_XX_YY.properties`, where:

 * XX - an abbreviation of a target language;
 * YY - a country code.

For example, for a French language a file with a name `dss-messages_fr.properties` need to be created, or `dss-messages_fr_FR.properties` to use it only in France local.

== Additional features

=== Certificate validation

DSS offers the possibility to validate a certificate. For a given certificate, the framework builds a certificate path until a known trust anchor (trusted list, keystore,...), validates each found certificate (OCSP / CRL) and determines its European "qualification". 

To determine the certificate qualification, DSS follows the draft standard ETSI TS 119 172-4 (<<R10>>). It analyses the certificate properties (QCStatements, Certificate Policies,...) and applies possible overrules from the related trusted list ("catched" qualifiers from a trust service). More information about qualifiers can be found in the standard ETSI TS 119 612 (<<R11>>).

DSS always computes the status at 2 different times : certificate issuance and signing/validation time. The certificate qualification can evolve in the time, its status is not immutable (eg: a trust service provider lost its granted status). The eIDAS regulation (<<R12>>) clearly defines these different times in the Article 32 and related Annex I. 

[source,java,indent=0]
.Validate a certificate and retrieve its qualification level
----
include::{sourcetestdir}/eu/europa/esig/dss/cookbook/example/validate/CertificateValidationTest.java[tags=demo]
----

=== SSL Certificate validation (QWAC)

With DSS, that's also possible to validate SSL certificate against the EUMS TL and the ETSI TS 119 615 to determine if it is a Qualified certificate for WebSite Authentication (QWAC).

[source,java,indent=0]
.Validate a SSL certificate and retrieve its qualification level
----
include::{sourcetestdir}/eu/europa/esig/dss/cookbook/example/validate/QWACValidationTest.java[tags=demo]
----

=== Extract the signed data from a signature

DSS is able to retrieve the original data from a valid signature. 

[source,java,indent=0]
.Retrieve original data from a signed document
----
include::{sourcetestdir}/eu/europa/esig/dss/cookbook/example/validate/RetrieveOriginalDocumentTest.java[tags=demo]
----

[[RestSoap]]
== REST and SOAP Services

DSS offers REST and SOAP web services. Additionally, we also provide a SOAP-UI project and Postman samples in the `dss-cookbook` module.

The different webservices are : 

 * Signature webservices (`dss-signature-soap` / `dss-signature-rest`) and their clients : they expose methods to allow signing and extending or counter-signing a signature from a client.
 * Server-signing webservice (`dss-server-signing-soap` / `dss-server-signing-rest`) and their clients : they expose method to retrieve keys from a server (PKCS#11, PKCS#12, HSM,...) and to sign the digest on the server side.
 * Signature validation webservices (`dss-validation-soap` / `dss-validation-rest`) and their clients : they expose methods to allow signature validation, with an optional detached file and an optional validation policy.
 * Certificate validation webservices (`dss-certificate-validation-soap` / `dss-certificate-validation-rest`) and their clients : they expose methods to allow certificate validation, with an optional provided certificate chain and custom validation time.
 * Timestamp webservices (`dss-timestamp-remote-soap` / `dss-timestamp-remote-rest`) and their clients : they expose methos to allow remote timestamp creation, by providing digest value to be timestamped and a digest algorithm, used for the digets calculation.
 
The data structure in webservices is similar in both REST and SOAP modules.

The documentation will covers the REST calls. All the REST services present in DSS are compliant with https://www.openapis.org/[OpenAPI Specification].

=== REST signature service

This service exposes 4 methods for one or more document(s) : 

[source,java,indent=0]
.Rest signature service
----
include::{sourcetestdir}/eu/europa/esig/dss/cookbook/example/snippets/RestSignatureServiceSnippet.java[tags=demo]
----
 
==== Get data to sign

The method allows retrieving the data to be signed. The user sends the document to be signed, the parameters (signature level,...) and the certificate chain. 

WARNING: The parameters in getDataToSign and signDocument MUST be the same (especially the signing date).

.Request
include::_restdocs/sign-and-extend-one-document/1/http-request.adoc[]

.Response
include::_restdocs/sign-and-extend-one-document/1/http-response.adoc[]

==== Sign document

The method allows generation of the signed document with the received signature value.

WARNING: The parameters in getDataToSign and signDocument MUST be the same (especially the signing date).

.Request
include::_restdocs/sign-and-extend-one-document/2/http-request.adoc[]

.Response
include::_restdocs/sign-and-extend-one-document/2/http-response.adoc[]

==== Extend document

The method allows extension of an existing signature to a stronger level.

.Request
include::_restdocs/sign-and-extend-one-document/3/http-request.adoc[]

.Response
include::_restdocs/sign-and-extend-one-document/3/http-response.adoc[]

==== Timestamp document

The method allows timestamping of a provided document.
Available for PDF, ASiC-E and ASiC-S container formats.

.Request
include::_restdocs/timestamp-one-document/1/http-request.adoc[]

.Response
include::_restdocs/timestamp-one-document/1/http-response.adoc[]

==== Get data to be counter signed

This method returns the data to be signed in order to create a counter signature. The user should provide a document containing a signature to be counter signed, id of the signature, and other parameters similarly to the method 'getDataToSign()'.

WARNING: The parameters in getDataToBeCounterSigned and counterSignSignature MUST be the same (especially the signing date).

.Request
include::_restdocs/counter-sign-signature/1/http-request.adoc[]

.Response
include::_restdocs/counter-sign-signature/1/http-response.adoc[]

==== Counter Sign Signature

This method incorporates a created counter signature to unsigned properties of the master signature with this specified id.

WARNING: The parameters in getDataToBeCounterSigned and counterSignSignature MUST be the same (especially the signing date).

.Request
include::_restdocs/counter-sign-signature/2/http-request.adoc[]

.Response
include::_restdocs/counter-sign-signature/2/http-response.adoc[]

=== REST server signature service

This service also exposed 4 methods : 

[source,java,indent=0]
.Rest server signing service
----
include::{sourcetestdir}/eu/europa/esig/dss/cookbook/example/snippets/RestServerSigningSnippet.java[tags=demo]
----

==== Get keys

This method allows retrieving of all available keys on the server side (PKCS#11, PKCS#12, HSM,...). All keys will have an alias, a signing certificate and its chain. The alias will be used in following steps.

.Request
include::_restdocs/get-keys/1/http-request.adoc[]

.Response
include::_restdocs/get-keys/1/http-response.adoc[]

==== Get key

This method allows retrieving a key information for a given alias.

.Request
include::_restdocs/get-key/1/http-request.adoc[]

.Response
include::_restdocs/get-key/1/http-response.adoc[]

==== Sign

This method allows signing of given digests with a server side certificate.

.Request
include::_restdocs/sign-digest-document-remotely/3/http-request.adoc[]

.Response
include::_restdocs/sign-digest-document-remotely/3/http-response.adoc[]

=== REST validation service

DSS provides also a module for documents validation.

==== Validate a document

This service allows a signature validation (all formats/types) against a validation policy.

.Request
include::_restdocs/validate-doc/1/http-request.adoc[]

.Response
include::_restdocs/validate-doc/1/http-response.adoc[]

==== Retrieve original document(s)

This service returns the signed data for a given signature.

.Request
include::_restdocs/get-original-documents/1/http-request.adoc[]

.Response
include::_restdocs/get-original-documents/1/http-response.adoc[]

=== REST certificate validation service

==== Validate a certificate

This service allows a certificate validation (provided in a binary format).

.Request
include::_restdocs/validate-cert/1/http-request.adoc[]

.Response
include::_restdocs/validate-cert/1/http-response.adoc[]

=== REST remote timestamp service

==== Get Timestamp Response

This service allows a remote timestamp creation. The method takes as an input the digest to be timestamped and digest algorithm that has been used for the digest value computation. The output of the method is the generated timestamp's binaries.

.Request
include::_restdocs/get-timestamp-response/1/http-request.adoc[]

.Response
include::_restdocs/get-timestamp-response/1/http-response.adoc[]
=======
include::_chapters/annex.adoc[]
>>>>>>> f4eac784
<|MERGE_RESOLUTION|>--- conflicted
+++ resolved
@@ -47,2467 +47,4 @@
 
 include::_chapters/dss-releases.adoc[]
 
-<<<<<<< HEAD
-=== DSS Core
-
-This section explains the build and usage requirements for https://github.com/esig/dss[DSS framework].
-
-==== Requirements
-
-The latest version of DSS framework has the following minimal requirements:
-
- * Java 11 and higher (tested up to Java 17) for the build is required. For usage Java 8 is a minimum requirement;
- * Maven 3.6 and higher;
- * Memory and Disk: see minimal requirements for the used JVM. In general the higher available is better;
- * Operating system: no specific requirements (tested on Windows and Linux).
- 
-NOTE: We strongly recommend using the latest available version of JDK, in order to have the latest security fixes and cryptographical algorithm updates.
-
-WARNING: Before processing the build steps, please, ensure you have successfully installed Maven and JVM with a required version.
-
-==== Adding as Maven dependency
-
-The simplest way to include DSS to your Maven project is to add a repository into pom.xml file in the root directory of your project as following:
-
-[source,xml]
-----
-<repositories>
-	...
-
-	<repository>
-	  <id>cefdigital</id>
-	  <name>cefdigital</name>
-	  <url>https://ec.europa.eu/cefdigital/artifact/content/repositories/esignaturedss/</url>
-	</repository>
-</repositories>
-----
-
-After that specify a list of dependencies required for your project.
-
-Refresh your project, in order to download the dependency and after you will be able to use all modules of DSS framework.
-
-==== Maven build and profiles
-
-In order to use a customized bundle of DSS, you may want to build the DSS Core framework modules.
-
-NOTE: If you have implemented a new feature or fixed a bug issue, your pull requests are welcome at our https://github.com/esig/dss[GitHub Repository]
-
-A simple build of the DSS Maven project can be done with the following command:
-
-----
-mvn clean install
-----
-
-NOTE: All listed commands must be executed from the project directory via a Command Line Interface (CLI).
-
-This installation will run all unit tests present in the modules, which can take more than one hour to do the complete build.
-
-In addition to the general build, the framework provides a list of custom profiles, allowing a customized behavior:
-
- * quick - disables unit tests and java-doc check, in order to process the build as quick as possible (takes 2-3 minutes).
- * slow-tests - executes all tests, including time-consuming unit tests.
- * owasp - runs validation of the project and using dependencies according to the https://nvd.nist.gov[National Vulnerability Database (NVD)].
- * jdk19-plus - executed automatically for JDK version 9 and higher. Provides a support of JDK 8 with newer versions.
- * spotless - used to add a licence header into project files.
-
-WARNING: Some modules (e.g. `dss-utils`, `dss-crl-parser`, etc., see below) still have to be built completely when using the `quick` profile.
- 
-In order to run a build with a specific profile, the following command must be executed:
-
-----
-mvn clean install -P *profile_name*
-----
-
-==== Specific modules
-
-Some modules of DSS framework have a specific behavior and need to be handled accordingly.
-
-DSS contains a bundle of JAXB-based modules, generation Java classes in runtime based on XSD-schema. When any change is made in the XSD, the classes of the module are being re-generated according to the change. The following modules represent this behavior:
-
- * specs-xmldsig;
- * specs-xades;
- * specs-trusted-list;
- * specs-validation-report;
- * specs-asic-manifest;
- * specs-saml-assertion;
- * dss-policy-jaxb;
- * dss-diagnostic-jaxb;
- * dss-detailed-report-jaxb;
- * dss-simple-report-jaxb;
- * dss-simple-certificate-report-jaxb.
-
-Specific modules with JWS and JAdES specifications exist. These modules allow to validate the generated JSON against the related JSON Schema :
-
- * specs-jws;
- * specs-jades.
-
-Also, as it was explained in the previous section, some modules are required to be built completely for a building of their dependent modules when using a quick profile, namely:
-
- * dss-utils;
- * dss-crl-parser;
- * dss-test;
- * dss-pades;
- * dss-asic-common.
-
-The modules contain common interfaces, used in other DSS modules, as well as unit tests to ensure the equal behavior between their implementations.
-
-==== Documentation generation
-
-In order to generate HTML and PDF documentation for DSS project, the module `dss-cookbook` of DSS Core must be build with the following command (please, ensure that you are located in the `/dss-cookbook` directory):
-
-----
-mvn clean install -P asciidoctor
-----
-
-==== Javadoc generation
-
-In order to generate https://ec.europa.eu/cefdigital/DSS/webapp-demo/apidocs/index.html[HTML Javadoc], you will need to build completely the DSS Core.
-
-[[DSSDemo]]
-=== DSS Demonstrations
-
-This section explains the build and usage requirements for https://github.com/esig/dss-demonstrations[DSS Demonstration Applications].
-
-==== Requirements
-
-The minimal requirements to build/run DSS Demonstrations:
-
- * Java 8 and higher (tested up to Java 17) is required;
- * Maven 3.6 and higher (if build required);
- * Tomcat 8.5+ for Java 8 and Tomcat 9+ for Java 9 and higher (for Web-application);
- * Memory and Disk: see minimal requirements for the used JVM. In general the higher available is better;
- * Operating system: no specific requirements (tested on Windows and Linux).
-
-==== Maven build
-
-The build of the project can be done similarly to DSS Core framework build with the command `mvn clean install`.
-
-Please, ensure, that you build modules what you really need. Ignore, build failures for non-required modules.
-
-===== DSS Standalone Application
-
-In order to build the standalone application, the following modules are required:
-
- * dss-mock-tsa;
- * dss-standalone-app;
- * dss-standalone-package.
- 
-If the build is successfull, you will be able to find out the following containers in the directory `/dss-standalone-app-package/target/`:
-
- * dss-standalone-app-package-minimal.zip - contains the application code. Requires JDK ad JavaFX installed on a target machine in order to run the application;
- * dss-standalone-app-package-complete.zip - contains the application code, as well as JDK and JavaFX library code. Can be run on a machine whithout pre-installed libraries.
-
-In order to launch the application, you will need to extract the archive and run the file `dss-run.bat`.
-
-===== DSS Web Application
-
-To build the DSS Web Application the following modules are required:
-
- * dss-mock-tsa;
- * dss-demo-webapp;
- * dss-demo-bundle.
- 
-After a successful build, in the directory `/dss-demo-bundle/target/` you will be able to find out two containers: `dss-demo-bundle.zip` and `dss-demo-bundle.tar.gz`. Despite the container type, the content of both files is the same. After extracting the content, you will need to run the file `Webapp-Startup.bat` in order to launch the server and the file `Webapp-Shutdown.bat` to stop the server. After running the server, the web-application will be availble at the address `http://localhost:8080/`.
-
-If during TL/LOTL loading you experience problems with some particular Trusted Lists, please refer the chapter <<KeyStore>> for a resolution.
-
-The documentation and javadoc will be copied automatically from built DSS Core and available on the following addresses respectively:
-
- * HTML documentation : `http://localhost:8080/doc/dss-documentation.html`;
- * PDF documentation :  `http://localhost:8080/doc/dss-documentation.pdf`;
- * Javadoc : `http://localhost:8080/apidocs/index.html`.
-
-In order to build a bundle for JDK 16, the following profile can be used from `dss-demo-bundle` module:
-
-----
-mvn clean install -P java16
-----
-
-This will create a bundle with Tomcat 9.
-
-===== Integration tests
-
-The `dss-demo-webapp` module provides a collection of integration tests in order to test the behavior of REST/SOAP web-services. In order to run the tests, a web-server with DSS Web Application shall be launched and the following profile need to be executed from the module:
-
-----
-mvn clean install -P run-integration-test
-----
-
-== General framework structure
-
-DSS framework is a multi-modules project which can be built with Maven.
-
-=== Maven modules
-
-==== Shared modules
-
-dss-enumerations:: Contains a list of all used enumerations in the DSS project.
-dss-alerts:: Allows configuration of triggers and handers for arbitrary defined events.
-dss-jaxb-parsers:: Contains a list of all classes used to transform JAXB objects/strings to Java objects and vice versa.
-
-==== JAXB model modules
-
-specs-xmldsig:: W3C XSD schema for signatures http://www.w3.org/2000/09/xmldsig
-specs-xades:: ETSI EN 319 132-1 XSD schema for XAdES.
-specs-trusted-list:: ETSI TS 119 612 XSD schema for parsing Trusted Lists.
-specs-validation-report:: ETSI TS 119 102-2 XSD schema for the Validation report.
-specs-asic-manifest:: ETSI EN 319 162 schema for ASiCManifest.
-specs-saml-assertion:: OASIS schema for SAML Assertions.
-
-'''
-dss-policy-jaxb:: JAXB model of the validation policy.
-dss-diagnostic-jaxb:: JAXB model of the diagnostic data.
-dss-detailed-report-jaxb:: JAXB model of the detailed report.
-dss-simple-report-jaxb:: JAXB model of the simple report.
-dss-simple-certificate-report-jaxb:: JAXB model of the simple report for certificates.
-
-==== JSON validation modules
-
-specs-jws:: JSON Schemas based on the RFC 7515 specifications (not official)
-specs-jades:: ETSI TS 119 182-1 v.0.0.6 JSON Schemas for JAdES
-
-==== Utils modules
-
-dss-utils:: API with utility methods for String, Collection, I/O,...
-dss-utils-apache-commons:: Implementation of dss-utils with Apache Commons libraries.
-dss-utils-google-guava:: Implementation of dss-utils with Google Guava.
-
-==== i18n
-
-dss-i18n:: a module allowing internationalization of generated reports.
-
-==== Core modules
-
-dss-model:: Data model used in almost every module.
-dss-crl-parser:: API to validate CRLs and retrieve revocation data
-dss-crl-parser-stream:: Implementation of dss-crl-parser which streams the CRL.
-dss-crl-parser-x509crl:: Implementation of dss-crl-parser which uses the java object X509CRL.
-dss-spi:: Interfaces, util classes to manipulate ASN1, compute digests,... 
-dss-document:: Common module to sign and validate document. This module doen't contain any implementation.
-dss-service:: Implementations to communicate with online resources (TSP, CRL, OCSP). 
-dss-token:: Token definitions and implementations for MS CAPI, PKCS#11, PKCS#12.
-validation-policy:: Business of the signature's validation (ETSI EN 319 102 / TS 119 172-4).
-dss-xades:: Implementation of the XAdES signature, extension and validation.
-dss-cades:: Implementation of the CAdES signature, extension and validation.
-dss-jades:: Implementation of the JAdES signature, extension and validation.
-dss-pades:: Common code which is shared between dss-pades-pdfbox and dss-pades-openpdf.
-dss-pades-pdfbox:: Implementation of the PAdES signature, extension and validation with https://pdfbox.apache.org/[PDFBox].
-dss-pades-openpdf:: Implementation of the PAdES signature, extension and validation with https://github.com/LibrePDF/OpenPDF[OpenPDF (fork of iText)].
-dss-asic-common:: Common code which is shared between dss-asic-xades and dss-asic-cades.
-dss-asic-cades:: Implementation of the ASiC-S and ASiC-E signature, extension and validation based on CAdES signatures.
-dss-asic-xades:: Implementation of the ASiC-S and ASiC-E signature, extension and validation based on XAdES signatures.
-dss-tsl-validation:: Module which allows loading / parsing / validating of LOTL and TSLs.
-
-==== WebServices
-
-dss-common-remote-dto:: Common classes between all remote services (REST and SOAP).
-dss-common-remote-converter:: Classes which convert the DTO to DSS Objects.
-
-'''
-dss-signature-dto:: Data Transfer Objects used for signature creation/extension (REST and SOAP).
-dss-signature-remote:: Common classes between dss-signature-rest and dss-signature-soap.
-dss-signature-rest-client:: Client for the REST webservices.
-dss-signature-rest:: REST webservices to sign (getDataToSign, signDocument methods), counter-sign and extend a signature.
-dss-signature-soap-client:: Client for the SOAP webservices.
-dss-signature-soap:: SOAP webservices to sign (getDataToSign, signDocument methods), counter-sign and extend a signature.
-
-'''
-dss-server-signing-dto:: Data Transfer Objects used for the server signing module (REST and SOAP).
-dss-server-signing-common:: Common classes for server signing.
-dss-server-signing-rest:: REST webservice for server signing.
-dss-server-signing-rest-client:: REST client for server signing (sign method).
-dss-server-signing-soap:: SOAP webservice for server signing.
-dss-server-signing-soap-client:: SOAP client for server signing (sign method).
-
-'''
-dss-validation-dto:: Data Transfer Objects used for signature validation (REST and SOAP).
-dss-validation-common:: Common classes between dss-validation-rest and dss-validation-soap.
-dss-validation-rest-client:: Client for the REST signature-validation webservices.
-dss-validation-soap-client:: Client for the SOAP signature-validation webservices.
-dss-validation-rest:: REST webservices to validate a signature.
-dss-validation-soap:: SOAP webservices to validate a signature.
-
-'''
-dss-certificate-validation-dto:: Data Transfer Objects used for certificate validation (REST and SOAP).
-dss-certificate-validation-common:: Common classes between dss-certificate-validation-rest and dss-certificate-validation-soap.
-dss-certificate-validation-rest-client:: Client for the REST certificate-validation webservice.
-dss-certificate-validation-soap-client:: Client for the SOAP certificate-validation webservice.
-dss-certificate-validation-rest:: REST webservice to validate a certificate.
-dss-certificate-validation-soap:: SOAP webservice to validate a certificate.
-
-'''
-dss-timestamp-dto:: Data Transfer Objects used for timestamp creation.
-dss-timestamp-remote-common:: Common classes between dss-timestamp-remote-rest and dss-timestamp-remote-soap.
-dss-timestamp-remote-rest-client:: Client for the REST timestamp webservice.
-dss-timestamp-remote-soap-client:: Client for the SOAP timestamp webservice.
-dss-timestamp-remote-rest:: REST webservice to create a timestamp.
-dss-timestamp-remote-soap:: SOAP webservice to create a timestamp.
-
-==== Other modules
-
-dss-test:: Mocks and util classes for unit tests.
-dss-cookbook:: Samples and documentation of DSS used to generate this documentation.
-dss-bom:: Module which helps the integration with all DSS modules and the version.
-
-[[dssUtils]]
-=== DSS Utils
-
-The module dss-utils offers an interface with utility methods to operate on String, Collection, I/O,... DSS framework provides two different implementations with the same behaviour : 
-
- * dss-utils-apache-commons : this module uses Apache Commons libraries (commons-lang3, commons-collection4, commons-io and commons-codec).
- * dss-utils-google-guava : this module only requires Google Guava (recommended on Android).
-
-If your integration include dss-utils, you will need to select an implementation.
-
-[[dssCrlParser]]
-=== DSS CRL Parser
-
-DSS contains two ways to parse/validate a CRL and to retrieve revocation data. An alternative to the X509CRL java object was developed to face memory issues in case of large CRLs. The X509CRL object fully loads the CRL in memory and can cause OutOfMemoryError.
-
- * dss-crl-parser-x509crl : this module uses the X509CRL java object.
- * dss-crl-parser-streams : this module offers an alternative with a CRL streaming (experimental).
- 
-If your integration require dss-crl-parser, you will need to choose your implementation.
-
-[[dssPades]]
-=== DSS PAdES
-
-Since the version 5.4, DSS allows generation/extension/validation PAdES signatures with two different frameworks : PDFBox and OpenPDF (fork of iText). The dss-pades module only contains the common code and requires an underlying implementation : 
- 
- * dss-pades-pdfbox : Supports drawing of custom text, images, as well as text+image, in a signature field.
- * dss-pades-openpdf : Supports drawing of custom text OR images in a signature field.
-
-DSS permits to override the visible signature generation with these interfaces : 
-
- * eu.europa.esig.dss.pdf.IPdfObjFactory
- * eu.europa.esig.dss.pdf.visible.SignatureDrawerFactory (selects the SignatureDrawer depending on the SignatureImageParameters content)
- * eu.europa.esig.dss.pdf.visible.SignatureDrawer
-
-A new instance of the IPdfObjFactory can be created with its own SignatureDrawerFactory and injected in the padesService.setPdfObjFactory(IPdfObjFactory). By default, DSS uses an instance of ServiceLoaderPdfObjFactory. This instance checks for any registered implementation in the classpath with the ServiceLoader (potentially a service from dss-pades-pdfbox, dss-pades-openpdf or your own(s)).
-
-==== DSS PDFBox
-
-Since the version 5.5, DSS allows switching between two implementations of the framework PDFBox : default (original) and native.
-
- * Default Drawer : The original drawer implemented on the PDFBox framework, supports displaying of custom text, images, text+image combination in a signature field. The implementation does not include the provided custom text to the inner PDF structure, instead of it, the drawer creates an image representation of the provided text, which is added to the signature field (i.e. the text is not selectable and not searchable).
- * Native Drawer : Since the version 5.5, DSS includes a new implementation of PDFBox Drawer, that allows a user to add a real custom text, image or combination of text and image to a visible signature field. The native implementation embeds the provided custom text to the inner PDF structure, that makes the text selectable and searchable, and also clearer and smoother in comparison with the original implementation.
-
-By default, DSS uses "Default Drawer" as the PDFBox implementation. In order to switch the implementation, that allowed in runtime, you have to set a new instance for PdfObjFactory as following:
-
-[source,java,indent=0]
-.Runtime PDF Object Factory changing
-----
-include::{sourcetestdir}/eu/europa/esig/dss/cookbook/example/sign/SignPdfPadesBVisibleTest.java[tags=custom-factory]
-----
-
-== Available demonstrations
-
-With the framework, some demonstrations are provided.
-
-[horizontal]
-dss-mock-tsa:: The class which generate false timestamps from a self-signed certificate.
-sscd-mocca-adapter:: Adapter for the MOCCA connection.
-dss-standalone-app:: Standalone application which allows signing a document with different formats and tokens (JavaFX).
-dss-standalone-app-package:: Packaging module for dss-standalone-app.
-dss-demo-webapp:: Demonstration web application which presents a part of the DSS possibilities.
-dss-demo-bundle:: Packaging module for dss-demo-webapp.
-
-WARNING: The demonstrations use a simulated timestamp service (Mock) so that is not recommended for a production usage.
-
-The requirements and build instructions for DSS demonstrations can be found in the chapter <<DSSDemo>>.
-
-== Signature's profile simplification
-
-The different formats of the digital signature make possible to cover a wide range of real live cases of use of this technique. Thus we distinguish the following formats: XAdES, CAdES, PAdES, JAdES and ASIC. To each one of them a specific standard is dedicated. The wide variety of options, settings and versions of the standards makes their interoperability very difficult. This is the main reason for which new standards commonly called "baseline profiles" were published. Their goal is to limit the number of options and variants thereby making possible a better interoperability between different actors.
-
-In general can be said that for each format of the digital signature the number of security levels defined in the new standards has been reduced. Below is a comparative table of old and new levels for each format of the signature:
-
-[%header,cols=7*^.^]
-.Signature supported profiles
-|=======================
-2+|XAdES				       2+|CAdES				             2+|PAdES                           |JAdES
-|*STANDARD* 	   |*BASELINE*	 |*STANDARD*       |*BASELINE* 	   |*STANDARD*	    |*BASELINE*     |*BASELINE*
-|XAdES-BES 		.2+|XAdES-B	     |CAdES-BES 	.2+|CAdES-B 	   |PAdES-BES    .2+|PAdES-B     .2+|JAdES-B
-|XAdES-EPES					     |CAdES-EPES	 			       |PAdES-EPES
-|XAdES-T 		   |XAdES-T      |CAdES-T 	       |CAdES-T   	   |PAdES-T 	    |PAdES-T        |JAdES-T
-|XAdES-XL 		   |XAdES-LT  	 |CAdES-XL         |CAdES-LT 	   |PAdES-XL 	    |PAdES-LT       |JAdES-LT
-|XAdES-A 		   |XAdES-LTA	 |CAdES-A 	       |CAdES-LTA 	   |PAdES-LTV 	    |PAdES-LTA      |JAdES-LTA
-|=======================
-
-Note that the new version (v4) of the DSS framework is compatible with the baseline profiles, it is no longer possible to use the standard profiles for signing purpose. The validation of the signature still takes into account the old profiles.
-
-[.landscape]
-<<<
-
-=== Signature profile guide
-
-Below you can find a table specifying various signature possibilities with available in DSS signature's profiles/formats.
-The vertical column specifies available signature profiles and their extensions. The horizontal row specifies types of documents to be signed with the formats.
-
-.File formats and Signature types conformance
-[%header,cols="12*^.^"]
-|===
-  3+|Signature profiles                                        |XML                            |JSON                           |PDF                            |Binary                         |Digest                         |Multiple files                 |Multiple signatures            |Counter signature              |Stand-alone timestamp
-.10+|XAdES   .4+|Enveloping  |Base64 encoded                   |icon:check-circle[role="lime"] |icon:check-circle[role="lime"] |icon:check-circle[role="lime"] |icon:check-circle[role="lime"] |icon:times-circle[role="red"]  |icon:check-circle[role="lime"] |icon:times-circle[role="red"]  |icon:check-circle[role="lime"] |icon:times-circle[role="red"]
-                             |Embed XML                        |icon:check-circle[role="lime"] |icon:times-circle[role="red"]  |icon:times-circle[role="red"]  |icon:times-circle[role="red"]  |icon:times-circle[role="red"]  |XML only                       |icon:times-circle[role="red"]  |icon:check-circle[role="lime"] |icon:times-circle[role="red"]
-                             |Manifest                         |icon:check-circle[role="lime"] |icon:check-circle[role="lime"] |icon:check-circle[role="lime"] |icon:check-circle[role="lime"] |icon:check-circle[role="lime"] |icon:check-circle[role="lime"] |icon:times-circle[role="red"]  |icon:check-circle[role="lime"] |icon:times-circle[role="red"]
-                             |Canonicalization                 |icon:check-circle[role="lime"] |icon:times-circle[role="red"]  |icon:times-circle[role="red"]  |icon:times-circle[role="red"]  |icon:times-circle[role="red"]  |XML only                       |icon:times-circle[role="red"]  |icon:check-circle[role="lime"] |icon:times-circle[role="red"]
-             .4+|Enveloped   |enveloped transformation         |icon:check-circle[role="lime"] |icon:times-circle[role="red"]  |icon:times-circle[role="red"]  |icon:times-circle[role="red"]  |icon:times-circle[role="red"]  |icon:times-circle[role="red"]  |icon:times-circle[role="red"]  |icon:check-circle[role="lime"] |icon:times-circle[role="red"]
-                             |based on XPath                   |icon:check-circle[role="lime"] |icon:times-circle[role="red"]  |icon:times-circle[role="red"]  |icon:times-circle[role="red"]  |icon:times-circle[role="red"]  |icon:times-circle[role="red"]  |icon:check-circle[role="lime"] |icon:check-circle[role="lime"] |icon:times-circle[role="red"]
-                             |based on Filter2                 |icon:check-circle[role="lime"] |icon:times-circle[role="red"]  |icon:times-circle[role="red"]  |icon:times-circle[role="red"]  |icon:times-circle[role="red"]  |icon:times-circle[role="red"]  |icon:check-circle[role="lime"] |icon:check-circle[role="lime"] |icon:times-circle[role="red"]
-                             |Canonicalization                 |icon:check-circle[role="lime"] |icon:times-circle[role="red"]  |icon:times-circle[role="red"]  |icon:times-circle[role="red"]  |icon:times-circle[role="red"]  |XML only                       |icon:check-circle[role="lime"] |icon:check-circle[role="lime"] |icon:times-circle[role="red"]
-              2+|Detached                                      |icon:check-circle[role="lime"] |icon:check-circle[role="lime"] |icon:check-circle[role="lime"] |icon:check-circle[role="lime"] |icon:check-circle[role="lime"] |icon:check-circle[role="lime"] |icon:times-circle[role="red"]  |icon:check-circle[role="lime"] |icon:times-circle[role="red"]
-              2+|Internally Detached                           |icon:check-circle[role="lime"] |icon:times-circle[role="red"]  |icon:times-circle[role="red"]  |icon:times-circle[role="red"]  |icon:times-circle[role="red"]  |XML only                       |icon:check-circle[role="lime"] |icon:check-circle[role="lime"] |icon:times-circle[role="red"]
-.2+|CAdES     2+|Enveloping                                    |icon:check-circle[role="lime"] |icon:check-circle[role="lime"] |icon:check-circle[role="lime"] |icon:check-circle[role="lime"] |icon:times-circle[role="red"]  |icon:times-circle[role="red"]  |icon:check-circle[role="lime"] |icon:check-circle[role="lime"] |icon:times-circle[role="red"]
-              2+|Detached                                      |icon:check-circle[role="lime"] |icon:check-circle[role="lime"] |icon:check-circle[role="lime"] |icon:check-circle[role="lime"] |icon:check-circle[role="lime"] |icon:times-circle[role="red"]  |icon:check-circle[role="lime"] |icon:check-circle[role="lime"] |icon:times-circle[role="red"]
-|PAdES        2+|Enveloped                                     |icon:times-circle[role="red"]  |icon:times-circle[role="red"]  |icon:check-circle[role="lime"] |icon:times-circle[role="red"]  |icon:times-circle[role="red"]  |icon:times-circle[role="red"]  |icon:check-circle[role="lime"] |icon:times-circle[role="red"]  |icon:check-circle[role="lime"]
-.6+|JAdES    .3+|Enveloping  |Compact Serialization            |icon:check-circle[role="lime"] |icon:check-circle[role="lime"] |icon:check-circle[role="lime"] |icon:check-circle[role="lime"] |icon:times-circle[role="red"]  |icon:times-circle[role="red"]  |icon:times-circle[role="red"]  |icon:times-circle[role="red"]  |icon:times-circle[role="red"]
-                             |Flattened JSON Serialization     |icon:check-circle[role="lime"] |icon:check-circle[role="lime"] |icon:check-circle[role="lime"] |icon:check-circle[role="lime"] |icon:times-circle[role="red"]  |icon:times-circle[role="red"]  |icon:times-circle[role="red"]  |icon:check-circle[role="lime"] |icon:times-circle[role="red"]
-                             |JSON Serialization               |icon:check-circle[role="lime"] |icon:check-circle[role="lime"] |icon:check-circle[role="lime"] |icon:check-circle[role="lime"] |icon:times-circle[role="red"]  |icon:times-circle[role="red"]  |icon:check-circle[role="lime"] |icon:check-circle[role="lime"] |icon:times-circle[role="red"]
-             .3+|Detached    |Compact Serialization            |icon:check-circle[role="lime"] |icon:check-circle[role="lime"] |icon:check-circle[role="lime"] |icon:check-circle[role="lime"] |icon:check-circle[role="lime"] |SigD only                      |icon:times-circle[role="red"]  |icon:times-circle[role="red"]  |icon:times-circle[role="red"]
-                             |Flattened JSON Serialization     |icon:check-circle[role="lime"] |icon:check-circle[role="lime"] |icon:check-circle[role="lime"] |icon:check-circle[role="lime"] |icon:check-circle[role="lime"] |SigD only                      |icon:times-circle[role="red"]  |icon:check-circle[role="lime"] |icon:times-circle[role="red"]
-                             |JSON Serialization               |icon:check-circle[role="lime"] |icon:check-circle[role="lime"] |icon:check-circle[role="lime"] |icon:check-circle[role="lime"] |icon:check-circle[role="lime"] |SigD only                      |icon:check-circle[role="lime"] |icon:check-circle[role="lime"] |icon:times-circle[role="red"]
-.2+|ASiC        |ASiCS       |CAdES / XAdES                    |icon:check-circle[role="lime"] |icon:check-circle[role="lime"] |icon:check-circle[role="lime"] |icon:check-circle[role="lime"] |icon:times-circle[role="red"]  |icon:check-circle[role="lime"] |icon:check-circle[role="lime"] |icon:check-circle[role="lime"] |icon:check-circle[role="lime"]
-                |ASiCE       |CAdES / XAdES                    |icon:check-circle[role="lime"] |icon:check-circle[role="lime"] |icon:check-circle[role="lime"] |icon:check-circle[role="lime"] |icon:times-circle[role="red"]  |icon:check-circle[role="lime"] |icon:check-circle[role="lime"] |icon:check-circle[role="lime"] |icon:check-circle[role="lime"]
-|===
-
-[.portrait]
-<<<
-
-== The XML Signature (XAdES)
-
-The simplest way to address the digital signature passes through the XAdES format. Indeed, it allows visualization of the signature content with a simple text editor. Thus it becomes much easier to make the connection between theoretical concepts and their implementation. Before embarking on the use of the DSS framework, it is advisable to read the following documents:
-
- * XAdES Specifications (cf. <<R01>>)
-
-After reading these documents, it is clear that:
-
- * To electronically sign a document, a signing certificate (that proves the signer's identity) and the access to its associated private key is needed. 
- * To electronically validate a signed document the signer's certificate containing the public key is needed. To give a more colourful example: when a digitally signed document is sent to a given person or organization in order to be validated, the certificate with the public key used to create the signature must also be provided.
-
-===	XAdES Profiles
-
-The new ETSI standard defines four conformance levels to address the growing need to protect the validity of the signature in time. Henceforth to denote the level of the signature the word "level" will be used. Follows the list of levels defined in the standard:
-
- * XAdES-BASELINE-*B*: _Basic Electronic Signature_
-The lowest and simplest version just containing the SignedInfo, SignatureValue, KeyInfo and SignedProperties. This level combines the old -BES and -EPES levels.
-This form extends the definition of an electronic signature to conform to the identified signature policy.
- * XAdES-BASELINE-*T*: _Signature with a timestamp_
-A timestamp regarding the time of signing is added to protect against repudiation.
- * XAdES-BASELINE-*LT*: _Signature with Long Term Data_
-Certificates and revocation data are embedded to allow verification in future even if their original source is not available. This level is equivalent to the old -XL level.
- * XAdES-BASELINE-*LTA*: _Signature with Long Term Data and Archive timestamp_
-By using periodical timestamping (e.g. each year) compromising is prevented which could be caused by weakening previous signatures during a long-time storage period. This level is equivalent to the old -A level.
-
-NOTE: Old levels: -BES, -EPES, -C, -X, -XL, -A are not supported any more when signing.
-
-==== XAdES-BASELINE-B
-
-To start, let's take a simple XML document:
-
-[[xml_example.xml]]
-[source,xml]
-.xml_example.xml
-----
-<?xml version="1.0"?>
-<test>Hello World !</test>
-----
-
-Since this is an XML document, we will use the XAdES signature and more particularly XAdES-BASELINE-B level, which is the lowest level of protection: just satisfying Directive (cf. <<R07>>) legal requirements for advanced signature. The normal process of signing wants to sign first with the level -B or level-T, and then later when it becomes necessary to complete the signature with superior levels. However, the framework allows signing directly with any level.
-When signing data, the resulting signature needs to be linked with the data to which it applies. This can be done either by creating a data set which combines the signature and the data (e.g. by enveloping the data with the signature or including a signature element in the data set) or placing the signature in a separate resource and having some external means for associating the signature with the data. So, we need to define the packaging of the signature, namely ENVELOPED, ENVELOPING, DETACHED or INTERNALLY-DETACHED. More information about supported reference transformations for each signature packaging (except 'Detached'), can be found in the section <<Reference Transformations>>
- 
- * *ENVELOPED :* when the signature applies to data that surround the rest of the document;
- * *ENVELOPING :* when the signed data form a sub-element of the signature itself;
- ** Base64 encoded binaries;
- ** Embed XML object(s);
- ** Embed https://www.w3.org/TR/xmldsig-core/#sec-o-Manifest[Manifest] object(s).
- * *DETACHED :* when the signature relates to the external resource(s) separated from it.
- * *INTERNALLY-DETACHED :* when the signature and the related signed data are both included in a parent element (only XML).
-
-For our example, we will use ENVELOPED packaging.
-
-The DSS framework uses 3 atomic steps to sign a document :
-
-. Compute the digest to be signed;
-. Sign the digest; 
-. Sign the document (add the signed digest).
-
-The DSS fully manages the steps 1 and 3. We need to specify how to do the signature operation. DSS offers some implementations in the dss-token module
-
-To write our Java code, we still need to specify the type of KeyStore to use for signing our document, more simply, where the private key can be found. In the package "eu.europa.esig.dss.token", we can choose between different connection tokens :
-
- * *Pkcs11SignatureToken :* allows communicating with SmartCards with the PKCS#11 interface. It requires some installed drivers (dll, sso,...) .
- * *Pkcs12SignatureToken :* allows signing with a PKC#12 keystore (.p12 file).
- * *MSCAPISignatureToken :* handles the signature with MS CAPI (the Microsoft interface to communicate with SmartCards).
- * *JKSSignatureToken :* allows signing with a Java Key Store (.jks file).
-
-NOTE: The DSS also provides the support for MOCCA framework to communicate with the Smartcard with PC/SC, but it involves the installation of the MOCCA and IAIK libraries.
-
-To know more about the use of the different signature tokens, please consult "Management of Signature Tokens" chapter.
-
-In our example the class: "Pkcs12SignatureToken" will be used. A file in PKCS#12 format must be provided to the constructor of the class. It contains an X.509 private key accompanying the public key certificate and protected by symmetrical password. The certification chain can also be included in this file. It is possible to generate dummy certificates and their chains with OpenSSL. Please visit http://www.openssl.org/ for more details.
-
-This is the complete code that allows you to sign our XML document.
-
-[source,java,indent=0]
-.Create a XAdES signature
-----
-include::{sourcetestdir}/eu/europa/esig/dss/cookbook/example/sign/SignXmlXadesBTest.java[tags=demo]
-----
-
-What you may notice is that to sign a document we need to:
-
- * Create an object based on SignatureParameters class. The number of specified parameters depends on the type of signature. Generally, the number of specified parameters depends on the profile of signature. This object also defines some default parameters.
- * Choose the profile, packaging, signature digest algorithm.
- * Indicate the private key entry to be used.
- * Instantiate the adequate signature service.
- * Carry out the signature process.
- 
-The encryption algorithm is determined by the private key and therefore cannot be compelled by the setter of the signature parameters object. It will cause an inconsistency in the signature making its validation impossible. This setter can be used in a particular context where the signing process is distributed on different machines and the private key is known only to the signature value creation process. See clause "Signing process" for more information.
-In the case where the private key entry object is not available, it is possible to choose the signing certificate and its certificate chain as in the following example:
-
-[source,java,indent=0]
-----
-include::{sourcetestdir}/eu/europa/esig/dss/cookbook/example/snippets/Snippets.java[tags=demoCertificateChain]
-----
-
-Integrating the certificate chain in the signature simplifies the build of a prospective certificate chain during the validation process.
-
-By default the framework uses the current date time to set the signing date, but in the case where it is necessary to indicate the different time it is possible to use the setter "setSigningDate(Date)" as in the example:
-
-[source,java,indent=0]
-----
-include::{sourcetestdir}/eu/europa/esig/dss/cookbook/example/snippets/Snippets.java[tags=demoSigningDate]
-----
-
-When the specific service is instantiated a certificate verifier must be set. This object is used to provide four different sources of information:
-
- * the source of trusted certificates (based on the trusted list(s) specific to the context);
- * the source of intermediate certificates used to build the certificate chain till the trust anchor. This source is only needed when these certificates are not included in the signature itself;
- * the source of OCSP;
- * the source of CRL.
- 
-In the current implementation this object is only used when profile -LT or -LTA are created. 
-
-===== Signing process
-
-Once the parameters of the signature were identified the service object itself must be created. The service used will depend on the type of document to sign. In our case it is an XML file, so we will instantiate a XAdES service. The process of signing takes place in three stages. The first is the `getDataToSign()` method call, passing as a parameter the document to be signed and the previously selected settings. This step returns the data which is going to be digested and encrypted. In our case it corresponds to the SignedInfo XMLDSig element.  
-
-[source,java,indent=0]
-----
-include::{sourcetestdir}/eu/europa/esig/dss/cookbook/example/snippets/Snippets.java[tags=demoSigningProcessGetDataToSign]
-----
-
-The next step is a call to the function `sign()` which is invoked on the object token representing the KeyStore and not on the service. This method takes three parameters. The first is the array of bytes that must be signed. It is obtained by the previous method invocation. The second is the algorithm used to create the digest. You have the choice between SHA1, SHA256, and SHA512 (this list is not exhaustive). And the last one is the private key entry.
-
-[source,java,indent=0]
-----
-include::{sourcetestdir}/eu/europa/esig/dss/cookbook/example/snippets/Snippets.java[tags=demoSigningProcessSign]
-----
-
-The last step of this process is the integration of the signature value in the signature and linking of that one to the signed document based on the selected packaging method. This is the method `signDocument()` on the service. We must pass to it three parameters: again the document to sign, the signature parameters and the value of the signature obtained in the previous step.
-
-This separation into three steps allows use cases where different environments have their precise responsibilities: specifically the distinction between communicating with the token and executing the business logic.
-
-When the breakdown of this process is not necessary, than a simple call to only one method can be done as in the following example:
-
-[source,java,indent=0]
-----
-include::{sourcetestdir}/eu/europa/esig/dss/cookbook/example/snippets/Snippets.java[tags=demoSigningProcessSignDocument]
-----
-
-===== Additional attributes
-
-For this type (XAdES-BASELINE-B) of signature it is possible to identify some additional attributes.
-
-[[SignXmlXadesBPropertiesTest.java]]
-[source,java,indent=0]
-.XAdES signature with additional signed attributes
-----
-include::{sourcetestdir}/eu/europa/esig/dss/cookbook/example/sign/SignXmlXadesBPropertiesTest.java[tags=demo]
-----
-
-In XAdES format the following types of a Content Timestamp can be used:
-
- * AllDataObjectsTimeStamp - each time-stamp token within this property covers the full set of references defined in the Signature's SignedInfo element, excluding references of type "SignedProperties".
- * IndividualDataObjectsTimeStamp - each time-stamp token within this property covers selected signed data objects.
-
-The code above produces the following signature :
-
-.XAdES signature example
-include::_samples/xades-b-properties.adoc[]
-
-==== XAdES-BASELINE-T
-
-XAdES-BASELINE-T is a signature for which there exists a trusted time associated to the signature. It provides the initial steps towards providing long term validity and more specifically it provides a protection against repudiation. This extension of the signature can be created as well during the generation process as validation process. However, the case when these validation data are not added during the generation process should no longer occur. The XAdES-BASELINE-T trusted time indications must be created before the signing certificate has been revoked or expired and close to the time that the XAdES signature was produced. The XAdES-BASELINE-T form must be built on a XAdES-BASELINE-B form. The DSS framework allows extending the old -BES and -EPES profiles to the new BASELINE-T profile, indeed there is no difference in the structure of the signature.
-
-To implement this profile of signature you must indicate to the service the TSA source, which delivers from each Timestamp Request a Timestamp Response (RFC 3161 (cf. <<R08>>)) containing tokens. Below is the source code that creates a XAdES-BASELINE-T signature. For our example, we will use the Belgian provider and an instance of OnlineTSPSource (see "TSP Sources" chapter for more details).
-
-[source,java,indent=0]
-.Create a XAdES-Baseline-T with an OnlineTSPSource
-----
-include::{sourcetestdir}/eu/europa/esig/dss/cookbook/example/sign/SignXmlXadesTWithOnlineSourceTest.java[tags=demo]
-----
-
-If the timestamp source is not set a NullPointerException is thrown.
-
-The SignatureTimeStamp mandated by the XAdES-T form appears as an unsigned property within the QualifyingProperties:
-
-.XAdES Signature Timestamp
-include::_samples/xades-signature-timestamp.adoc[]
-
-==== XAdES-BASELINE-LT
-
-This level has to prove that the certification path was valid, at the time of the validation of the signature, up to a trust point according to the naming constraints and the certificate policy constraints from the "Signature Validation Policy". It will add to the signature the CertificateValues and RevocationValues unsigned properties. The CertificateValues element contains the full set of certificates that have been used to validate the electronic signature, including the signer's certificate. However, it is not necessary to include one of those certificates, if it is already present in the ds:KeyInfo element of the signature. This is like DSS framework behaves. In order to find a list of all the certificates and the list of all revocation data, an automatic process of signature validation is executed. To carry out this process an object called CertificateVerifier must be passed to the service. The implementer must set some of its properties (e.g. a source of trusted certificates). The code below shows how to use the default parameters with this object. Please refer to "The Signature Validation" chapter to have the further information. It also includes an example of how to implement this level of signature:
-
-[[SignXmlXadesLTTest.java]]
-[source,java,indent=0]
-.SignXmlXadesLTTest.java
-----
-include::{sourcetestdir}/eu/europa/esig/dss/cookbook/example/sign/SignXmlXadesLTTest.java[tags=demo]
-----
-
-The following XML segment will be added to the signature qualified and unsigned properties:
-
-.Validation data values
-include::_samples/xades-revocation-data.adoc[]
-
-NOTE: The use of online sources can significantly increase the execution time of the signing process. For testing purpose you can create your own source of data.
-
-In last example the CommonsHttpDataLoader is used to provide the communication layer for HTTP protocol. Each source which need to go through the network to retrieve data need to have this component set.
-
-==== XAdES-BASELINE-LTA
-
-When the cryptographic data becomes weak and the cryptographic functions become vulnerable the auditor should take steps to maintain the validity of the signature. The XAdES-BASELINE-A form uses a simple approach called "archive validation data". It adds additional time-stamps for archiving signatures in a way that they are still protected, but also to be able to prove that the signatures were validated at the time when the used cryptographic algorithms were considered safe. The time-stamping process may be repeated every time the protection used becomes weak. Each time-stamp needs to be affixed before either the signing key or the algorithms used by the TSA are no longer secure. XAdES-A form adds the ArchiveTimestamp element within the UnsignedSignatureProperties and may contain several ArchiveTimestamp elements.
-
-Below is an example of the implementation of this level of signature (but in practice, we will rather extend the signature to this level when there is a risk that the cryptographic functions become vulnerable or when one of certificates arrives to its expiration date):
-
-[source,java,indent=0]
-.Signature level setting
-----
-include::{sourcetestdir}/eu/europa/esig/dss/cookbook/example/snippets/Snippets.java[tags=demoSignatureLevel]
-----
-
-The following XML segment will be added to the signature qualified and unsigned properties:
-
-.XAdES Archive Timestamp
-include::_samples/xades-archive-timestamp.adoc[]
-
-=== Versions support
-
-DSS supports the following XAdES formats :
-
-[cols="5*^"]
-.Supported XAdES versions
-|===
-| | B-level | T-level | LT-level | LTA-level
-
-| XAdES 1.1.1 | icon:check-circle[role="lime"] | icon:check-circle[role="lime"] | icon:check-circle[role="lime"] | icon:times-circle[role="red"]
-
-| XAdES 1.2.2 | icon:check-circle[role="lime"] | icon:check-circle[role="lime"] | icon:check-circle[role="lime"] | icon:times-circle[role="red"]
-
-| XAdES 1.3.2 | icon:check-circle[role="lime"] | icon:check-circle[role="lime"] | icon:check-circle[role="lime"] | icon:check-circle[role="lime"]
-
-| XAdES 1.4.1  4+| The format contains qualifying properties for XAdES 1.3.2 LTA level
-|===
-
-The XAdES Profile, as well as a customizable prefixes can be set with following methods :
-
-[source,java,indent=0]
-.XAdES formats and prefixes
-----
-include::{sourcetestdir}/eu/europa/esig/dss/cookbook/example/sign/SignXmlXadesBWithTransformsTest.java[tags=demoPrefixes]
-----
-
-=== Reference Transformations
-
-In case of 'Enveloping', 'Enveloped' and 'Internally Detached' signatures, it is possible to apply custom transformations for signing references in order to compute proper digest result. Example of a definition reference transformations, you can find below:
-
-[[SignXmlXadesBWithTransformsTest.java]]
-[source,java,indent=0]
-.Custom transformations definition
-----
-include::{sourcetestdir}/eu/europa/esig/dss/cookbook/example/sign/SignXmlXadesBWithTransformsTest.java[tags=demo]
-----
-
-Current version of DSS supports the following transformations:
-
- * Enveloped - removes the current `Signature` element from the digest calculation of the reference.
-
-WARNING: Enveloped Signature Transform does not support parallel signatures!
-
-[source,java,indent=0]
-----
-include::{sourcetestdir}/eu/europa/esig/dss/cookbook/example/sign/SignXmlXadesBWithTransformsTest.java[tags=demoEnvelopedTransform]
-----
-
- * Canonicalization - any canonicalization algorithm that can be used for 'CanonicalizationMethod' can be used as a transform:
-
-[source,java,indent=0]
-----
-include::{sourcetestdir}/eu/europa/esig/dss/cookbook/example/sign/SignXmlXadesBWithTransformsTest.java[tags=demoCanonicalizationTransform]
-----
-
- * Base64 - the transform is used if application needs to sign a RAW data (binaries, images, audio or other formats). The 'Base64 Transform' is not compatible with following signature parameters:
-
- ** Reference contains more than one transform (must be a sole element of the reference transforms);
- ** setEmbedXML(true) - embedded setting cannot be used;
- ** setManifestSignature(true) - As is apparent from the previous point, Manifest cannot be used with the Base64 Transform as well since it also must be embedded to the signature.
-
-[source,java,indent=0]
-----
-include::{sourcetestdir}/eu/europa/esig/dss/cookbook/example/sign/SignXmlXadesBWithTransformsTest.java[tags=demoBase64Transform]
-----
-
- * XPath - allows signing a custom nodes in a signature or embedded document. DSS contains an additional class `XPathEnvelopedSignatureTransform` allowing to exclude signatures from the digested content (used for Enveloped signatures by default). Additional information about the 'XPath Transform' can be found https://www.w3.org/TR/xpath20/[by the link].
-
-[source,java,indent=0]
-----
-include::{sourcetestdir}/eu/europa/esig/dss/cookbook/example/sign/SignXmlXadesBWithTransformsTest.java[tags=demoEnvelopedXPathTransform]
-----
-
- * XPath-2-Filter - an alternative to 'XPath Transform'. Additional information about the 'XPath2Filter Transform' can be found https://www.w3.org/TR/xmldsig-filter2/[by the link]. DSS contains an additional class `XPath2FilterEnvelopedSignatureTransform` allowing to exclude signatures from the digest calculation.
-
-NOTE: Since DSS 5.7 the XPath-2-Filter transform is used by default for ENVELOPED signature packaging.
-
-[source,java,indent=0]
-----
-include::{sourcetestdir}/eu/europa/esig/dss/cookbook/example/sign/SignXmlXadesBWithTransformsTest.java[tags=demoEnvelopedXPath2FilterTransform]
-----
-
- * XSLT Transform - This transform requires a 'org.w3.dom.Document' as an input, compatible with the normative https://www.w3.org/TR/xslt-30/[XSLT Specification]. Must be a sole transform.
-
-NOTE: All transformations, except Base64, can be applied only to XML objects.
-
-=== Multiple signatures
-
-In everyday life, there are many examples where it is necessary to have multiple signatures covering the same document, such as a contract to purchase a vehicle. Independent signatures are parallel signatures where the ordering of the signatures is not important. The computation of these signatures is performed on exactly the same input but using different private keys.
-
-=== XAdES and specific schema version
-
-Some signatures may have been created with an older version of XAdES standard using different schema definition. To take into account the validation of such signatures the interface eu.europa.esig.dss.xades.definition.XAdESPaths was created. This interface allows to provide the different needed XPath expressions which are used to explore the elements of the signature. The DSS framework proposes 3 implementations : 
-
- * XAdES132Paths (XAdES 1.3.2 / 1.4.1)
- * XAdES122Paths (XAdES 1.2.2)
- * XAdES111Paths (XAdES 1.1.1)
-
-By default, all XAdES are supported and DSS loads/parses all versions of XAdES. That's possible to restrict to only one version of XAdES with the following code : 
-
-[source,java,indent=0]
-.Customize the supported XAdES version(s) at the validation
-----
-include::{sourcetestdir}/eu/europa/esig/dss/cookbook/example/validate/XAdES132OnlyTest.java[tags=demo]
-----
-
-=== Sign a Trusted List
-
-The standard ETSI TS 119 612 specifies in its annex B the XML structure and the format of the signature (XAdES, enveloped signature, transformation, canonicalization, etc.). With the class `TrustedListSignatureParametersBuilder`, DSS is able to pre-configure the signature parameters to comply with the specifications and simplify the signature creation.
-
-[source,java,indent=0]
-.Sign a Trusted List with the TrustedListSignatureParametersBuilder
-----
-include::{sourcetestdir}/eu/europa/esig/dss/cookbook/example/sign/SignTrustedListTest.java[tags=demo]
-----
-
-== Signature Extension
-
-The -B level contains immutable signed properties. Once this level is created, these properties cannot be changed.
-
-The levels -T/-LT/-LTA add unsigned properties to the signature. This means that the properties of these levels could be added afterwards to any AdES signature. This addition helps to make the signature more resistant to cryptographic attacks on a longer period of time. The extension of the signature is incremental, i.e. when you want to extend the signature to the level -LT the lower level (-T) will also be added. The whole extension process is implemented by reusing components from signature production. To extend a signature we proceed in the same way as in the case of a signature, except that you have to call the function "extendDocument" instead of the "sign" function. Note that when the document is signed with several signatures then they are all extended.
-
-=== BASELINE-T
-
-The AdES-BASELINE-T trusted time indications have to be created before a certificate has been revoked or expired and close to the time that the AdES signature was produced. It provides a protection against repudiation. The framework adds the timestamp only if there is no timestamp or there is one but the creation of a new extension of the level-T is deliberate (using another TSA). It is not possible to extend a signature which already incorporates higher level as -LT or -LTA. In the theory it would be possible to add another -T level when the signature has already reached level -LT but the framework prevents this operation. Note that if the signed document contains multiple signatures, then all the signatures will be extended to level -T. It is also possible to sign a document directly at level -T.
-
-Here is an example of creating an extension of type T:
-
-[source,java,indent=0]
-.Extend a XAdES signature
-----
-include::{sourcetestdir}/eu/europa/esig/dss/cookbook/example/sign/ExtendSignXmlXadesBToTTest.java[tags=demo]
-----
-
-Here is the result of adding a new extension of type-T to an already existing -T level signature:
-
-.XAdES Unsigned Signature Properties
-include::_samples/xades-extend-t-to-t.adoc[]
-
-=== BASELINE-LT and -LTA
-
-For these types of extensions, the procedure to follow is the same as the case of the extension of type T. Please refer to the chapter XAdES Profiles to know specific parameters for each level of signature and which must be positioned.
-
-[[signatureValidation]]
-== Signature Validation
-
-Generally and following ETSI standard, the validation process of an electronic signature must provide one of these three following statuses: TOTAL-FAILED, TOTAL-PASSED or INDETERMINATE. A TOTAL-PASSED response indicates that the signature has passed verification and it complies with the signature validation policy. A TOTAL_FAILED response indicates that either the signature format is incorrect or that the digital signature value fails the verification. An INDETERMINATE validation response indicates that the format and digital signature verifications have not failed but there is an insufficient information to determine if the electronic signature is valid. For each of the validation checks, the validation process must provide information justifying the reasons for the resulting status indication as a result of the check against the applicable constraints. In addition, the ETSI standard defines a consistent and accurate way for justifying statuses under a set of sub-indications.
-
-===	Validation Process
-
-Since version 4.7 of the DSS framework the validation process is based on the latest ETSI standard <<R09>>. It is driven by the validation policy and allows long term signature validation. It not only verifies the existence of certain data and their validity, but it also checks the temporal dependences between these elements. The signature check is done following basic building blocks. On the simplified diagram below, showing the process of the signature validation, you can follow the relationships between each building block which represents a logic set of checks used in validation process.
-
-.Signature Validation Process
-image::sig_validation_process.jpg[]
-
-Note that the current version of the framework during the validation process does not indicate what part of a document was signed. However, in a case of XAdES signature XPath transformations presented in the signature will be applied, in the case of CAdES or PAdES signature the whole document must be signed.
-
-At the end of the validation process four reports are created. They contain the different detail levels concerning the validation result. They provide four kinds of visions for the validation process: macroscopic, microscopic, input data and ETSI Validation report conformant with the standard <<R09>>. For more information about these reports, please refer to "Simple Report" chapter.
-
-Below is the simplest example of the validation of the signature of a document. The first thing to do is instantiating an object named validator, which orchestrates the verification of the different rules. To perform this it is necessary to invoke a static method fromDocument() on the abstract class `SignedDocumentValidator`. This method returns the object in question whose type is chosen dynamically based on the type of source document. 
-
-The next step is to create an object that will check the status of a certificate using the Trusted List model (see "Trusted Lists of Certification Service Provider" for more information). In order to achieve this, an instance of a `CertificateVerifier` must be created with a defined source of trusted certificates. In our example, the trusted source is instantiated with `CommonTrustedCertificateSource` class. As well as a trusted source the CertificateVerifier object needs an OCSP and/or CRL source and a TSL source (which defines how the certificates are retrieved from the Trusted Lists). See chapter "Management of CRL and OCSP Sources" for more information concerning sources.
-
-[source,java,indent=0]
-.Validation of a signature
-----
-include::{sourcetestdir}/eu/europa/esig/dss/cookbook/example/validate/ValidateSignedXmlXadesBTest.java[tags=demo]
-----
-
-NOTE: When using the TrustedListsCertificateSource class, for performance reasons, consider creating a single instance of this class and initialize it only once.
-
-NOTE: In general, the signature must cover the entire document so that the DSS framework can validate it. However, for example in the case of a XAdES signature, some transformations can be applied on the XML document. They can include operations such as canonicalization, encoding/decoding, XSLT, XPath, XML schema validation, or XInclude. XPath transforms permit the signer to derive an XML document that omits portions of the source document. Consequently those excluded portions can change without affecting signature validity. 
-
-[[signedDocumentValidator]]
-==== SignedDocumentValidator
-
-For execution of the validation process, DSS uses the 'SignedDocumentValidator' class. The DSS framework provides five implementations of validator:
- 
- * `XMLDocumentValidator` - validates documents in XML format (XAdES format);
- * `CMSDocumentValidator` - validates documents in CMS format (CAdES format);
- * `PDFDocumentValidator` - validates documents in PDF format (PADES format);
- * `JWSCompactDocumentValidator` - validates documents with base64url encoded content (JAdES compact format);
- * `JWSSerializationDocumentValidator` - validates documents in JSON format (JAdES serialization formats);
- * `ASiCContainerWithXAdESValidator` - validates ASiC with XAdES containers;
- * `ASiCContainerWithCAdESValidator` - validates ASiC with CAdES containers;
- * `DetachedTimestampValidator` - validates CMS timestamps provided alone.
-
-DSS initializes a relevant validator based on specific characteristics of an input file (e.g. a PDF file version declaration for a PDF file). It checks the file format and loads the required validator from a classpath. Below you can find a list of settings that can be used for the configuration of the class.
-
-[source,java,indent=0]
-.SignedDocumentValidator usage
-----
-include::{sourcetestdir}/eu/europa/esig/dss/cookbook/example/snippets/SignedDocumentValidatorTest.java[tags=demo]
-----
-
-===	Validation Result Materials
-
-The result of the validation process consists of three elements: 
-
- * the Simple Report, 
- * the Detailed Report,
- * the Diagnostic Data and
- * the ETSI Validation Report.
- 
-All these reports are encoded using XML, which allows the implementer to easily manipulate and extract information for further analysis. For each report, XML Schema and JaxB model are available as maven dependencies.
-
-DSS also provides XSLT to able to generate PDF or HTML reports (simple and detailed reports).
-
-You will find below a detailed description of each of these elements.
-
-==== Simple Report 
-
-This is a sample of the simple validation report:
-
-.Simple Report
-
-[source,xml]
-----
-include::_samples/simple-report-example.xml[]
-----
-
-The result of the validation process is based on very complex rules. The purpose of this report is to make as simple as possible the information while keeping the most important elements. Thus the end user can, at a glance, have a synthetic view of the validation. To build this report the framework uses some simple rules and the detailed report as input.
-
-==== Detailed Report
-
-This is a sample of the detailed validation report. Its structure is based on the ETSI standard <<R09>> and is built around Basic Building Blocks, Basic Validation Data, Timestamp Validation Data, AdES-T Validation Data and Long Term Validation Data. Some segments were deleted to make reading easier. They are marked by three dots:
-
-.Detailed Report
-
-[source,xml]
-----
-include::_samples/detailed-report-example.xml[]
-----
-
-For example the Basic Building Blocks are divided into seven elements:
-
- * FC - Format Checking
- * ISC - Identification of the Signing Certificate
- * VCI - Validation Context Initialization
- * RFC - Revocation Freshness Checker
- * XCV - X.509 certificate validation
- * CV - Cryptographic Verification
- * SAV - Signature Acceptance Validation
- 
-The following additional elements also can be executed in case of validation in the past : 
-
- * PCV - Past Certificate Validation
- * VTS - Validation Time Sliding process
- * POE extraction - Proof Of Existence extraction 
- * PSV - Past Signature Validation
-
-Past certificate/signature validation is used when basic validation of a certificate/signature fails at the current time with an INDETERMINATE status such that the provided proofs of existence may help to go to a determined status. The process shall initialize the _best-signature-time_ either to a time indication for a related POE provided, or the current time when this parameter has not been used by the algorithm.
-
- * *Best-signature-time* is an internal variable for the algorithm denoting the earliest time when it can be trusted by the SVA (either because proven by some POE present in the signature or passed by the DA and for this reason assumed to be trusted) that a signature has existed. <<R09>>
-
-Each block contains a number of rules that are executed sequentially. The rules are driven by the constraints defined in the validation policy. The result of each rule is OK or NOT OK. The process is stopped when the first rule fails. Each block also contains a conclusion. If all rules are met then the conclusion node indicates PASSED. Otherwise FAILED or INDETERMINATE indication is returned depending on the ETSI standard definition. 
-
-==== Diagnostic Data
-
-This is a data set constructed from the information contained in the signature itself, but also from information retrieved dynamically as revocation data and information extrapolated as the mathematical validity of a signature. All this information is independent of the applied validation policy. Two different validation policies applied to the same diagnostic data can lead to different results.
-
-This is an example of the diagnostic data for a XAdES signature. Certain fields and certain values were trimmed or deleted to make reading easier:
-
-.Diagnostic Data
-
-[source,xml]
-----
-include::_samples/diagnostic-data-example.xml[]
-----
-
-==== ETSI Validation Report
-
-The ETSI Validation Report represents an implementation of TS 119 102-2 (cf. <<R13>>). The report contains a standardized result of an ASiC digital signature validation. It includes the original validation input data, the applied validation policy, as well as the validation result of one or more signature(s) and its(their) constraints.
-
-This is an example of the ETSI validation report:
-
-.ETSI Validation Report (TS 119 102-2)
-
-[source,xml]
-----
-include::_samples/etsi-validation-report-example.xml[]
-----
-
-[[validationPolicy]]
-=== Validation Policy
-
-The validation process may be driven by a set of constraints that are contained in the XML policy file.
-
-In order to run a validation process with a custom validation policy, an XML file shall be created in compliance with the https://github.com/esig/dss/blob/master/dss-policy-jaxb/src/main/resources/xsd/policy.xsd[policy.xsd] schema and passed to the relevant `DocumentValidator` as shown below.
-
-[source,java,indent=0]
-.Custom validation policy
-----
-include::{sourcetestdir}/eu/europa/esig/dss/cookbook/example/snippets/Snippets.java[tags=validationPolicy]
-----
-
-==== XML policy structure
-
-The validation policy allows to define different behavior for various validating token types or signature formats. The following groups are considered:
-
- * `ContainerConstraints` - defines rules for processing of ASiC containers validation;
- * `SignatureConstraints` - defines rules for signature basic building blocks processing and the related certificate chain;
- * `CounterSignatureConstraints` - allows to define custom rules for counter signature processing;
- * `Timestamp` - defines rules for timestamp validation;
- * `Revocation` - defines rules for revocation data validation;
- * `Cryptographic` - defines common rules for cryptographic validation of used algorithms. The general constraints are used when no cryptographic constraints are defined for a particular token type;
- * `Model` - defines the way of a certificate chain processing;
- * `eIDAS` - defines rules for validation of Trusted Lists.
-
-==== Constraints
-
-Each constraint defined in the policy forces an execution of a relevant check in the validation process.
-
-NOTE: If a constraint is missing in the policy - the check is not processed.
-
-The following constraint types are supported:
-
- * `LevelConstraint` - a simple constraint type with a defined processing `Level`;
- * `MultiValuesConstraint` - allows to define a set of accepted values relatively to the using constraint.
-
-==== Level
-
-The `Level` attribute of a constraint defines a validation process behavior in case of a check failure. While used, the following behaviors apply in case of a check failure:
-
- * `FAIL` - brakes the validation process and returns the relevant indication;
- * `WARN` - continues the validation process and returns a warning message to the validation process output;
- * `INFORM` - continues the validation process and returns an information message to the validation process output;
- * `IGNORE` - processes the check in a silent mode (equivalent to a not defined constraint).
-
-==== Multi Values Constraint
-
-When using the `MultiValuesConstraint`, a list of acceptable values shall be defined in the list of `<Id>...</Id>` elements, one for each accepted value. While doing, the following rules apply:
-
- * Empty list of values  -> accept only empty values for the item in question, fails otherwise;
- * `"*"` constraint value -> accepts all values, reject empty list of values;
- * Custom values -> accepts only item values matching the constraint.
-
-==== Cryptographic constraints
-
-Cryptographic constraints define a list of acceptable cryptographic algorithms and their expiration dates when needed. The following settings are possible:
-
- * `AcceptableEncryptionAlgo` - defines a list of acceptable encryption algorithms. All tokens and signatures using other algorithms will be rejected.
- * `MiniPublicKeySize` - defines the minimal allowed public key size to be used with the defined encryption algorithms. An algorithm with a key size less than the defined one will be rejected. The minimal key size if required to be defined for an encryption algorithm, otherwise all used key sizes will be rejected.
- * `AcceptableDigestAlgo` - defines a list of acceptable digest algorithms. All tokens and signatures using other algorithms will be rejected.
- * `AlgoExpirationDate` - defines expiration dates for the algorithms. The algorithm is rejected when it is used after the defined date. If the algorithm expiration date is not defined, or set to null, the algorithm is treated as reliable for an unlimited time.
-
-==== The default XML policy
-
-The default XML validation policy is present below.
-
-.constraint.xml (default policy is provided in dss-policy-jaxb module)
-
-[source,xml]
-----
-include::_samples/constraint.xml[]
-----
-
-== CAdES signature (CMS)
-
-To familiarize yourself with this type of signature it is advisable to read the following document:
-
-* CAdES Specifications (cf. <<R02>>)
-
-To implement this form of signature you can use the XAdES examples. You only need to instantiate the CAdES object service and change the SignatureLevel parameter value. Below is an example of the CAdES-Baseline-B signature:
-
-[source,java,indent=0]
-.Signing a file with CAdES
-----
-include::{sourcetestdir}/eu/europa/esig/dss/cookbook/example/sign/SignXmlCadesBTest.java[tags=demo]
-----
-
-== PAdES signature (PDF)
-
-The standard ISO 32000-1 (cf. <<R06>>) allows defining a file format for portable electronic documents. It is based on PDF 1.7 of Adobe Systems. Concerning the digital signature it supports three operations: 
-
- * Adding a digital signature to a document,
- * Providing a placeholder field for signatures,
- * Checking signatures for validity.
-
-PAdES defines eight different profiles to be used with advanced electronic signature in the meaning of European Union Directive 1999/93/EC (cf. <<R07>>):
-
- * PAdES Basic - PDF signature as specified in ISO 32000-1 (cf. <<R06>>). The profile is specified in ETSI EN 319 142 (cf. <<R03>>).
- * PAdES-BES Profile - based upon CAdES-BES as specified in ETSI EN 319 122 (cf. <<R02>>) with the option of a signature time-stamp (CAdES-T).
- * PAdES-EPES profile - based upon CAdES-EPES as specified in ETSI EN 319 122 (cf. <<R02>>). This profile is the same as the PAdES - BES with the addition of a signature policy identifier and optionally a commitment type indication.
- * PAdES-LTV Profile - This profile supports the long term validation of PDF Signatures and can be used in conjunction with the above-mentioned profiles.
- * Four other PAdES profiles for XML Content.
-
-To familiarize yourself with this type of signature it is advisable to read the documents referenced above.
-
-Below is an example of code to perform a PAdES-BASELINE-B type signature:
-
-[source,java,indent=0]
-.Signing a PDF file with PAdES
-----
-include::{sourcetestdir}/eu/europa/esig/dss/cookbook/example/sign/SignPdfPadesBTest.java[tags=demo]
-----
-
-In order to add a timestamp to the signature (PAdES-T or LTA), a TSP source must be provided to the service.
-
-To create PAdES-BASELINE-B level with additional options: signature policy identifier and optionally a commitment type indication, please observe the following example in code 5.
-
-All these parameters are optional.
-
-[source,java,indent=0]
-.Defining a Signature Policy
-----
-include::{sourcetestdir}/eu/europa/esig/dss/cookbook/example/sign/SignPdfPadesBTest.java[tags=policy]
-----
-
-The extension of a signature of the level PAdES-BASELINE-B up to PAdES-BASELINE-LTA profile will add the following features:
-
- * Addition of validation data to an existing PDF document which may be used to validate earlier signatures within the document (including PDF signatures and time-stamp signatures). 
- * Addition of a document time-stamp which protects the existing document and any validation data. 
- * Further validation data and document time-stamp may be added to a document over time to maintain its authenticity and integrity.
-
-=== PAdES Visible Signature
-
-The framework also allows creation of PDF files with visible signature as specified in ETSI EN 319 142 (cf. <<R03>>). In the `SignatureParameters` object, there's a special attribute named `SignatureImageParameters`. This parameter allows you customize the visual signature (with text, with image or with image and text).
-Below there is an example of code to perform a PADES-BASELINE-B type signature with a visible signature:
-
-[source,java,indent=0]
-.Add a visible signature to a PDF document
-----
-include::{sourcetestdir}/eu/europa/esig/dss/cookbook/example/sign/SignPdfPadesBVisibleTest.java[tags=parameters-configuration;sign]
-----
-
-Additionally, DSS also allows you to insert a visible signature to an existing field :
-
-[source,java,indent=0]
-.Add a visible signature to an existing field
-----
-include::{sourcetestdir}/eu/europa/esig/dss/cookbook/example/snippets/Snippets.java[tags=select-pdf-signature-field]
-----
-
-In case of placing an image or text to an existing field, the visible signature will fill out the whole available area of the field.
-
-==== Visible signature parameters (image and text)
-
-This chapter introduces existing parameters for creation of visible signatures with DSS.
-DSS has three implementations for visible signature drawing:
-
- * *OpenPDF (iText)* - supports separate image and text drawing;
- * *PDFBox Default* - supports separate image and text drawing, as well as a joint drawing of image and text together. Transforms text to an image;
- * *PDFBox Native* - supports separate image and text drawing, as well as a joint drawing of image and text together. Prints text in a native way, that increases quality of the produced signature.
-
-===== Positioning
-
-DSS provides a set of functions allowing to place the signature field on a specific place in the PDF page :
-
-[source,java,indent=0]
-.Visible signature positioning
-----
-include::{sourcetestdir}/eu/europa/esig/dss/cookbook/example/snippets/PAdESVisibleSignatureSnippet.java[tags=positioning]
-----
-
-===== Dimensions
-
-DSS framework provides a set of functions to manage the signature field size :
-
-[source,java,indent=0]
-.Visible signature dimensions
-----
-include::{sourcetestdir}/eu/europa/esig/dss/cookbook/example/snippets/PAdESVisibleSignatureSnippet.java[tags=positioning]
-----
-
-===== Text Parameters
-
-The available implementations allow placing of a visible text to a signature field :
-
-[source,java,indent=0]
-.List of available visible text parameters
-----
-include::{sourcetestdir}/eu/europa/esig/dss/cookbook/example/sign/SignPdfPadesBVisibleTest.java[tags=text]
-----
- 
-===== Text and image combination
-
-DSS provides a set of functions to align a text respectively to an image. The parameters must be applied to a 'SignatureImageTextParameters' object :
-
-[source,java,indent=0]
-.Combination of text and image parameters
-----
-include::{sourcetestdir}/eu/europa/esig/dss/cookbook/example/sign/SignPdfPadesBVisibleTest.java[tags=textImageCombination]
-----
- 
-The result of applying the foregoing transformations is provided on the image below:
-
-image::visual-sig-text-parameters.jpg[]
-
-==== Fonts usage
-
-Since version 5.5, DSS supports two types of fonts. The custom font must be added as an instance of `DSSFont` interface to a `SignatureImageTextParameters` object.
-`DSSFont` interface has following common implementations:
-
- * `DSSFileFont` for using of physical fonts, which must be embedded to the produced PDF document. To create an instance of the class, you must pass to a `DSSFileFont` constructor an object of `DSSDocument` type or InputStream of the font file;
- * `DSSJavaFont` for using of logical fonts (default Java fonts). The logical Java fonts allow you to significantly reduce the document size, because these fonts cannot be embedded to the final PDF document. Be aware, because of the fact, using of logical fonts does not allow producing PDF documents satisfying the PDF/A standard. To create an instance of this class, you should pass as an input a `java.awt.Font` object or target font parameters (name, style, size).
-
-WARNING: Logical fonts may have different implementations depending on a used PAdES Visible signature service or Operating System (OS). Keep this in mind when switching an implementation or system environment.
-
-As well as classes allowing to define native fonts for used implementations (available since DSS 5.7):
-
- * `ITextNativeFont` to be used with `ITextSignatureDrawerFactory`;
- * `PdfBoxNativeFont` to be used with `PdfBoxNativeObjectFactory`.
-
-You can create a custom font as following (for a physical font):
-
-[source,java,indent=0]
-.Add a custom font as a file
-----
-include::{sourcetestdir}/eu/europa/esig/dss/cookbook/example/sign/SignPdfPadesBVisibleTest.java[tags=font]
-----
-
-For a logical font:
-
-[source,java,indent=0]
-.Java font usage
-----
-include::{sourcetestdir}/eu/europa/esig/dss/cookbook/example/sign/SignPdfPadesBVisibleExistingTest.java[tags=font]
-----
-
-For a native font:
-
-[source,java,indent=0]
-.Native font usage
-----
-include::{sourcetestdir}/eu/europa/esig/dss/cookbook/example/snippets/PAdESVisibleSignatureSnippet.java[tags=nativeFont]
-----
-
-By default, DSS uses a Google font : 'PT Serif Regular' (its physical implementation).
-
-NOTE: 'Native PDFBox Drawer' implementation supports only one of the following fonts: SERIF, SANS-SERIF, MONOSPACED, DIALOG and DIALOG_INPUT.
-
-=== Shadow attack detection
-
-"Shadow attack" is a class of attacks on a signed PDF document that constitutes a change of a visual content of a document after the signature has been made. Due to a structure of PDF document, the signature stays cryptographically valid even after the content's modification has been taken place. There are no algorithms to detect the malicious change with 100% guarantee. For more information, please refer to https://pdf-insecurity.org/[the website].
-
-Since v5.8, DSS provides a set of own utils to detect the "shadow attack" on a signed PDF document. The following algorithms have been introduced:
-
- * `Page amount difference` - the validation tool compares the number of pages between the obtained PDF and signed revision. If the numbers do not match, the validation fail. The validation level can be configured within the <<validationPolicy>> with the constraint `<PdfPageDifference>`.
- * `Annotations overlap` - DSS checks if any annotation overlaps occurred. The overlapping is potentially dangerous, because some annotations can cover a visual content, e.g. forms and signature fields. The validation level can be configured with the constraint `<PdfAnnotationOverlap>`.
- * `Visual difference` - DSS verifies the visual difference between the provided document and signed revision, excluding the newly created annotations (between the validating revisions). The validation level can be configured with the constraint `<PdfVisualDifference>`.
-
-== JAdES signature (JWS)
-
-Since v5.8, DSS includes a possibility of creation and validation of JSON Advanced signatures.
-
-JSON format for AdES Signatures (cf. [R05]) represents an extension of JSON Web Signatures (JWS) as specified in https://tools.ietf.org/html/rfc7515[IETF RFC 7515].
-
-A typical example of a JAdES signature creation is represented below:
-
-[source,java,indent=0]
-.Signing a file with JAdES
-----
-include::{sourcetestdir}/eu/europa/esig/dss/cookbook/example/sign/SignXmlJadesBTest.java[tags=demo]
-----
-
-The specific parameters for JAdES signature are described in the next sections.
-
-=== JWS Serialization type
-
-A JWS signature can be represented in different forms which are supported by the JAdES as well:
-
- * `COMPACT_SERIALIZATION` represents a compact, URL-safe serialization. It has no JWS Unprotected Header, therefore only JAdES-BASELINE-B level is possible with the format.
- * `JSON_SERIALIZATION` represents a JSON object with a collection of signatures inside the `signatures` header that allows a parallel signing. It allows JAdES-BASELINE-T/-LT/-LTA signature extension levels.
- * `FLATTENED_JSON_SERIALIZATION` represents a JSON object with a single signature container. It allows JAdES-BASELINE-T/-LT/-LTA signature extension levels.
-
-[source,java,indent=0]
-.JWS Serialization type usage
-----
-include::{sourcetestdir}/eu/europa/esig/dss/cookbook/example/sign/SignXmlJadesBTest.java[tags=serialization]
-----
-
-=== JAdES Signature Packaging
-
-JAdES signatures allow two types of JWS Payload (signed data) inclusion: `ENVELOPING` and `DETACHED`.
-
-==== Enveloping packaging
-
-With `ENVELOPING` packaging the JWS Payload is enveloped into the JAdES Signature. The type only allows signing one document.
-
-==== Detached packaging
-
-A simple JWS signature allows a `DETACHED` packaging by omitting the JWS Payload in the created signature. For the validation process the detached content shall be provided and it is treated in the same way as attached.
-
-To create a such signature, the parameter `SigDMechanism.NO_SIG_D` shall be set. The solution allows signing of only one document.
-
-The JAdES standard [R05] provides a possibility for signing of multiple documents withing one signature in a detached way.
-
-The following mechanisms are possible:
-
- * `HTTP_HEADERS` is used to sign an HTTP request. The signature may explicitly sign several HTTP headers (represented by the class `HTTPHeader`), as well as the HTTP message body (see the `HTTPHeaderDigest` class).
-
-[source,java,indent=0]
-.Configuration for signing with detached mechanism HttpHeaders
-----
-include::{sourcetestdir}/eu/europa/esig/dss/cookbook/example/sign/SignHttpHeadersJadesBTest.java[tags=demo]
-----
-
- * `OBJECT_ID_BY_URI` can be used for signing of multiple documents. The signed files are dereferenced by URIs and their content is concatenated for generation of the JWS Payload.
-
- * `OBJECT_ID_BY_URI_HASH` similarly provides a possibility to sign multiple documents, by signing the computed digests of the original documents. The JWS Payload for this format stays empty.
-
-[source,java,indent=0]
-.Configuration for signing with detached mechanism ObjectIdByURIHash
-----
-include::{sourcetestdir}/eu/europa/esig/dss/cookbook/example/sign/SignMultipleDocumentsJadesTTest.java[tags=demo]
-----
-
-=== Base64Url encoding
-
-The `Base64Url` represents a Base64 encoded format with URI safe alphabet (see https://tools.ietf.org/html/rfc4648[RFC 4648]).
-
-JAdES signatures (as well as JWS) force some values to be Base64Url-encoded, while provides a possibility to customize the format for some of them.
-
-DSS provides options to configure encoding for the following elements:
-
- * JWS Payload can be represented as Base64Url encoded octets (by default), as well as can be present in its initial form (with the protected header `b64` set to `false`).
-
-[source,java,indent=0]
-.Use unencoded JWS Payload
-----
-include::{sourcetestdir}/eu/europa/esig/dss/cookbook/example/sign/SignHttpHeadersJadesBTest.java[tags=unencodedPayload]
-----
-
- * The components of the unsigned header `etsiU` can occur either as Base64Url encoded strings (by default), or as clear JSON objects.
-
-NOTE: All components inside the `etsiU` header shall be present in the same form (Base64Url encoded or as clear JSON).
-
-WARNING: The current version of DSS does not allow JAdES-BASELINE-LTA level creation for `etsiU` components in their clear JSON representation.
-
-[source,java,indent=0]
-.Represent EtsiU components as clear JSON instances
-----
-include::{sourcetestdir}/eu/europa/esig/dss/cookbook/example/sign/SignMultipleDocumentsJadesTTest.java[tags=clearEtsiU]
-----
-
-== ASiC signature (containers)
-
-When creating a digital signature, the user must choose between different packaging elements, namely enveloping, enveloped or detached. This choice is not obvious, because in one case the signature will alter the signed document and in the other case it is possible to lose the association between the signed document and its signature. That's where the standard ETSI EN 319 162 (cf. <<R04>>) offers a standardized use of container forms to establish a common way for associating data objects with advanced signatures or time-stamp tokens.
-
-A number of application environments use ZIP based container formats to package sets of files together with meta-information. ASiC technical specification is designed to operate with a range of such ZIP based application environments. Rather than enforcing a single packaging structure, ASiC describes how these package formats can be used to associate advanced electronic signatures with any data objects.
-
-The standard defines two types of containers; the first (ASiC-S) allows you to associate one or more signatures with a single data element. In this case the structure of the signature can be based (in a general way) on a single CAdES signature or on multiple XAdES signatures or finally on a single TST; the second is an extended container (ASiC-E) that includes multiple data objects. Each data object may be signed by one or more signatures which structure is similar to ASiC-S. This second type of container is compatible with OCF, UCF and ODF formats.
-
-For the moment the DSS framework has some restrictions on the containers you can generate, depending on the input file. If the input file is already an ASiC container, the output container must be the same type of container based on the same type of signature. If the input is any other file, the output does not have any restriction.
-
-.ASiC containers
-|===
-|Input |Output
-
-|ASiC-S CAdES |ASiC-S CAdES
-
-|ASiC-S XAdES |ASiC-S XAdES
-
-|ASiC-E CAdES |ASiC-E CAdES
-
-|ASiC-E XAdES |ASiC-E XAdES
-
-|Binary |ASiC-S CAdES, ASiC-S XAdES, ASiC-E CAdES, ASiC-E XAdES
-|===
-
-This is an example of the source code for signing a document using ASiCS-S based on XAdES-B:
-
-[source,java,indent=0]
-.Sign a file within an ASiC-S container
-----
-include::{sourcetestdir}/eu/europa/esig/dss/cookbook/example/sign/SignOneFileWithASiCSBTest.java[tags=demo]
-----
-
-This is another example of the source code for signing multiple documents using ASiCS-E based on CAdES:
-
-[source,java,indent=0]
-.Sign multiple files within an ASiC-E container
-----
-include::{sourcetestdir}/eu/europa/esig/dss/cookbook/example/sign/SignMultipleDocumentsWithASiCSEWithCAdESTest.java[tags=demo]
-----
-
-Please note that you need to pass only few parameters to the service. Other parameters, although are positioned, will be overwritten by the internal implementation of the service. Therefore, the obtained signature is always based on CAdES and of DETACHED packaging.
-
-It is also possible with the framework DSS to make an extension of an ASiC container to the level XAdES-BASELINE-T or -LT.
-
-== Counter signatures
-
-Since v5.8 DSS allows producing of counter signatures according to the corresponding AdES formats.
-
-NOTE: Counter signature does not provide a Proof Of Existence for a signed signature! Use signature extension / timestamping for this purpose.
-
-The following formats are supported for the counter signature creation:
-
- * `XAdES` - multiple, nested and extended counter signatures (up to LTA level) are allowed;
- * `CAdES` - B-level counter signatures are allowed, as well as multiple counter signatures;
- * `JAdES` - multiple, nested and extended signatures (up to LTA level) are allowed;
- * `ASiC` - counter signatures are allowed according to the used format (XAdES or CAdES).
-
-In order to create a counter signature, the DSS Identifier (or XML Id for XAdES) of the target signature you want to sign shall be provided within the parameters. The example below represents a counter signature creation:
-
-[source,java,indent=0]
-.Counter signature creation
-----
-include::{sourcetestdir}/eu/europa/esig/dss/cookbook/example/sign/CounterSignXadesBTest.java[tags=demo]
-----
-
-== Various parameters
-
-[[signaturePolicy]]
-=== Signature policy
-
-With the new standards the policy handling is linked to -B level. The old -EPES level is not used anymore by the framework. This does not alter the structure of the old signature but only modifies how to control the process of its creation.
-
-The DSS framework allows you to reference a signature policy, which is a set of rules for the creation and validation of an electronic signature. It includes two kinds of text:
-
-* In a human readable form:
-It can be assessed to meet the requirements of the legal and contractual context in which it is being applied.
-
-* In a machine processable form:
-To facilitate its automatic processing using the electronic rules.
-
-If no signature policy is identified then the signature may be assumed to have been generated or verified without any policy constraints, and hence may be given no specific legal or contractual significance through the context of a signature policy.
-
-The signer may reference the policy either implicitly or explicitly. An implied policy means the signer follows the rules of the policy but the signature does not indicate which policy. It is assumed the choice of policy is clear from the context in which the signature is used and SignaturePolicyIdentifier element will be empty. When the policy is not implied, the signature contains an ObjectIdentier that uniquely identifies the version of the policy in use. The signature also contains a hash of the policy document to make sure that the signer and verifier agree on the contents of the policy document.
-
-This example demonstrates an implicit policy identifier. To implement this alternative you must set SignaturePolicyId to empty string.
-
-[source,java,indent=0]
-.XAdES with implicit policy
-----
-include::{sourcetestdir}/eu/europa/esig/dss/cookbook/example/sign/SignXmlXadesBImplicitPolicyTest.java[tags=demo]
-----
-
-An XML segment will be added to the signature's qualified and signed properties:
-
-include::_samples/xades-implicit-policy.adoc[]
-
-The next example demonstrates an explicit policy identifier. This is obtained by setting -B profile signature policy and assigning values to the policy parameters. The Signature Policy Identifier is a URI or OID  that uniquely identifies the version of the policy document. The signature will contain the identifier of the hash algorithm and the hash value of the policy document. The DSS framework does not automatically calculate the hash value; it is to the developer to proceed with the calculation using for example java.security.MessageDigest class (rt.jar). It is important to keep the policy file intact in order to keep the hash constant. It would be wise to make the policy file read-only. See also chapter 7 for further information.
-
-[source,java,indent=0]
-.XAdES with explicit policy
-----
-include::{sourcetestdir}/eu/europa/esig/dss/cookbook/example/sign/SignXmlXadesBExplicitPolicyTest.java[tags=demo]
-----
-
-The following XML segment will be added to the signature qualified & signed properties (<QualifyingProperties><SignedProperties>):
-
-.XAdES Signature Policy element
-include::_samples/xades-explicit-policy.adoc[]
-
-=== Signature Policy Store
-
-Since v5.8 DSS provides a possibility of incorporation of a Signature Policy Store element as an unsigned property to the existing signature file.
-
-The following signature formats support the Signature Policy Store addition:
-
-* XAdES (as well as ASiC with XAdES);
-* CAdES (as well as ASiC with CAdES);
-* JAdES.
-
-NOTE: Being an unsigned component the Signature Policy Store is not protected by a digital signature, unlike a Signature Policy Identifier incorporated into the signed properties.
-
-Before incorporating of a Signature Policy Store, you need to ensure the target signature contains the matching Signature Policy Identifier element (see ch. <<signaturePolicy>>).
-
-An example of a Signature Policy Store creation is available below:
-
-[source,java,indent=0]
-.Add SignaturePolicyStore
-----
-include::{sourcetestdir}/eu/europa/esig/dss/cookbook/example/sign/SignXmlXadesBExplicitPolicyTest.java[tags=addSPS]
-----
-
-=== Trust anchor inclusion policy
-
-It is possible to indicate to the framework if the certificate related to the trust anchor should be included to the signature or not. The setter #setTrustAnchorBPPolicy of the BLevelParameters class should be used for this purpose.
-
-This rule applies as follows: when -B level is constructed the trust anchor is not included, when -LT level is constructed the trust anchor is included.
-
-NOTE: When trust anchor baseline profile policy is defined only the certificates previous to the trust anchor are included when -B level is constructed.
-
-== Timestamps
-
-=== Timestamp creation
-
-Since DSS 5.6 the framework allows an independent document timestamping (without a signature). The following Document Signature Services support the timestamping :
-
- * `PAdESService` - adds a timestamp to a PDF document;
- * `ASiCWithCAdESService` - creates a timestamped ASiC container with provided documents.
-
-[source,java,indent=0]
-.PDF timestamping
-----
-include::{sourcetestdir}/eu/europa/esig/dss/cookbook/example/timestamp/TimestampPDFTest.java[tags=creation]
-----
-
-=== Timestamp validation
-
-As well as a single timestamp creation, DSS provides a validation service for timestamped documents. The timestamp validation process represents "5.4 Time-stamp validation building block" (cf. <<R09>>). The validation process is identical to <<signatureValidation>> process. An appropriate validator will be selected automatically. In total, DSS supports timestamp-alone validation for the following file formats:
-
- * Detached CMS timestamp (`DetachedTimestampValidator`) - a detached signed content must be provided (or its digest);
- * PDF document (`PDFDocumentValidator`);
- * ASiC CAdES container with a timestamp (`ASiCWithCAdESTimestampValidator`).
-
-The validation process can be run with the following inputs :
-
-[source,java,indent=0]
-.Timestamped document validation
-----
-include::{sourcetestdir}/eu/europa/esig/dss/cookbook/example/timestamp/TimestampPDFTest.java[tags=validation]
-----
-
-The produced reports use the same structure as for <<signatureValidation>>.
-
-==== Timestamp qualification
-
-DSS is also able to determine a qualification level of a timestamp, if a relative information about TrustServiceProviders is provided to a certificate verifier (loaded automatically to a trusted certificate source with <<tlValidationJob>>) (cf. <<R14>>).
-
-Three qualification levels are supported by DSS and can be obtained :
-
- * `QTSA` (issued from a granted trust service with TSA/QTST type at the timestamp production time);
- * `TSA` any other from a known trust anchor;
- * `N/A` for others.
-
-An example of a produced Detailed Report you can see below:
-
-.Timestamp Detailed Report
-
-[source,xml]
-----
-include::_samples/timestamp-detailed-report-example.xml[]
-----
-
-== Available implementations of DSSDocument
-
-DSS allows creation of different kinds of DSSDocument : 
-
- * `InMemoryDocument` : fully loads in memory. This type of DSSDocument can be instantiated with an array of bytes, an InputStream,...
- * `FileDocument` : refers an existing File
- * `DigestDocument` : only contains pre-computed digest values for a given document. That allows a user to avoid sending the full document (detached signatures). 
- 
-[source,java,indent=0]
-.DigestDocument
-----
-include::{sourcetestdir}/eu/europa/esig/dss/cookbook/example/sources/DigestDocumentTest.java[tags=demo]
-----
-
-== Management of signature tokens
-
-The DSS framework is able to create signatures from PKCS#11, PKCS#12 and MS CAPI. Java 6 is inherently capable of communicating with these kinds of KeyStores. To be independent of the signing media, DSS framework uses an interface named SignatureTokenConnection to manage different implementations of the signing process. The base implementation is able to sign a stream of the data in one step. That means that all the data to be signed needs to be sent to the SSCD. This is the case for MS CAPI. As to the PKCS#11 and PKCS#12, which give to the developer a finer control in the signature operation, the DSS framework implements the AsyncSignatureTokenConnection abstract class that permits to execute the digest operation and signature operation in two different threads or even two different hardwares.
-
-This design permits also other card providers/adopters to create own implementations. For example, this can be used for a direct connection to the Smartcard through Java 6 PC/SC.
-
-=== PKCS#11
-
-PKCS#11 is widely used to access smart cards and HSMs. Most commercial software uses PKCS#11 to access the signature key of the CA or to enrol user certificates. In the DSS framework, this standard is encapsulated in the class Pkcs11SignatureToken.
-
-[source,java,indent=0]
-.Pkcs11SignatureToken usage
-----
-include::{sourcetestdir}/eu/europa/esig/dss/cookbook/example/snippets/PKCS11Snippet.java[tags=demo]
-----
-
-=== PKCS#12
- 
-This standard defines a file format commonly used to store the private key and corresponding public key certificate protecting them by password. 
-
-In order to use this format with the DSS framework you have to go through the class Pkcs12SignatureToken. 
-
-[source,java,indent=0]
-.Pkcs12SignatureToken usage
-----
-include::{sourcetestdir}/eu/europa/esig/dss/cookbook/example/snippets/PKCS12Snippet.java[tags=demo]
-----
- 
-=== MS CAPI
-
-If the middleware for communicating with an SSDC provides a CSP based on MS CAPI specification, then to sign the documents you can use MSCAPISignatureToken class.
-
-[source,java,indent=0]
-.MSCAPISignatureToken usage
-----
-include::{sourcetestdir}/eu/europa/esig/dss/cookbook/example/snippets/MSCAPISnippet.java[tags=demo]
-----
-
-=== Other Implementations
-
-As you can see, it is easy to add another implementation of the SignatureTokenConnection, thus enabling the framework to use other API than the provided three (PKCS#11, PKCS#12 and MS CAPI). For example, it is likely that in the future PC/SC will be the preferred way of accessing a Smartcard. Although PKCS#11 is currently the most used API, DSS framework is extensible and can use PC/SC. For our design example we propose to use PC/SC to communicate with the Smartcard.
-
-== Management of certificates sources
-
-The validation of a certificate requires the access to some other certificates from multiple sources like trusted lists, trust store, the signature itself: certificates can be contained inside or any other source. 
-Within the framework, an X509 certificate is wrapped through the class:
-
- * `eu.europa.esig.dss.model.x509.CertificateToken`
- 
-This encapsulation helps make certificate handling more suited to the needs of the validation in the context of trust. The framework associates two internal identifiers to the certificate : the DSS Id based on the certificate binary (unique for each certificate) and the Entity Id based on its public key (common to cross-signed certificates).
-
-Certificate tokens are grouped into sources. A certificate token can be declared in several sources. The class that models a source is called:
-
- * `eu.europa.esig.dss.spi.x509.CertificateSource`
- 
-This class stores all extracted/injected certificates for a specific source (Signature, OCSP Response, Trust store, Trusted-list,...). All source types are specified in the enumeration : 
- 
- * `eu.europa.esig.dss.enumerations.CertificateSourceType`
- 
-This information is used, for example, to distinguish between the certificate from a trusted source and the others. A source has one and only one type, but a certificate token can be found in multiple sources. 
-The DSS framework supplies some standard implementations, but also gives the possibility to implement owner solutions. Among the standard solutions you can find:
-
- * `eu.europa.esig.dss.spi.x509.CommonCertificateSource`
- 
-This is the superclass of almost of the certificate sources. It stores the extracted certificates and implements the common methods from the `CertificateSource` to retrieve certificate(s) by subject, public key, subject key identifier (ski),...
-
-It also exposes the method CommonCertificateSource#addCertificate which gives the possibility to add manually any CertificateToken as a part of this source.
-
- * `eu.europa.esig.dss.spi.x509.CommonTrustedCertificateSource`
- 
-The CommonTrustedCertificateSource is a certificate source for trusted certificates. All added certificates are marked as trust anchors and no revocation data are required for these certificates.
-
- * `eu.europa.esig.dss.validation.SignatureCertificateSource`
- 
-This class and its sub-classes are used to extract and collect certificates from signatures / timestamps. It also has methods to retrieve certificates / certificate references by their origin (eg : SigningCertificate attribute, DSS Dictionary,...).
-
- * `eu.europa.esig.dss.spi.tsl.TrustedListsCertificateSource`
- 
-Certificates coming from the list of Trusted Lists. This class inherits of `CommonTrustedCertificateSource` and  gives the mechanism to define the set of trusted certificates (trust anchors). They are used in the validation process to decide if the prospective certificate chain has a trust anchor. See chapter <<tlValidationJob>> to get more information about trusted lists loading (e.g. EU Trusted List).
-
- * `eu.europa.esig.dss.spi.x509.ListCertificateSource`
- 
-This class follows the composite design pattern with a list of CertificateSources. That's used in the validation to retrieve all sources from the signatures / timestamps / revocation data / trusted lists /... It contains some methods which check over all sources to retrieve certificates or verify if a certificate is trusted.
-
-== Management of CRL and OCSP sources
-
-A CRL is a time-stamped list identifying revoked certificates. It is signed by a Certificate Authority (CA) and made freely available in a public repository. Each revoked certificate is identified in a CRL by its certificate serial number. 
-
-The Online Certificate Status Protocol (OCSP) is an Internet protocol used for obtaining the revocation status of an unique X.509 digital certificate. 
-
-For every certificate, the validity has to be checked via CRL or OCSP responses. The information may originate from different CRLSources or OCSPSources: 
-For easing the usage of such sources, DSS implements a CRLSource and OCSPSource interfaces (which inherit from RevocationSource), which offer a generic, uniform way of accessing CRL and OCSP sources. Furthermore, a caching mechanism can be easily attached to those sources, optimizing the access time to revocation information by reducing network connections to online servers.
-
-The interface CRLSource defines the method which returns CRLToken for the given certificate/issuer certificate couple:
-
-[source,java,indent=0]
-.CRLSource usage
-----
-include::{sourcetestdir}/eu/europa/esig/dss/cookbook/example/snippets/CRLSourceSnippet.java[tags=demo]
-----
-
-The interface OCSPSource defines the method which returns OCSPToken for the given certificate/issuer certificate couple:
-
-[source,java,indent=0]
-.OCSPSource usage
-----
-include::{sourcetestdir}/eu/europa/esig/dss/cookbook/example/snippets/OCSPSourceSnippet.java[tags=demo]
-----
-
-We use these classes during the certificate validation process through "validationContext" object (based on ValidationContext class) which is a "cache" for one validation request that contains every object retrieved so far. This object in turn instantiates a "verifier" based on `RevocationDataLoadingStrategy` class whose role is to fetch revocation data by querying an OCSP or CRL source in the defined order and return the succeeded result.
-In general, we can distinguish three main sources:
-
- * Offline sources (`OfflineRevocationSource`);
- * Online sources (`OnlineRevocationSource`);
- * Sources with the cache mechanism;
- * List of sources (`ListRevocationSource`) with a collection of several sources.
- 
-=== Repository Revocation Source
-
-The above-mentioned class allows caching of CRL and OCSP responses to a user-chosen source. By default DSS provides a JDBC based implementation for this class, but other implementations also can be created. The class contains a complete set of functions to save revocation data to a database, extract, update and remove it. +
-Furthermore, the `RepositoryRevocationSource` allows the implementer to define a backup revocation source, for the case if the database does not contains the certificate's revocation data yet. +
-
-List of cached Revocation sources implemented in DSS:
-
- * `JdbcRevocationSource`
- ** `JdbcCacheCRLSource`
- ** `JdbcCacheOCSPSource`
-
-The classes allow the following configuration :
-
-[source,java,indent=0]
-.JdbcCacheCRLSource usage
-----
-include::{sourcetestdir}/eu/europa/esig/dss/cookbook/example/snippets/CRLSourceSnippet.java[tags=demo-cached]
-----
-
-And an example for JdbcCacheOCSPSource :
-
-[source,java,indent=0]
-.JdbcCacheOCSPSource usage
-----
-include::{sourcetestdir}/eu/europa/esig/dss/cookbook/example/snippets/OCSPSourceSnippet.java[tags=demo-cached]
-----
-
-Be aware that you have to initialize a table before start of working with the cached revocation repository.
-
-=== Other implementations of CRL and OCSP Sources
-
-Such sources find the status of a certificate either from a list stored locally or using the information contained in the advanced signature or online way. Here is the list of sources already implemented in the DSS framework:
-
- * CRL sources
- ** `OfflineCRLSource` : This class implements the `OfflineRevocationSource` and retrieves the revocation data from extracted information. The code is common for all signature formats and CRL contents are injected by its sub-classes : 
- *** `CMSCRLSource` : Extracts CRLs and CRL references from a CMS Signed Data :
- **** `CAdESCRLSource` : Sub-class of `CMSCRLSource` for a CAdES Signature;
- **** `TimestampCRLSource`: Sub-class of `CMSCRLSource` for a Timestamp token (RFC 3161);
- *** `PAdESCRLSource` : Extracts CRLs and CRL references from a PAdES signature.
- *** `XAdESCRLSource` : Extracts CRLs and CRL references from a XAdES signature.
- *** `ExternalResourcesCRLSource` : A class that can instantiate a list of certificate revocation lists from a directory where should be the individual lists.
- ** `OnlineCRLSource` : Retrieves CRL files from online sources with the CRL Distribution Points information from the certificate.
- ** `JdbcCacheCrlSource` : Implementation of the `JdbcRevocationSource`. This implementation allows storage of valid CRL entries to a defined `DataSource'` and retrieve them locally.
-
- * OCSP sources
- ** `OfflineOCSPSource` : This class implements the `OfflineRevocationSource` and retrieves the revocation data from extracted information. The code is common for all signature formats and OCSP responses are injected by its sub-classes : 
- *** `CMSOCSPSource` : Extracts OCSP responses and OCSP references from a CMS Signed Data :
- **** `CAdESOCSPSource` : Sub-class of `CMSOCSPSource` for a CAdES Signature;
- **** `TimestampOCSPSource`: Sub-class of `CMSOCSPSource` for a Timestamp token (RFC 3161);
- *** `PAdESOCSPSource` : Extracts OCSP responses and OCSP references from a PAdES signature.
- *** `XAdESOCSPSource` : Extracts OCSP responses and OCSP references from a XAdES signature.
- **** `ExternalResourcesOCSPSource` : A class that can instantiate a list of OCSPToken from a directory where should be the individual DER Encoded X509 certificates files.
- ** `OnlineOCSPSource` : Retrieves OCSP responses from online source.
- ** `JdbcCacheOcspSource` : Implementation of the `JdbcRevocationSource`. This implementation allows storage of valid OCSP entries to a defined `DataSource` and retrieve them locally.
-
-==== Online CRL Source
-
-This is a representation of an Online CRL repository. This implementation will contact using HTTP protocol the CRL Responder to download the CRLs from the given URI. Note that certificate"s Authority Information Access (AIA) extension is used to find issuer's resources location like CRL file and/or Online Certificate Status Protocol (OCSP). The URIs of CRL server will be extracted from this property (OID value: 1.3.6.1.5.5.7.48.1.3).
-
-It allows the following configuration :
-
-[source,java,indent=0]
-.OnlineCRLSource usage
-----
-include::{sourcetestdir}/eu/europa/esig/dss/cookbook/example/snippets/CRLSourceSnippet.java[tags=demo-online]
-----
-
-==== Online OCSP Source
-
-This is a representation of an Online OCSP repository. This implementation will contact using HTTP protocol the OCSP Responder to retrieve the OCSP response. Note that certificate's Authority Information Access (AIA) extension is used to find issuer's resources location like CRT file and/or Online Certificate Status Protocol (OCSP). The URIs of OCSP server will be extracted from this property (OID value: 1.3.6.1.5.5.7.48.1).
-
-It allows the following configuration :
-
-[source,java,indent=0]
-.OnlineOCSPSource usage
-----
-include::{sourcetestdir}/eu/europa/esig/dss/cookbook/example/snippets/OCSPSourceSnippet.java[tags=demo-online]
-----
-
-[[certificateVerifier]]
-== CertificateVerifier configuration
-
-The CertificateVerifier and its implementation CommonCertificateVerifier determines how DSS accesses the external resources and how it should react in some occasions. This configuration is used in both extension and validation mode.
-
-[source,java,indent=0]
-.CertificateVerifier usage
-----
-include::{sourcetestdir}/eu/europa/esig/dss/cookbook/example/snippets/CertificateVerifierSnippet.java[tags=demo]
-----
-
-== Trust Anchor(s) configuration
-
-Trust anchors represent an important part in the signature creation / validation. That defines which are the trusted entities, which signatures can be trusted,... Do I trust certificates/signatures from another company / country / ... ?
-
-Since the version 5.6, DSS allows to configure one or more trusted certificate source(s). These sources can be configured from a TrustStore (kind of keystore which only contains certificates), a trusted list and/or a list of trusted lists.
-
-[source,java,indent=0]
-.Multiple trusted certificate sources usage
-----
-include::{sourcetestdir}/eu/europa/esig/dss/cookbook/example/snippets/TLValidationJobSnippets.java[tags=multi-trusted-certificate-sources]
-----
-
-=== Trust store initialization
-
-If you have a collection of certificates to trust, the easier way to provide them to DSS it to use a KeyStore / TrustStore. 
-
-[source,java,indent=0]
-.Trust anchor initialization from a Trust Store
-----
-include::{sourcetestdir}/eu/europa/esig/dss/cookbook/example/snippets/TLValidationJobSnippets.java[tags=trust-store]
-----
-
-To generate the trust store, there's an utility class CreateKeyStoreApp in the dss-cookbook module.
-
-=== Trusted List Certificate Source 
-
-In several countries, a list of Trust Service Providers (TSP) is published. This list is usually published in a machine processable format (XML) and sometimes in a human-readable format (PDF). A standard (ETSI TS 119 612) exists with the specifications for the XML format. 
-
-DSS contains all needed resources to download, parse, validate and interpret the trusted list contents. Since DSS 5.6, that's possible to configure one or more independent trusted list(s) (aka not linked to a list of trusted lists) and/or one or more list of trusted lists.
-
-If you want to collect your trusted certificates from trusted list(s), the TrustedListsCertificateSource is required. The trusted list(s) loading can require some times (connection time-out, xml parsing, xml validation,...). This process is usually executed in background. An instance of TrustedListsCertificateSource needs to be created. That will be synchronized with the TLValidationJob.
-
-[source,java,indent=0]
-.Trusted List Certificate Source 
-----
-include::{sourcetestdir}/eu/europa/esig/dss/cookbook/example/snippets/TLValidationJobSnippets.java[tags=trusted-list-source]
-----
-
-[[tlValidationJob]]
-== TLValidationJob
-
-The TLValidationJob allows to download, parse, validate the Trusted List(s) and Lists Of Trusted Lists (LOTL). Once the task is done, its result is stored in the TrustedListsCertificateSource. The job uses 3 different caches (download, parsing and validation) and a state-machine to be efficient. 
-
-Trusted lists are stored on the file system. That offers the possibility to run in offline mode with the stored trusted lists. Trusted Lists can be loaded from the file system and/or from Internet.
- 
-In the next sections the different configurations will be covered.
-
-=== TLSource and LOTLSource
-
-Several TLSources and several LOTLSources can be injected in a TLValidationJob. The only constraint is the uniqueness of the Trusted List URLs.
-
-[source,java,indent=0]
-.Multiple TLSources and multiple LOTLSources configuration
-----
-include::{sourcetestdir}/eu/europa/esig/dss/cookbook/example/snippets/TLValidationJobSnippets.java[tags=job-config-sources]
-----
-
-==== Trusted List Source (TLSource)
-
-A TLSource allows to quickly setup a trusted list configuration. The URL and the signing certificates for this TL are mandatory. Optionally, predicates / filters can be configured to retrieve only a part of the trust service providers or trust services.	
-
-[source,java,indent=0]
-.TLSource configuration
-----
-include::{sourcetestdir}/eu/europa/esig/dss/cookbook/example/snippets/TLValidationJobSnippets.java[tags=french-tl-source]
-----
-
-==== List Of Trusted Lists Source (LOTLSource)
-
-A similar configuration is possible for Lists Of Trusted Lists (LOTL). That requires an URL and the possible LOTL signers. Some other parameters are possible. By default, all listed trusted lists are loaded.
-
-[source,java,indent=0]
-.LOTLSource configuration
-----
-include::{sourcetestdir}/eu/europa/esig/dss/cookbook/example/snippets/TLValidationJobSnippets.java[tags=european-lotl-source]
-----
-
-=== DSSFileLoader
-
-The FileCacheDataLoader is used to download the trusted list contents on the file-system. Two different configurations are needed. Both of them share the same folder : 
-
- * offline refresh : disabled download from Internet and unlimited cache expiration  
- * online refresh : enabled download from Internet and limited cache expiration
- 
-[source,java,indent=0]
-.Offline and Online refresh configuration
-----
-include::{sourcetestdir}/eu/europa/esig/dss/cookbook/example/snippets/TLValidationJobSnippets.java[tags=job-loaders]
-----
-
-=== The SynchronizationStrategy
-
-The SynchronizationStrategy defines which are the trusted lists or list of trusted lists to be synchronized. By default, DSS synchronizes all of them. DSS don't reject any expired / invalid /... trusted lists. The content is trusted and a warning is added in a signature / certificate validation.
-
-The strategy is configurable via the interface SynchronizationStrategy :
-
-[source,java,indent=0]
-.Example of a custom  SynchronizationStrategy
-----
-include::{sourcetestdir}/eu/europa/esig/dss/cookbook/example/snippets/TLValidationJobSnippets.java[tags=custom-strategy]
-----
-
-DSS provides two implementations : ExpirationAndSignatureCheckStrategy and AcceptAllStrategy (default).
-
-=== The CacheCleaner
-
-The CacheCleaner specifies how DSS clear the cache in case of expired URL,... 2 options are available : memory and file-system.
-
-[source,java,indent=0]
-.CacheCleaner Configuration
-----
-include::{sourcetestdir}/eu/europa/esig/dss/cookbook/example/snippets/TLValidationJobSnippets.java[tags=cache-cleaner]
-----
-
-=== Alerting from TL Loading
-
-DSS allows running of custom alerts in some situations (eg : invalid TL signature, LOTL location change,...). Alert works with two concepts : detection and alert handler. After the download/parsing/validation and before the synchronization, the results are tested to detect events and launch alert(s).
-
-[source,java,indent=0]
-.Examples of Alerting
-----
-include::{sourcetestdir}/eu/europa/esig/dss/cookbook/example/snippets/TLValidationJobSnippets.java[tags=alerting]
-----
-
-=== LOTL/TL filter predicates
-
-TSL predicates provide an option to filter the extracted TSL Pointers from LOTL or TL sources, allowing a customization of a trusted certificates and trusted services loading.
-
-The following predicates are provided within the framework:
-
- * `EULOTLOtherTSLPointer` - filters the EU LOTL pointer;
- * `EUTLOtherTSLPointer` - filters the EU TL pointers;
- * `MimetypeOtherTSLPointer` - filters TL pointers by a MimeType (e.g. XML only);
- * `XMLOtherTSLPointer` - filters XML TL pointers;
- * `PDFOtherTSLPointer` - filters PDF TL pointers;
- * `SchemeTerritoryOtherTSLPointer` - filters TL pointers with a specific scheme territory (i.e. filter by country).
-
-[source,java,indent=0]
-.Examples of TSL Loading Predicates configuration
-----
-include::{sourcetestdir}/eu/europa/esig/dss/cookbook/example/snippets/TLValidationJobSnippets.java[tags=predicates]
-----
-
-=== Executor Service
-
-An Executor Service parameter allows you to customize a way of the program execution on your Java machine, by configuring a number of possible threads to be running, await time and so on. 
-
-[source,java,indent=0]
-.Executor Service
-----
-include::{sourcetestdir}/eu/europa/esig/dss/cookbook/example/snippets/TLValidationJobSnippets.java[tags=executor-service]
-----
-
-=== Complete configuration for the European LOTL
-
-Below, you can find a complete configuration for the European List Of Trusted Lists. The URLs need to be externalized.
-
-[source,java,indent=0]
-.European LOTL Configuration
-----
-include::{sourcetestdir}/eu/europa/esig/dss/cookbook/example/snippets/EuropeanLOTLSnippets.java[tags=complete-european-lotl-config]
-----
-
-=== The TL / LOTL refresh
-
-The TL / LOTL loading in DSS works as below : 
-
- * Download / parse / validate all LOTLSources from the configuration with/without pivot support (multi-threaded)
- * Analyze introduced changes and expire cache entries (new TL URLs, new signing certificates for a TL,...)
- * Create TLSources from the retrieved LOTLs
- * Combine these TLSources with independent TLSources (from the configuration)
- * Download / parse / validate all TLs (multi-threaded)
- * If alerts are configured, test if an alert needs to be launched
- * If the debug is enabled, print in the log the cache status
- * Synchronize the TrustedListCertificateSource
- * If the cache cleaner is configured, execute it
- * If the debug is enabled, print in the log the cache status
-
-The refresh can be called with the offline or the online loader and run exactly the same code
-
-[source,java,indent=0]
-.How to refresh the Trusted List(s) and Lists of Trusted Lists 
-----
-include::{sourcetestdir}/eu/europa/esig/dss/cookbook/example/snippets/TLValidationJobSnippets.java[tags=refresh]
-----
-
-[[KeyStore]]
-==== Java Keystore Management
-
-Generally (like in case of European LOTL) DSS downloads Trusted Lists by using the SSL protocol (for resources using HTTPS extension), that requires to have a certificate of a remote source in the Java trust store. The certificates have their own validity period and can expire. If a certificated is expired, it will be replaced on a server by a new one in order to support a secure SSL connection. The easiest way to know if your Java trust store is outdated and new certificates need to be added is to check your logs during a TLValidationJob update :
-
-[source]
---
-ERROR 14052 --- [pool-2-thread-30] e.e.e.dss.tsl.runnable.AbstractAnalysis  : Unable to process GET call for url [https://sr.riik.ee/tsl/estonian-tsl.xml]. Reason : [PKIX path building failed: sun.security.provider.certpath.SunCertPathBuilderException: unable to find valid certification path to requested target]
---
-
-The `SunCertPathBuilderException` means that the certificate established the secure connection is not trusted by your Java Virtual Machine. In order to add the certificate to the trust store, you need to do the following steps (the example is based on Windows OS and Google Chrome browser):
-
- . Open the failed URL in your browser. In our case it will be 'https://sr.riik.ee/tsl/estonian-tsl.xml' obtained from the logs.
- . Click on a lock icon next to the URL in the tab you just opened. It will open a window about the current connection status.
- . Click on 'Certificate' button to open the Certificate window.
- . Go to 'Details' tab and choose 'Copy to File...'.
- . Process the 'Certificate Export Wizard', by saving the certificate in one of '.CER' formats. Store the file in your file system. For us it will create a file 'ee.cer'.
- . Run 'Command Prompt' with administrator permissions (right click -> 'Run As Administrator').
- . Execute the following line (ensure that 'keytool' is installed) :
-
-.Certificate import
-[source,ruby]
-----
-keytool -import -alias newCert -file pathToCert\ee.cer -keystore pathToJavaDirectory\lib\security\cacerts -storepass changeit
-----
-
-The default password for a Java keystore is "changeit". Ensure that you have a default configuration, or use another password you have configured.
-
-NOTE: In order to apply changes, the application using Java must be rebooted.
-
-After these steps the `TLValidationJob` will successfully download the target Trusted List (i.e. Estonian in our example).
-
-NOTE: This described algorithm is not only one available solution, if you have difficulties with this, you can search in the Internet for another working for you solution.
-
-=== TLValidationJobSummary
-
-The class TLValidationJobSummary contains all processed data about the download (time, error,...), the parsing (extracted information, parsing error,...) and the signature validation (signing certificate, signing time,...).
-
-[source,java,indent=0]
-.How to retrieve the information about the TLValidationJob process 
-----
-include::{sourcetestdir}/eu/europa/esig/dss/cookbook/example/snippets/TLValidationJobSnippets.java[tags=tl-summary]
-----
-
-== TSP Sources
-
-The Time Stamp Authority by creating time-stamp tokens provides independent and irrefutable proof of time for business transactions, e-documents and digital signatures. The TSA must comply with the IETF RFC 3161 specifications (cf. <<R08>>). A time-stamp is obtained by sending the digest value of the given data and digest algorithm to the Time Stamp Authority. The returned time-stamp is a signed data that contains the digest value, the identity of the TSA, and the time of stamping. This proves that the given data existed before the time of stamping.
-The DSS framework proposes TSPSource interface to implement the communication with TSA. The class OnlineTSPSource is the default implementation of TSP using HTTP(S) communication layer.
-The following bit of Java code illustrates how you might use this class:
-
-[source,java,indent=0]
-.OnlineTSPSource usage
-----
-include::{sourcetestdir}/eu/europa/esig/dss/cookbook/example/sources/OnlineTSPSourceTest.java[tags=demo]
-----
-
-=== Time-stamp policy
-
-A time-stamp policy is a "named set of rules that indicates the applicability of a time-stamp token to a particular community and/or class of application with common security requirements". A TSA may define its own policy which enhances the policy defined in RFC 3628. Such a policy shall incorporate or further constrain the requirements identified in RFC 3628. A time-stamp policy may be defined by the user of times-stamp services.
-
-=== Composite TSP Source
-
-Sometimes, timestamping servers may encounter interruptions (restart,...). To avoid failing signature extension, DSS allows a user to configure several TSP Sources. DSS will try source by source until getting an usable timestamp token. 
-
-[source,java,indent=0]
-.Configuration of a CompositeTSPSource
-----
-include::{sourcetestdir}/eu/europa/esig/dss/cookbook/example/sources/CompositeTSPSourceTest.java[tags=demo]
-----
-
-== Supported algorithms
-
-DSS supports several signature algorithms (combination of an encryption algorithm and a digest algorithm). Below, you can find the supported combinations. The support of the algorithms depends on the registered OID (ASN1) or URI (XML).
-
-In the next table, XAdES also applies to ASiC with embedded XAdES signatures and CAdES also concerns PAdES and ASiC with embedded CAdES signatures. 
-
-NOTE: SmartCards/HSMs don't allow signing with all digest algorithms. Please refer to your SmartCard/HSM provider.
-
-[cols="13*^"]
-.Supported algorithms
-|===
-| | SHA-1 | SHA-224 | SHA-256 | SHA-384 | SHA-512 | SHA3-224 | SHA3-256 | SHA3-384 | SHA3-512 | MD2 | MD5 | RIPEMD160
-
-13+|*RSA*
-
-| XAdES | icon:check-circle[role="lime"] | icon:check-circle[role="lime"] | icon:check-circle[role="lime"] | icon:check-circle[role="lime"] | icon:check-circle[role="lime"] | | | | | | icon:check-circle[role="lime"] | icon:check-circle[role="lime"] 
-
-| CAdES | icon:check-circle[role="lime"] | icon:check-circle[role="lime"] | icon:check-circle[role="lime"] | icon:check-circle[role="lime"] | icon:check-circle[role="lime"] | icon:check-circle[role="lime"] | icon:check-circle[role="lime"] | icon:check-circle[role="lime"] | icon:check-circle[role="lime"] | icon:check-circle[role="lime"] | icon:check-circle[role="lime"] | icon:check-circle[role="lime"]
-
-| JAdES | | | icon:check-circle[role="lime"] | icon:check-circle[role="lime"] | icon:check-circle[role="lime"] | | | | | | |
-
-13+|*RSA-PSS*
-
-| XAdES | icon:check-circle[role="lime"] | icon:check-circle[role="lime"] | icon:check-circle[role="lime"] | icon:check-circle[role="lime"] | icon:check-circle[role="lime"] | icon:check-circle[role="lime"] | icon:check-circle[role="lime"] | icon:check-circle[role="lime"] | icon:check-circle[role="lime"] | | | 
-
-| CAdES | icon:check-circle[role="lime"] | icon:check-circle[role="lime"] | icon:check-circle[role="lime"] | icon:check-circle[role="lime"] | icon:check-circle[role="lime"] | icon:check-circle[role="lime"] | icon:check-circle[role="lime"] | icon:check-circle[role="lime"] | icon:check-circle[role="lime"] | | |
-
-| JAdES | | | icon:check-circle[role="lime"] | icon:check-circle[role="lime"] | icon:check-circle[role="lime"] | | | | | | |
-
-13+|*ECDSA*
-
-| XAdES | icon:check-circle[role="lime"] | icon:check-circle[role="lime"] | icon:check-circle[role="lime"] | icon:check-circle[role="lime"] | icon:check-circle[role="lime"] | | | | | | | icon:check-circle[role="lime"]
-
-| CAdES | icon:check-circle[role="lime"] | icon:check-circle[role="lime"] | icon:check-circle[role="lime"] | icon:check-circle[role="lime"] | icon:check-circle[role="lime"] | icon:check-circle[role="lime"] | icon:check-circle[role="lime"] | icon:check-circle[role="lime"] | icon:check-circle[role="lime"] | | |
-
-| JAdES | | | icon:check-circle[role="lime"] | icon:check-circle[role="lime"] | icon:check-circle[role="lime"] | | | | | | |
-
-13+|*Ed25519*
-
-| XAdES | | | | | | | | | | | | 
-
-| CAdES | | | | | icon:check-circle[role="lime"] | | | | | | | 
-
-13+|*DSA*
-
-| XAdES | icon:check-circle[role="lime"] | | icon:check-circle[role="lime"] | | | | | | | | |  
-
-| CAdES | icon:check-circle[role="lime"] | icon:check-circle[role="lime"] | icon:check-circle[role="lime"] | icon:check-circle[role="lime"] | icon:check-circle[role="lime"] | icon:check-circle[role="lime"] | icon:check-circle[role="lime"] | icon:check-circle[role="lime"] | icon:check-circle[role="lime"] | | |
-
-| JAdES | | | | | | | | | | | |
-
-13+|*HMAC*
-
-| XAdES | icon:check-circle[role="lime"] | icon:check-circle[role="lime"] | icon:check-circle[role="lime"] | icon:check-circle[role="lime"] | icon:check-circle[role="lime"] | | | | | | | icon:check-circle[role="lime"] 
-
-| CAdES | icon:check-circle[role="lime"] | icon:check-circle[role="lime"] | icon:check-circle[role="lime"] | icon:check-circle[role="lime"] | icon:check-circle[role="lime"] | icon:check-circle[role="lime"] | icon:check-circle[role="lime"] | icon:check-circle[role="lime"] | icon:check-circle[role="lime"] | | |
-
-| JAdES | | | icon:check-circle[role="lime"] | icon:check-circle[role="lime"] | icon:check-circle[role="lime"] | | | | | | |
-|===
-
-== Implementation management with ServiceLoader
-
-DSS incorporates modules that are loaded in the run time based on the chosen configuration and the input data via a https://docs.oracle.com/javase/8/docs/api/java/util/ServiceLoader.html[ServiceLoader]. This provides a flexibility for an end-user to work only with selected modules and a possibility to expand DSS with custom implementations.
-
-In order to provide a chosen implementation(s) to ServiceLoader, a file listing all the desired implementations should be created in the resource directory `META-INF/services` with a name matching the implemented interface. When merging sources (e.g. creating a Fat JAR module), the files can be lost/overwritten, and should be configured manually (all the required implementations shall be listed).
-
-NOTE: If a DSS module(s) implementing a required interface(s) is added to your project's dependency list, the implementation shall be loaded automatically.
-
-The following modules are provided with independent implementations:
-
- * <<dssUtils>>;
- * <<dssCrlParser>>;
- * <<dssPades>>.
- 
-Additionally, DSS is able to choose the required implementation for the following interfaces:
- 
- * `DocumentValidationFactory` - checks a provided signed file's format and loads a relevant validator;
- * `SignaturePolicyValidator` - checks a signature policy file and loads a relevant validator to be able to process the detected format.
-
-WARNING: If no appropriate available implementation is found, an exception will be thrown.
-
-=== Document Validation Factory
-
-This factory is used to create a required instance of a `DocumentValidator` based on the provided file's format (signature or timestamp). An implementation shall process a file format check and load the related <<signedDocumentValidator>> implementation to be used for the file's validation.
-
-The following implementations are present in DSS:
-
- * CMSDocumentValidatorFactory : loads CMSDocumentValidator, used for a CAdES validation (delivered in dss-cades module);
- * XMLDocumentValidatorFactory : loads XMLDocumentValidator, used for a XAdES validation (delivered in dss-xades module);
- * PDFDocumentValidatorFactory : loads PDFDocumentValidator, used for a PAdES validation (delivered in dss-pades module);
- * JAdESDocumentValidatorFactory : loads JWSCompactDocumentValidator or JWSSerializationDocumentValidator, depending on provided JSON signature type (delivered in dss-jades module);
- * ASiCContainerWithCAdESValidatorFactory : loads ASiCContainerWithCAdESValidator (delivered in dss-asic-cades module);
- * ASiCContainerWithXAdESValidatorFactory : loads ASiCContainerWithXAdESValidator (delivered in dss-asic-xades module);
- * DetachedTimestampValidatorFactory : loads DetachedTimestampValidator, for an indepenedent timestamp validation (delivered in dss-document module).
-
-=== Signature Policy Validator
-
-This interface is used to validate a signature policy reference extracted from a signature. The following implementations are provided:
-
- * BasicASNSignaturePolicyValidator : validates policy files, which are based on ETSI TR 102 272;
- * XMLSignaturePolicyValidator : validates XML signature policies supporting transformations;
- * NonASN1SignaturePolicyValidator : validates a policy by digest computed on an original file's content;
- * ZeroHashSignaturePolicyValidator : validates a policy if "zero hash" value is defined in a signature (see <<R02>>);
- * EmptySignaturePolicyValidator : is proceeded if a policy file is not found or not accessible.
-
-== Multi-threading
-
-DSS can be used in multi-threaded environments but some points need to be considered like resources sharing and caching. All operations are stateless and this fact requires to be maintained. Some resources can be shared, others are proper to an operation. 
-
-For each provided operation, DSS requires a CertificateVerifier object. This object is responsible to provide certificates and accesses to external resources (AIA, CRL, OCSP,...). At the beginning of all operation, CertificateSources and RevocationSources are created for each signature / timestamp / revocation data. Extracted information are combined with the configured sources in the CertificateVerifier. For these reasons, integrators need to be careful about the CertificateVerifier configuration.
-
-=== Resource sharing
-
-The trusted certificates can be shared between multiple threads because these certificates are static. This means they don't require more analysis. Their status won't evolve. For these certificates, DSS doesn't need to collect issuer certificate and/or their revocation data. 
-
-In opposition, the adjunct certificates cannot be shared. These certificates concern a specific signature/validation operation. This parameter is used to provide missing certificate(s). When DSS is unable to build the complete certificate path with the provided certificates (as signature parameters or embedded within a signature), it is possible to inject not present certificates. These certificates are not necessarily trusted and may require future "modifications" like revocation data collection,... 
-
-=== Caching
-
-In case of multi-threading usage, we strongly recommend caching of external resources. All external resources can be cached (AIA, CRL, OCSP) to improve performances and to avoid requesting too much time the same resources. FileCacheDataLoader and JdbcCacheCRLSource can help you in this way. 
-
-[[xmlSecurities]]
-== XML Securities
-
-Since DSS 5.7, the framework allows custom configuration of XML-related modules for enabling/disabling of XML securities (e.g. in order to use Xalan or Xerces).
-
-WARNING: We strongly do not recommend disabling of security features and usage of deprecated dependencies. Be aware: the feature is designed only for experienced users, and all changes made in the module are at your own risk.
-
-The configuration is available for the following classes:
-
- * `javax.xml.parsers.DocumentBuilderFactory` with a `DocumentBuilderFactoryBuilder` - builds a DOM document object from the obtained XML file and creates a new Document;
- * `javax.xml.transform.TransformerFactory` with a `TransformerFactoryBuilder` - loads XML templates and builds DOM objects;
- * `javax.xml.validation.SchemaFactory` with a `SchemaFactoryBuilder` - loads XML Schema;
- * `javax.xml.validation.Validator` with a `ValidatorConfigurator` - configures a validator to validate an XML document against an XML Schema. 
- 
-All the classes can be configured with the following methods (example for `TransformerFactory`):
-
-[source,java,indent=0]
-.XMLSecurities configuration
-----
-include::{sourcetestdir}/eu/europa/esig/dss/cookbook/example/snippets/XMLSecuritiesConfigTest.java[tags=demo]
-----
-
-The `javax.xml.parsers.DocumentBuilderFactory`, that allows XML files parsing and creation of DOM `Document` object, can be configured with the following methods:
-
-NOTE: Since DSS 5.9 the configuration of `javax.xml.parsers.DocumentBuilderFactory` has been moved from `DomUtils` to a new singleton class `DocumentBuilderFactoryBuilder`.
-
-[source,java,indent=0]
-.DocumentBuilderFactory configuration
-----
-include::{sourcetestdir}/eu/europa/esig/dss/cookbook/example/snippets/XMLSecuritiesConfigTest.java[tags=dbf]
-----
-
-The class `XmlDefinerUtils` is a singleton, therefore all changes performed on the instance will have an impact to all calls of the related methods.
-
-== JAXB modules
-
-Since the version 5.5, DSS provides the following JAXB modules with a harmonized structure : 
-
- * `dss-policy-jaxb` - defines validation policy JAXB model
- * `dss-diagnostic-jaxb` - defines Diagnostic Data JAXB model
- * `dss-detailed-report-jaxb` - defines Detailed Report JAXB model
- * `dss-simple-report-jaxb` - defines Simple Report JAXB model
- * `dss-simple-certificate-report-jaxb` - defines Certificate Simple Report JAXB model
- 
-All modules share the same logic and have the following structure (where &#42;&#42;&#42; is a model name):
-
-`*_dss-&#42;&#42;&#42;-jaxb_*`::
-	`*_src/main/java_*`:::
-		`*_eu.europa.esig.dss.&#42;&#42;&#42;_*`::::
-			** `*_&#42;&#42;&#42;.java_*` - wrapper(s) which eases the JAXB manipulation
-			** `*_..._*`
-			** `*_&#42;&#42;&#42;Facade.java_*` - class which allows marshalling/unmarshalling of jaxb objects, generation of HTML/PDF content, etc.
-			** `*_&#42;&#42;&#42;XmlDefiner.java_*` - class which contains the model definition (XSD, XSLT references, ObjectFactory)
-			** `*_jaxb_*` - generated on compile time
-			 	*** `*_Xml&#42;&#42;&#42;.java_*` - JAXB model
-				*** `*_..._*`
-	`*_src/main/resources_*`:::
-		`*_xsd_*`::::
-			** `*_&#42;&#42;&#42;.xsd_*` - XML Schema (XSD) for the Detailed Report model
-			** `*_binding.xml_*` - XJC instructions to generate the JAXB model from the XSD
-		`*_xslt_*`::::
-			** `*_html_*`
-			*** 	`*_&#42;&#42;&#42;.xslt_*` - XML Stylesheet for the HTML generation
-			** `*_pdf_*`
-			***	`*_&#42;&#42;&#42;.xslt_*` - XML Stylesheet for the PDF generation
-
-In the main classes, a `Facade` is present to quickly operate with the JAXB objects (eg: marshall, unmarshall, generate the HTML/PDF, validate the XML structure,...).	
-
-[source,java,indent=0]
-.DetailedReportFacade usage
-----
-include::{sourcetestdir}/eu/europa/esig/dss/cookbook/example/snippets/SignedDocumentValidatorTest.java[tags=demo-facade]
-----
-
-A `XmlDefiner` is also available with the access to the embedded XML Schemas (XSD), the XML Stylesheets (XSLT) to be able to generate the HTML or the PDF content (for DSS specific JAXB) and the JAXB Object Factory.
-
-[source,java,indent=0]
-.DetailedReportXmlDefiner usage
-----
-include::{sourcetestdir}/eu/europa/esig/dss/cookbook/example/snippets/SignedDocumentValidatorTest.java[tags=demo-xml-definer]
-----
-
-=== Report stylesheets
-
-The report modules (namely: `dss-simple-report-jaxb`, `dss-simple-certificate-report-jaxb` and `dss-detailed-report-jaxb`) contain two XSLT style sheets each for final reports generation:
-
- * Bootstrap 4 XSLT for HTML report;
- * PDF XSLT for PDF report.
-
-NOTE: Since DSS 5.9 only Bootstrap 4 XSLT is provided within the framework for HTML report generation.
- 
-In order to generate a report with a selected style sheet you need to call a relevant method in a Facade class (see classes definition above):
-
-[source,java,indent=0]
-.HTML report generation
-----
-include::{sourcetestdir}/eu/europa/esig/dss/cookbook/example/snippets/StylesheetSnippet.java[tags=demo]
-----
-
-Otherwise, in case if you need to customize the transformer, you can create a report by using an XmlDefiner:
-
-[source,java,indent=0]
-.Custom report generation
-----
-include::{sourcetestdir}/eu/europa/esig/dss/cookbook/example/snippets/StylesheetSnippet.java[tags=custom]
-----
-
-== Alerts
-
-Since DSS 5.7 the framework includes an extended possibility to execute custom processes in case of arbitrary defined events.
-
-The `Alert` is a basic interface used to trigger a process on a passed object.
-DSS provides an `AbstractAlert` implementation of the interface with a clearly defined structure. The class must be instantiated with two attributes:
-
- * `AlertDetector` - used to detect an event/state of the object and trigger a process;
- * `AlertHandler` - defines a process to be executed on an object.
-
-In its basic module, framework provides a few alerts based on a `Status`:
-
- * `ExceptionOnStatusAlert` - throws an `AlertException` (RuntimeException) when the status reports an issue;
- * `LogOnStatusAlert` - logs a message with the defined log level;
- * `SilentOnStatusAlert` - ignores the reported issue and does nothing.
-
-The usage of alerts is available in the following classes:
-
- * <<xmlSecurities>> configurators from `dss-jaxb-parsers` module : `TransformerFactoryBuilder`, `SchemaFactoryBuilder`, `ValidatorConfigurator`;
- * <<certificateVerifier>> - to handle the unexpected situation(s) in a custom way (introduced `AlertException` to re-throw exceptions);
- * <<tlValidationJob>> - to process custom actions on change/state on loading of LOTL/TLs (see `LOTLAlert` and `TLAlert`).
-
-== Exceptions
-
-This section provides an overview of runtime Exceptions which are being thrown by various modules of DSS framework.
-
-The following Exceptions can be obtained by the upper level:
-
-* `NullPointerException` is thrown when a mandatory parameter has not been provided by the end-user to the method/process, requiring the property;
-* `IllegalArgumentException` is thrown when a parameters configuration is not valid for the called method or some parameters cannot be used together (e.g. on a signature creation);
-* `IllegalInputException` is thrown when a provided input document is not valid for the requested process and/or the configuration of parameters is not applicable for the given document;
-* `UnsupportedOperationException` is thrown when a method is not implemented or its usage with the requested parameters is not (yet) supported;
-* `IllegalStateException` is thrown when the requested method cannot be performed at the current method (e.g. another method shall be executed before);
-* `DSSException` is thrown in case of an error obtained during the internal DSS process (e.g. data conversion, CRL/OCSP parsing, etc.);
-* `DSSExternalResourceException` is thrown if an error occurs during a remote source request (AIA, CRL, OCPS requests, etc.);
-* `DSSRemoteServiceException` is thrown in case of a request/response error within <<RestSoap>>.
-
-== I18N (Internationalization)
-
-Since DSS 5.6 a new module has been introduced allowing changing of a language for reports generated by DSS. The current version of the framework allows customization of text values only for a  `DetailedReport`.
-
-A target language of the report can be set with the following code:
-
-[source,java,indent=0]
-.Language customization
-----
-include::{sourcetestdir}/eu/europa/esig/dss/cookbook/example/snippets/Snippets.java[tags=i18n]
-----
-
-In case if no language is specified, the framework will use a default Locale obtained from OS on a running machine. If a requested language is not found, a default translation will be used.
-
-As a default configuration DSS provides English translation.
-
-In order to provide a custom translation, a new file must be created inside `src\main\resources` directory of your project with a name followed by one of the patterns: 
-
-`dss-messages_XX.properties` or 
-`dss-messages_XX_YY.properties`, where:
-
- * XX - an abbreviation of a target language;
- * YY - a country code.
-
-For example, for a French language a file with a name `dss-messages_fr.properties` need to be created, or `dss-messages_fr_FR.properties` to use it only in France local.
-
-== Additional features
-
-=== Certificate validation
-
-DSS offers the possibility to validate a certificate. For a given certificate, the framework builds a certificate path until a known trust anchor (trusted list, keystore,...), validates each found certificate (OCSP / CRL) and determines its European "qualification". 
-
-To determine the certificate qualification, DSS follows the draft standard ETSI TS 119 172-4 (<<R10>>). It analyses the certificate properties (QCStatements, Certificate Policies,...) and applies possible overrules from the related trusted list ("catched" qualifiers from a trust service). More information about qualifiers can be found in the standard ETSI TS 119 612 (<<R11>>).
-
-DSS always computes the status at 2 different times : certificate issuance and signing/validation time. The certificate qualification can evolve in the time, its status is not immutable (eg: a trust service provider lost its granted status). The eIDAS regulation (<<R12>>) clearly defines these different times in the Article 32 and related Annex I. 
-
-[source,java,indent=0]
-.Validate a certificate and retrieve its qualification level
-----
-include::{sourcetestdir}/eu/europa/esig/dss/cookbook/example/validate/CertificateValidationTest.java[tags=demo]
-----
-
-=== SSL Certificate validation (QWAC)
-
-With DSS, that's also possible to validate SSL certificate against the EUMS TL and the ETSI TS 119 615 to determine if it is a Qualified certificate for WebSite Authentication (QWAC).
-
-[source,java,indent=0]
-.Validate a SSL certificate and retrieve its qualification level
-----
-include::{sourcetestdir}/eu/europa/esig/dss/cookbook/example/validate/QWACValidationTest.java[tags=demo]
-----
-
-=== Extract the signed data from a signature
-
-DSS is able to retrieve the original data from a valid signature. 
-
-[source,java,indent=0]
-.Retrieve original data from a signed document
-----
-include::{sourcetestdir}/eu/europa/esig/dss/cookbook/example/validate/RetrieveOriginalDocumentTest.java[tags=demo]
-----
-
-[[RestSoap]]
-== REST and SOAP Services
-
-DSS offers REST and SOAP web services. Additionally, we also provide a SOAP-UI project and Postman samples in the `dss-cookbook` module.
-
-The different webservices are : 
-
- * Signature webservices (`dss-signature-soap` / `dss-signature-rest`) and their clients : they expose methods to allow signing and extending or counter-signing a signature from a client.
- * Server-signing webservice (`dss-server-signing-soap` / `dss-server-signing-rest`) and their clients : they expose method to retrieve keys from a server (PKCS#11, PKCS#12, HSM,...) and to sign the digest on the server side.
- * Signature validation webservices (`dss-validation-soap` / `dss-validation-rest`) and their clients : they expose methods to allow signature validation, with an optional detached file and an optional validation policy.
- * Certificate validation webservices (`dss-certificate-validation-soap` / `dss-certificate-validation-rest`) and their clients : they expose methods to allow certificate validation, with an optional provided certificate chain and custom validation time.
- * Timestamp webservices (`dss-timestamp-remote-soap` / `dss-timestamp-remote-rest`) and their clients : they expose methos to allow remote timestamp creation, by providing digest value to be timestamped and a digest algorithm, used for the digets calculation.
- 
-The data structure in webservices is similar in both REST and SOAP modules.
-
-The documentation will covers the REST calls. All the REST services present in DSS are compliant with https://www.openapis.org/[OpenAPI Specification].
-
-=== REST signature service
-
-This service exposes 4 methods for one or more document(s) : 
-
-[source,java,indent=0]
-.Rest signature service
-----
-include::{sourcetestdir}/eu/europa/esig/dss/cookbook/example/snippets/RestSignatureServiceSnippet.java[tags=demo]
-----
- 
-==== Get data to sign
-
-The method allows retrieving the data to be signed. The user sends the document to be signed, the parameters (signature level,...) and the certificate chain. 
-
-WARNING: The parameters in getDataToSign and signDocument MUST be the same (especially the signing date).
-
-.Request
-include::_restdocs/sign-and-extend-one-document/1/http-request.adoc[]
-
-.Response
-include::_restdocs/sign-and-extend-one-document/1/http-response.adoc[]
-
-==== Sign document
-
-The method allows generation of the signed document with the received signature value.
-
-WARNING: The parameters in getDataToSign and signDocument MUST be the same (especially the signing date).
-
-.Request
-include::_restdocs/sign-and-extend-one-document/2/http-request.adoc[]
-
-.Response
-include::_restdocs/sign-and-extend-one-document/2/http-response.adoc[]
-
-==== Extend document
-
-The method allows extension of an existing signature to a stronger level.
-
-.Request
-include::_restdocs/sign-and-extend-one-document/3/http-request.adoc[]
-
-.Response
-include::_restdocs/sign-and-extend-one-document/3/http-response.adoc[]
-
-==== Timestamp document
-
-The method allows timestamping of a provided document.
-Available for PDF, ASiC-E and ASiC-S container formats.
-
-.Request
-include::_restdocs/timestamp-one-document/1/http-request.adoc[]
-
-.Response
-include::_restdocs/timestamp-one-document/1/http-response.adoc[]
-
-==== Get data to be counter signed
-
-This method returns the data to be signed in order to create a counter signature. The user should provide a document containing a signature to be counter signed, id of the signature, and other parameters similarly to the method 'getDataToSign()'.
-
-WARNING: The parameters in getDataToBeCounterSigned and counterSignSignature MUST be the same (especially the signing date).
-
-.Request
-include::_restdocs/counter-sign-signature/1/http-request.adoc[]
-
-.Response
-include::_restdocs/counter-sign-signature/1/http-response.adoc[]
-
-==== Counter Sign Signature
-
-This method incorporates a created counter signature to unsigned properties of the master signature with this specified id.
-
-WARNING: The parameters in getDataToBeCounterSigned and counterSignSignature MUST be the same (especially the signing date).
-
-.Request
-include::_restdocs/counter-sign-signature/2/http-request.adoc[]
-
-.Response
-include::_restdocs/counter-sign-signature/2/http-response.adoc[]
-
-=== REST server signature service
-
-This service also exposed 4 methods : 
-
-[source,java,indent=0]
-.Rest server signing service
-----
-include::{sourcetestdir}/eu/europa/esig/dss/cookbook/example/snippets/RestServerSigningSnippet.java[tags=demo]
-----
-
-==== Get keys
-
-This method allows retrieving of all available keys on the server side (PKCS#11, PKCS#12, HSM,...). All keys will have an alias, a signing certificate and its chain. The alias will be used in following steps.
-
-.Request
-include::_restdocs/get-keys/1/http-request.adoc[]
-
-.Response
-include::_restdocs/get-keys/1/http-response.adoc[]
-
-==== Get key
-
-This method allows retrieving a key information for a given alias.
-
-.Request
-include::_restdocs/get-key/1/http-request.adoc[]
-
-.Response
-include::_restdocs/get-key/1/http-response.adoc[]
-
-==== Sign
-
-This method allows signing of given digests with a server side certificate.
-
-.Request
-include::_restdocs/sign-digest-document-remotely/3/http-request.adoc[]
-
-.Response
-include::_restdocs/sign-digest-document-remotely/3/http-response.adoc[]
-
-=== REST validation service
-
-DSS provides also a module for documents validation.
-
-==== Validate a document
-
-This service allows a signature validation (all formats/types) against a validation policy.
-
-.Request
-include::_restdocs/validate-doc/1/http-request.adoc[]
-
-.Response
-include::_restdocs/validate-doc/1/http-response.adoc[]
-
-==== Retrieve original document(s)
-
-This service returns the signed data for a given signature.
-
-.Request
-include::_restdocs/get-original-documents/1/http-request.adoc[]
-
-.Response
-include::_restdocs/get-original-documents/1/http-response.adoc[]
-
-=== REST certificate validation service
-
-==== Validate a certificate
-
-This service allows a certificate validation (provided in a binary format).
-
-.Request
-include::_restdocs/validate-cert/1/http-request.adoc[]
-
-.Response
-include::_restdocs/validate-cert/1/http-response.adoc[]
-
-=== REST remote timestamp service
-
-==== Get Timestamp Response
-
-This service allows a remote timestamp creation. The method takes as an input the digest to be timestamped and digest algorithm that has been used for the digest value computation. The output of the method is the generated timestamp's binaries.
-
-.Request
-include::_restdocs/get-timestamp-response/1/http-request.adoc[]
-
-.Response
-include::_restdocs/get-timestamp-response/1/http-response.adoc[]
-=======
-include::_chapters/annex.adoc[]
->>>>>>> f4eac784
+include::_chapters/annex.adoc[]