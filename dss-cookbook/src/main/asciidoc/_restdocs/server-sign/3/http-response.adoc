[source,http,options="nowrap"]
----
HTTP/1.1 200 OK
<<<<<<< HEAD
Date: Tue, 12 Dec 2023 15:34:56 GMT
=======
Vary: Origin
Vary: Access-Control-Request-Method
Vary: Access-Control-Request-Headers
Date: Fri, 05 Jul 2024 13:40:40 GMT
>>>>>>> ba958e51
X-Content-Type-Options: nosniff
X-XSS-Protection: 0
Cache-Control: no-cache, no-store, max-age=0, must-revalidate
Pragma: no-cache
Expires: 0
X-Frame-Options: DENY
Content-Security-Policy: default-src 'self' http://localhost:9795 'unsafe-inline' data:;
Server: ESIG-DSS
Content-Type: application/json
Transfer-Encoding: chunked
Keep-Alive: timeout=20
Connection: keep-alive
Content-Length: 395

{
  "algorithm" : "RSA_SHA256",
  "value" : "X3odjWwj/x24DA6KKMeHwRzhmnisydWvuX9GR8CXiC2FVX7cnoB1Kh6TtTK0sxE0lWQo7HiWoEuYidCUt+jWTJFiLvItnCYozubcV+mmhwrNyCoQQP3rHjFL2lhlBYTO11cKj0S9jxh2IUjn/SPx/WhKA55cvrhbQ7Iiq7ICh5f2XavwJY3n/Ifs4d48DJQo1hJB/Tts0/4iIWVVD8keC9oDJ/wzetE+6EC7dBcn8iKzdvegdX66jRtUUsuUUmdmRvotOUfDFfBtswHag9m8jW6kpLyvDPBJ7BYgnta+zdrV6aWDvtoMeAcwN++cIUR7r825clHiKlBWubnOGsCYfw=="
}
----<|MERGE_RESOLUTION|>--- conflicted
+++ resolved
@@ -1,14 +1,10 @@
 [source,http,options="nowrap"]
 ----
 HTTP/1.1 200 OK
-<<<<<<< HEAD
-Date: Tue, 12 Dec 2023 15:34:56 GMT
-=======
 Vary: Origin
 Vary: Access-Control-Request-Method
 Vary: Access-Control-Request-Headers
 Date: Fri, 05 Jul 2024 13:40:40 GMT
->>>>>>> ba958e51
 X-Content-Type-Options: nosniff
 X-XSS-Protection: 0
 Cache-Control: no-cache, no-store, max-age=0, must-revalidate
