[source,http,options="nowrap"]
----
POST /services/rest/signature/one-document/getDataToSign HTTP/1.1
Accept: application/json, application/javascript, text/javascript, text/json
Content-Type: application/json
Host: localhost:8080
Content-Length: 3250

{
  "parameters" : {
    "signingCertificate" : {
      "encodedCertificate" : "MIIC6jCCAdKgAwIBAgIGLtYU17tXMA0GCSqGSIb3DQEBCwUAMDAxGzAZBgNVBAMMElJvb3RTZWxmU2lnbmVkRmFrZTERMA8GA1UECgwIRFNTLXRlc3QwHhcNMTcwNjA4MTEyNjAxWhcNNDcwNzA0MDc1NzI0WjAoMRMwEQYDVQQDDApTaWduZXJGYWtlMREwDwYDVQQKDAhEU1MtdGVzdDCCASIwDQYJKoZIhvcNAQEBBQADggEPADCCAQoCggEBAMI3kZhtnipn+iiZHZ9ax8FlfE5Ow/cFwBTfAEb3R1ZQUp6/BQnBt7Oo0JWBtc9qkv7JUDdcBJXPV5QWS5AyMPHpqQ75Hitjsq/Fzu8eHtkKpFizcxGa9BZdkQjh4rSrtO1Kjs0Rd5DQtWSgkeVCCN09kN0ZsZ0ENY+Ip8QxSmyztsStkYXdULqpwz4JEXW9vz64eTbde4vQJ6pjHGarJf1gQNEc2XzhmI/prXLysWNqC7lZg7PUZUTrdegABTUzYCRJ1kWBRPm4qo0LN405c94QQd45a5kTgowHzEgLnAQI28x0M3A59TKC+ieNc6VF1PsTLpUw7PNI2VstX5jAuasCAwEAAaMSMBAwDgYDVR0PAQH/BAQDAgEGMA0GCSqGSIb3DQEBCwUAA4IBAQCK6LGA01TR+rmU8p6yhAi4OkDN2b1dbIL8l8iCMYopLCxx8xqq3ubZCOxqh1X2j6pgWzarb0b/MUix00IoUvNbFOxAW7PBZIKDLnm6LsckRxs1U32sC9d1LOHe3WKBNB6GZALT1ewjh7hSbWjftlmcovq+6eVGA5cvf2u/2+TkKkyHV/NR394nXrdsdpvygwypEtXjetzD7UT93Nuw3xcV8VIftIvHf9LjU7h+UjGmKXG9c15eYr3SzUmv6kyOI0Bvw14PWtsWGl0QdOSRvIBBrP4adCnGTgjgjk9LTcO8B8FKrr+8lHGuc0bp4lIUToiUkGILXsiEeEg9WAqm+XqO"
    },
    "certificateChain" : [ ],
    "detachedContents" : null,
    "asicContainerType" : null,
    "signatureLevel" : "XAdES_BASELINE_B",
    "signaturePackaging" : "ENVELOPING",
    "embedXML" : false,
    "manifestSignature" : false,
    "jwsSerializationType" : null,
    "sigDMechanism" : null,
    "base64UrlEncodedPayload" : true,
    "base64UrlEncodedEtsiUComponents" : true,
    "signatureAlgorithm" : null,
    "digestAlgorithm" : "SHA256",
    "encryptionAlgorithm" : null,
    "maskGenerationFunction" : null,
    "referenceDigestAlgorithm" : null,
    "contentTimestamps" : null,
    "contentTimestampParameters" : {
      "digestAlgorithm" : "SHA512",
      "canonicalizationMethod" : "http://www.w3.org/2001/10/xml-exc-c14n#",
      "timestampContainerForm" : null
    },
    "signatureTimestampParameters" : {
      "digestAlgorithm" : "SHA512",
      "canonicalizationMethod" : "http://www.w3.org/2001/10/xml-exc-c14n#",
      "timestampContainerForm" : null
    },
    "archiveTimestampParameters" : {
      "digestAlgorithm" : "SHA512",
      "canonicalizationMethod" : "http://www.w3.org/2001/10/xml-exc-c14n#",
      "timestampContainerForm" : null
    },
    "signWithExpiredCertificate" : false,
    "generateTBSWithoutCertificate" : false,
    "imageParameters" : null,
    "signatureIdToCounterSign" : null,
    "blevelParams" : {
      "trustAnchorBPPolicy" : true,
<<<<<<< HEAD
      "signingDate" : 1702395291494,
=======
      "signingDate" : 1720186839211,
>>>>>>> ba958e51
      "claimedSignerRoles" : null,
      "signedAssertions" : null,
      "policyId" : null,
      "policyQualifier" : null,
      "policyDescription" : null,
      "policyDigestAlgorithm" : null,
      "policyDigestValue" : null,
      "policySpuri" : null,
      "commitmentTypeIndications" : null,
      "signerLocationPostalAddress" : [ ],
      "signerLocationPostalCode" : null,
      "signerLocationLocality" : null,
      "signerLocationStateOrProvince" : null,
      "signerLocationCountry" : null,
      "signerLocationStreet" : null
    }
  },
  "toSignDocument" : {
    "bytes" : "SGVsbG8=",
    "digestAlgorithm" : null,
    "name" : "RemoteDocument"
  }
}
----<|MERGE_RESOLUTION|>--- conflicted
+++ resolved
@@ -49,11 +49,7 @@
     "signatureIdToCounterSign" : null,
     "blevelParams" : {
       "trustAnchorBPPolicy" : true,
-<<<<<<< HEAD
-      "signingDate" : 1702395291494,
-=======
       "signingDate" : 1720186839211,
->>>>>>> ba958e51
       "claimedSignerRoles" : null,
       "signedAssertions" : null,
       "policyId" : null,
