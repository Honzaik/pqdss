--- conflicted
+++ resolved
@@ -5,10 +5,6 @@
     -H 'Content-Type: application/json' \
     -d '{
   "algorithm" : "SHA256",
-<<<<<<< HEAD
-  "value" : "MDEwDQYJYIZIAWUDBAIBBQAEIEitnl2Xtyc1CRRLuRt3kzKBzVxtFiss7Oq8ZugpaP6W"
-=======
   "value" : "MDEwDQYJYIZIAWUDBAIBBQAEIGFUpnf85A+gQwrvggYLsm0wTFDNedcZAi5apyk0MnB+"
->>>>>>> ba958e51
 }'
 ----