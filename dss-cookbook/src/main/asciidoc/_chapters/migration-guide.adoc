:sectnums:
:sectnumlevels: 5
:sourcetestdir: ../../../test/java
:samplesdir: ../_samples
:imagesdir: ../images/

[[MigrationGuide]]
=== Migration guide

This chapter covers the most significant changes in DSS code occurred between different versions, requiring review and possible changes from code implementors.

For changes within Diagnostic Data XSD please refer <<DiagnosticDataChanges>>.

For changes within XML Signature Policy please refer <<ValidationPolicyChanges>>.

[cols="2,5,5"]
.Code changes from version 6.0 to 6.1
|===
|Title                               |v6.0                            |v6.1
|Include `dss-validation` module to perform validation           a|
[source,xml]
.pom.xml
----
<dependencies>
    ...
    <dependency>
        <groupId>eu.europa.ec.joinup.sd-dss</groupId>
        <artifactId>dss-xades</artifactId>
    </dependency>
    ...
</dependencies>
----
                                                                     a|
`dss-validation` module is required to perform validation for every signature format
[source,xml]
.pom.xml
----
<dependencies>
    ...
    <dependency>
        <groupId>eu.europa.ec.joinup.sd-dss</groupId>
        <artifactId>dss-xades</artifactId>
    </dependency>
    <dependency>
        <groupId>eu.europa.ec.joinup.sd-dss</groupId>
        <artifactId>dss-validation</artifactId>
    </dependency>
    ...
</dependencies>
----

|CertificateVerifier package           a|
[source,java]
----
import eu.europa.esig.dss.validation.CommonCertificateVerifier;
import eu.europa.esig.dss.validation.CertificateVerifier;
...
CertificateVerifier certificateVerifier = new CommonCertificateVerifier();
----
                                                                     a|[source,java]
import eu.europa.esig.dss.spi.validation.CommonCertificateVerifier;
import eu.europa.esig.dss.spi.validation.CertificateVerifier;
...
CertificateVerifier certificateVerifier = new CommonCertificateVerifier();

|UserFriendlyIdentifierProvider package           a|
[source,java]
----
import eu.europa.esig.dss.validation.UserFriendlyIdentifierProvider;
----
                                                                     a|[source,java]
import eu.europa.esig.dss.validation.identifier.UserFriendlyIdentifierProvider;

|AdvancedSignature package           a|
[source,java]
----
import eu.europa.esig.dss.validation.AdvancedSignature;
----
                                                                     a|[source,java]
import eu.europa.esig.dss.spi.signature.AdvancedSignature;

|TLValidationJobSummary package           a|
[source,java]
----
import eu.europa.esig.dss.spi.tsl.TLValidationJobSummary;
----
                                                                     a|[source,java]
import eu.europa.esig.dss.model.tsl.TLValidationJobSummary;

|ValidationLevel package           a|
[source,java]
----
import eu.europa.esig.dss.validation.executor.ValidationLevel;
----
                                                                     a|[source,java]
import eu.europa.esig.dss.enumerations.ValidationLevel;

|CMS attribute extraction           a|
[source,java]
----
import eu.europa.esig.dss.spi.DSSASN1Utils;
...
ASN1Encodable asn1Encodable = DSSASN1Utils.getAsn1Encodable(attributeTable, oid);
----
                                                                     a|[source,java]
import eu.europa.esig.dss.spi.DSSASN1Utils;
...
Attribute[] attributes = DSSASN1Utils.getAsn1Attributes(attributeTable, oid);
ASN1Encodable asn1Encodable = attributes[0].getAttributeValues()[0]; // return value of the first attribute

|PDF strict numeric object comparison           a|
Strict comparison enforced by default
a|[source,java]
----
IPdfObjFactory pdfObjFactory = new ServiceLoaderPdfObjFactory();

DefaultPdfObjectModificationsFinder pdfObjectModificationsFinder = new DefaultPdfObjectModificationsFinder();
pdfObjectModificationsFinder.setLaxNumericComparison(false); // by default is True
pdfObjFactory.setPdfObjectModificationsFinder(pdfObjectModificationsFinder);

PDFDocumentValidator validator = (PDFDocumentValidator) super.getValidator(signedDocument);
validator.setPdfObjFactory(pdfObjFactory);
----

|EvidenceRecord package           a|
[source,java]
----
import eu.europa.esig.dss.validation.evidencerecord.EvidenceRecord;
----
                                                                     a|[source,java]
import eu.europa.esig.dss.spi.x509.evidencerecord.EvidenceRecord;

|Signing with expired/not yet valid certificate           a|
[source,java]
----
signatureParameters.setSignWithExpiredCertificate(true);
signatureParameters.setSignWithNotYetValidCertificate(true);
----
                                                                     a|[source,java]
certificateVerifier.setAlertOnExpiredCertificate(new SilentOnStatusAlert());
certificateVerifier.setAlertOnNotYetValidCertificate(new SilentOnStatusAlert());

|Alerting on expired signature augmentation           a|
[source,java]
----
certificateVerifier.setAlertOnExpiredSignature(new ExceptionOnStatusAlert());
----
                                                                     a|[source,java]
certificateVerifier.setAlertOnExpiredCertificate(new ExceptionOnStatusAlert());

|CommonTrustedCertificateSource#getTrustServices           a|[source,java]
----
CommonTrustedCertificateSource trustedCertificateSource = ...
List<TrustProperties> trustServices = trustedCertificateSource.getTrustServices(certificate);
----
                                                                     a|[source,java]
TrustedListsCertificateSource trustedListCertificateSource = ...
List<TrustProperties> trustServices = trustedListCertificateSource.getTrustServices(certificate);

|CacheCleaner#setDataLoader           a|[source,java]
----
DSSFileLoader dataLoader = new FileCacheDataLoader();
...
CacheCleaner cacheCleaner = ...
cacheCleaner.setDataLoader(dataLoader);
----
                                                                     a|[source,java]
DSSCacheFileLoader dataLoader = new FileCacheDataLoader();
...
CacheCleaner cacheCleaner = ...
cacheCleaner.setDataLoader(dataLoader);

|Revocation update on validation          a|
No revocation data update forced for time-stamp's certificates before its lowest POE
a|
To get back to previous behavior:
[source,java]
----
SignedDocumentValidator validator = ...

CertificateVerifier certificateVerifier = new CommonCertificateVerifier();
...
RevocationDataVerifier revocationDataVerifier = RevocationDataVerifier.createDefaultRevocationDataVerifier();
revocationDataVerifier.setTimestampMaximumRevocationFreshness(null); // disable tst revocation data update
certificateVerifier.setRevocationDataVerifier(revocationDataVerifier);

validator.setCertificateVerifier(certificateVerifier);
----

|DSSDocument#getDigest          a|[source,java]
----
DSSDocument document = ...
String base64EncodedDigest = document.getDigest(DigestAlgorithm.SHA256);
----
a|[source,java]
----
DSSDocument document = ...
byte[] digest = document.getDigestValue(DigestAlgorithm.SHA256);
String base64EncodedDigest = Utils.toBase64(digest);
----

|DSSASN1Utils CMS methods          a|
[source,java]
----
import eu.europa.esig.dss.spi.DSSASN1Utils;

List<ASN1ObjectIdentifier> oids = DSSASN1Utils.getTimestampOids();
boolean result = DSSASN1Utils.isArchiveTimeStampToken(attribute);
...
----
a|
[source,java]
----
import eu.europa.esig.dss.cades.CMSUtils;

List<ASN1ObjectIdentifier> oids = CMSUtils.getTimestampOids();
boolean result = CMSUtils.isArchiveTimeStampToken(attribute);
...
----

|MaskGenerationFunction deprecation          a|
[source,java]
----
import eu.europa.esig.dss.enumerations.EncryptionAlgorithm;
import eu.europa.esig.dss.enumerations.MaskGenerationFunction;
import eu.europa.esig.dss.xades.XAdESSignatureParameters;

XAdESSignatureParameters signatureParameters = new XAdESSignatureParameters();
signatureParmeters.setEncryptionAlgorithm(EncryptionAlgorithm.RSA);
signatureParmeters.setMaskGenerationFunction(MaskGenerationFunction.MGF1);
...
----
a|
Use `EncryptionAlgorithm.RSASSA_PSS` instead to distinguish a use of mask generation function.
[source,java]
----
import eu.europa.esig.dss.enumerations.EncryptionAlgorithm;
import eu.europa.esig.dss.xades.XAdESSignatureParameters;

XAdESSignatureParameters signatureParameters = new XAdESSignatureParameters();
signatureParmeters.setEncryptionAlgorithm(EncryptionAlgorithm.RSASSA_PSS);
...
----

|`SHA512` as default digest algorithm          a|
`SHA256` is default.
[source,java]
----
import eu.europa.esig.dss.enumerations.DigestAlgorithm;
import eu.europa.esig.dss.xades.XAdESSignatureParameters;

XAdESSignatureParameters signatureParameters = new XAdESSignatureParameters();
signatureParmeters.setDigestAlgorithm(DigestAlgorithm.SHA512);
...
----
a|
`SHA512` is default. To get back to `SHA256` please use:
[source,java]
----
import eu.europa.esig.dss.enumerations.DigestAlgorithm;
import eu.europa.esig.dss.xades.XAdESSignatureParameters;

XAdESSignatureParameters signatureParameters = new XAdESSignatureParameters();
signatureParmeters.setDigestAlgorithm(DigestAlgorithm.SHA256);
...
----

|`RSASSA_PSS` as default encryption algorithm          a|
[source,java]
----
import eu.europa.esig.dss.enumerations.EncryptionAlgorithm;
import eu.europa.esig.dss.enumerations.MaskGenerationFunction;
import eu.europa.esig.dss.xades.XAdESSignatureParameters;

XAdESSignatureParameters signatureParameters = new XAdESSignatureParameters();
signatureParmeters.setEncryptionAlgorithm(EncryptionAlgorithm.RSA);
signatureParmeters.setMaskGenerationFunction(MaskGenerationFunction.MGF1);
...
----
a|
DSS will choose encryption algorithm based on the algorithm name in the signing-certificate key (i.e. `RSA`, `RSASSA_PSS` or other). When signing without certificate or in order to enforce target encryption algorithm, provide encryption algorithm explicitly.
[source,java]
----
import eu.europa.esig.dss.enumerations.DigestAlgorithm;
import eu.europa.esig.dss.xades.XAdESSignatureParameters;

XAdESSignatureParameters signatureParameters = new XAdESSignatureParameters();
signatureParmeters.setSigningCertificate(signingCertificate);
...
or
...
signatureParmeters.setEncryptionAlgorithm(EncryptionAlgorithm.RSA);
...
----

<<<<<<< HEAD
|JAdES claimed signing time header          a|
Signature created with `sigT` (claimed signing time) header
a|
Signature created with `iat` by default (recommended).
To return to the old behavior*, the code below can be used:
[source,java]
----
import eu.europa.esig.dss.jades.JAdESSignatureParameters;

JAdESSignatureParameters signatureParameters = new JAdESSignatureParameters();
...
signatureParameters.setJadesSigningTimeType(JAdESSigningTimeType.SIG_T);
----
{empty}* `sigT` is deprecated. The header shall not be used since `2025-05-15T00:00:00Z`.
=======
|XMLDSig definitions           a|
[source,java]
----
import eu.europa.esig.xmldsig.definition.XMLDSigAttribute;
import eu.europa.esig.xmldsig.definition.XMLDSigElement;
import eu.europa.esig.xmldsig.definition.XMLDSigPath;
...
----
                                                                     a|[source,java]
----
import eu.europa.esig.dss.xml.common.definition.xmldsig.XMLDSigAttribute;
import eu.europa.esig.dss.xml.common.definition.xmldsig.XMLDSigElement;
import eu.europa.esig.dss.xml.common.definition.xmldsig.XMLDSigPath;
...
----

|XAdES definitions           a|
[source,java]
----
import eu.europa.esig.xades.definition.xades132.XAdES132Attribute;
import eu.europa.esig.xades.definition.xades132.XAdES132Element;
import eu.europa.esig.xades.definition.xades132.XAdES132Path;
...
----
                                                                     a|[source,java]
----
import eu.europa.esig.dss.xades.definition.xades132.XAdES132Attribute;
import eu.europa.esig.dss.xades.definition.xades132.XAdES132Element;
import eu.europa.esig.dss.xades.definition.xades132.XAdES132Path;
...
----

|CertificateVerifier#setExtractPOEFromUntrustedChains deprecated     a|
[source,java]
----
import eu.europa.esig.dss.spi.validation.CertificateVerifier;

CertificateVerifier certificateVerifier = new CommonCertificateVerifier();
certificateVerifier.setExtractPOEFromUntrustedChains(true);
----
                                                                     a|[source,java]
----
import eu.europa.esig.dss.spi.validation.TimestampTokenVerifier;
import eu.europa.esig.dss.spi.validation.CertificateVerifier;

CertificateVerifier certificateVerifier = new CommonCertificateVerifier();

TimestampTokenVerifier timestampTokenVerifier = TimestampTokenVerifier.createDefaultTimestampTokenVerifier();
timestampTokenVerifier.setAcceptUntrustedCertificateChains(true);
certificateVerifier.setTimestampTokenVerifier(timestampTokenVerifier);
----

|Skip ValidationContext execution     a|
[source,java]
----
import eu.europa.esig.dss.validation.DocumentValidator;

DocumentValidator documentValidator = ...
documentValidator.setSkipValidationContextExecution(true);
----
                                                                     a|[source,java]
----
import eu.europa.esig.dss.validation.DocumentValidator;
import eu.europa.esig.dss.validation.executor.context.SkipValidationContextExecutor;

DocumentValidator documentValidator = ...
documentValidator.setValidationContextExecutor(SkipValidationContextExecutor.INSTANCE);
----
>>>>>>> 65ad342d

|===

[cols="2,5,5"]
.Code changes from version 5.13 to 6.0
|===
|Title                               |v5.13                            |v6.0
|Jakarta namespace migration        a|[source,java]
----
import javax.xml.bind.JAXBElement;
...
----
                                                                     a|[source,java]
import jakarta.xml.bind.JAXBElement;
...

|Javax version change        a|[source,xml]
----
<dependency>
    <groupId>org.glassfish.jaxb</groupId>
    <artifactId>jaxb-runtime</artifactId>
    <version>2.*</version>
</dependency>
----
                                                                     a|[source,xml]
<dependency>
    <groupId>org.glassfish.jaxb</groupId>
    <artifactId>jaxb-runtime</artifactId>
    <version>3.*</version>
</dependency>

|===

[cols="2,5,5"]
.Code changes from version 5.12 to 5.13
|===
|Title                               |v5.12                            |v5.13
|KeyStoreCertificateSource password a|[source,java]
----
KeyStoreCertificateSource keyStoreCertificateSource = new KeyStoreCertificateSource(file, "PKCS12", "password");
----
                                                                     a|[source,java]
KeyStoreCertificateSource keyStoreCertificateSource = new KeyStoreCertificateSource(file, "PKCS12", new char[] { 'p', 'a', 's', 's', 'w', 'o', 'r', 'd' });

|Trust Service naming              a|[source,java]
----
1) List<TrustedServiceWrapper> trustServices = certificateWrapper.getTrustedServices();
2) public abstract class AbstractTrustedServiceFilter implements TrustedServiceFilter {}
...
etc
----
                                                                     a|[source,java]
1)
List<TrustServiceWrapper> trustServices = certificateWrapper.getTrustServices();
2)
public abstract class AbstractTrustServiceFilter implements TrustServiceFilter {}
...
etc

|Trust Service qualifiers             a|[source,java]
----
TrustedServiceWrapper trustService = ...
List<String> qualifierUris = trustService.getCapturedQualifiers();
----
                                                                     a|[source,java]
TrustServiceWrapper trustService = ...
List<String> qualifierUris = trustService.getCapturedQualifierUris();

|OCSP response without nonce (keep failing behavior)                 a|
[source,java]
----
OnlineOCSPSource ocspSource = new OnlineOCSPSource();
ocspSource.setNonceSource(new SecureRandomNonceSource());
Exception exception = assertThrows(DSSExternalResourceException.class, () -> ocspSource.getRevocationToken(certificateToken, caToken)); // if OCSP response does not include nonce
----
                                                                     a|[source,java]
OnlineOCSPSource ocspSource = new OnlineOCSPSource();
ocspSource.setNonceSource(new SecureRandomNonceSource());
ocspSource.setAlertOnNonexistentNonce(new DSSExternalResourceExceptionAlert());
Exception exception = assertThrows(DSSExternalResourceException.class, () -> ocspSource.getRevocationToken(certificateToken, rootToken)); // if OCSP response does not include nonce

|JWS content media type ("cty" header)                               a|[source,java]
----
String mimeType = signature.getContentType();
----
                                                                     a|[source,java]
String mimeType = signature.getMimeType();

|JWS media type ("typ" header)                                       a|[source,java]
----
String jwsType = signature.getMimeType();
----
                                                                     a|[source,java]
String jwsType = signature.getSignatureType();

|DetailedReport. Timestamp validation                                a|[source,java]
----
Indication indication = detailedReport.getTimestampValidationIndication(tspId);
SubIndication subIndication = detailedReport.getTimestampValidationSubIndication(tspId);
----
                                                                     a|[source,java]
Indication indication = detailedReport.getBasicTimestampValidationIndication(tspId);
SubIndication subIndication = detailedReport.getBasicTimestampValidationSubIndication(tspId);

|ZipUtils handler                                       a|[source,java]
----
SecureContainerHandler secureContainerHandler = new SecureContainerHandler();
secureContainerHandler.setMaxAllowedFilesAmount(1000);
secureContainerHandler.setMaxMalformedFiles(100);
secureContainerHandler.setMaxCompressionRatio(100);
secureContainerHandler.setThreshold(1000000);
secureContainerHandler.setExtractComments(true);
ZipUtils.getInstance().setZipContainerHandler(secureContainerHandler);
----
                                                                     a|[source,java]
SecureContainerHandlerBuilder secureContainerHandlerBuilder = new SecureContainerHandlerBuilder();
secureContainerHandlerBuilder.setMaxAllowedFilesAmount(1000);
secureContainerHandlerBuilder.setMaxMalformedFiles(100);
secureContainerHandlerBuilder.setMaxCompressionRatio(100);
secureContainerHandlerBuilder.setThreshold(1000000);
secureContainerHandlerBuilder.setExtractComments(true);
ZipUtils.getInstance().setZipContainerHandlerBuilder(secureContainerHandlerBuilder);

|Timestamp processing classes moved to `dss-spi` module       a|[source,java]
----
import eu.europa.esig.dss.validation.timestamp.TimestampInclude;
import eu.europa.esig.dss.validation.timestamp.TimestampToken;
import eu.europa.esig.dss.validation.timestamp.TimestampedReference;
import eu.europa.esig.dss.validation.timestamp.TimestampCertificateSource;
import eu.europa.esig.dss.spi.x509.timestamp.TSPSource;
...
----
                                                            a|[source,java]
----
import eu.europa.esig.dss.spi.x509.tsp.TimestampInclude;
import eu.europa.esig.dss.spi.x509.tsp.TimestampToken;
import eu.europa.esig.dss.spi.x509.tsp.TimestampedReference;
import eu.europa.esig.dss.spi.x509.tsp.TimestampCertificateSource;
import eu.europa.esig.dss.spi.x509.tsp.TSPSource;
...
----

|Common certificate/revocation sources moved to `dss-spi` module         a|[source,java]
----
import eu.europa.esig.dss.validation.SignatureCertificateSource;
import eu.europa.esig.dss.validation.ListRevocationSource;
----
                                                                     a|[source,java]
----
import eu.europa.esig.dss.spi.SignatureCertificateSource;
import eu.europa.esig.dss.spi.x509.revocation.ListRevocationSource;
----

|Validation support classes moved to `dss-model` module         a|[source,java]
----
import eu.europa.esig.dss.validation.ManifestEntry;
import eu.europa.esig.dss.validation.ManifestFile;
import eu.europa.esig.dss.validation.ReferenceValidation;
import eu.europa.esig.dss.validation.TokenIdentifierProvider;
import eu.europa.esig.dss.validation.scope.SignatureScope;
...
----
                                                                a|[source,java]
----
import eu.europa.esig.dss.model.ManifestEntry;
import eu.europa.esig.dss.model.ManifestFile;
import eu.europa.esig.dss.model.ReferenceValidation;
import eu.europa.esig.dss.model.identifier.TokenIdentifierProvider;
import eu.europa.esig.dss.model.scope.SignatureScope;
...
----

|XmlDefinerUtils and related classes moved to `dss-xml-common` module a|[source,java]
----
import eu.europa.esig.dss.jaxb.common.XmlDefinerUtils;
import eu.europa.esig.dss.jaxb.common.DocumentBuilderFactoryBuilder;
import eu.europa.esig.dss.jaxb.common.TransformerFactoryBuilder;
import eu.europa.esig.dss.jaxb.common.SchemaFactoryBuilder;
import eu.europa.esig.dss.jaxb.common.ValidatorConfigurator;
----
                                                                     a|[source,java]
----
import eu.europa.esig.dss.xml.common.XmlDefinerUtils;
import eu.europa.esig.dss.xml.common.DocumentBuilderFactoryBuilder;
import eu.europa.esig.dss.xml.common.TransformerFactoryBuilder;
import eu.europa.esig.dss.xml.common.SchemaFactoryBuilder;
import eu.europa.esig.dss.xml.common.ValidatorConfigurator;
----

|XML definitions moved to `dss-xml-common` module                    a|[source,java]
----
import eu.europa.esig.dss.definition.DSSAttribute;
import eu.europa.esig.dss.definition.DSSElement;
import eu.europa.esig.dss.definition.DSSNamespace;
...
----
                                                                     a|[source,java]
----
import eu.europa.esig.dss.xml.common.definition.DSSAttribute;
import eu.europa.esig.dss.xml.common.definition.DSSElement;
import eu.europa.esig.dss.xml.common.definition.DSSNamespace;
...
----

|DSSErrorHandlerAlert package                                        a|[source,java]
----
import eu.europa.esig.dss.jaxb.common.DSSErrorHandlerAlert;
----
                                                                     a|[source,java]
import eu.europa.esig.dss.xml.common.alert.DSSErrorHandlerAlert;

|DomUtils moved to `dss-xml-utils` module                       a|[source,java]
----
import eu.europa.esig.dss.DomUtils;
----
                                                                a|[source,java]
----
import eu.europa.esig.dss.xml.utils.DomUtils;
----

|Canonicalization                                               a|[source,java]
----
import eu.europa.esig.dss.xades.DSSXMLUtils;

byte[] canonicalizedBytes = DSSXMLUtils.canonicalize(canonicalizationMethod, bytesToCanonicalize);
----
                                                                a|[source,java]
----
import eu.europa.esig.dss.xml.utils.XMLCanonicalizer;

byte[] canonicalizedBytes = XMLCanonicalizer.createInstance(canonicalizationMethod).canonicalize(bytesToCanonicalize);
----

|PDF visual signature rotation                                       a|[source,java]
----
SignatureImageParameters imageParameters = new SignatureImageParameters();
imageParameters.setRotation(VisualSignatureRotation.AUTOMATIC);
----
                                                                     a|[source,java]
SignatureImageParameters imageParameters = new SignatureImageParameters();
SignatureFieldParameters fieldParameters = new SignatureFieldParameters();
fieldParameters.setRotation(VisualSignatureRotation.AUTOMATIC);
imageParameters.setFieldParameters(fieldParameters);

|Signature scopes                                               a|[source,java]
----
AdvancedSignature advancedSignature = ...
advancedSignature.findSignatureScope(signatureScopeFinder);
List<SignatureScope> signatureScopes = advancedSignature.getSignatureScopes();
----
                                                                a|[source,java]
----
AdvancedSignature advancedSignature = ...
List<SignatureScope> signatureScopes = advancedSignature.getSignatureScopes();
----

|CMSSignedDataBuilder refactoring                               a|[source,java]
----
import eu.europa.esig.dss.cades.CMSUtils;
import eu.europa.esig.dss.cades.signature.CMSSignedDataBuilder;
import org.bouncycastle.cms.SignerInfoGeneratorBuilder;

CMSSignedDataBuilder cmsSignedDataBuilder = new CMSSignedDataBuilder(certificateVerifier);
SignerInfoGeneratorBuilder signerInfoGeneratorBuilder = cmsSignedDataBuilder.getSignerInfoGeneratorBuilder(dcp, parameters, true, contentToSign);
CMSSignedDataGenerator cmsSignedDataGenerator = cmsSignedDataBuilder.createCMSSignedDataGenerator(parameters, customContentSigner, signerInfoGeneratorBuilder, originalCmsSignedData);
CMSTypedData content = CMSUtils.getContentToBeSigned(contentToSign);
CMSSignedData cmsSignedData = CMSUtils.generateCMSSignedData(cmsSignedDataGenerator, content, encapsulate);
----
                                                                a|[source,java]
----
import eu.europa.esig.dss.spi.x509.CMSSignedDataBuilder;
import org.bouncycastle.cms.SignerInfoGenerator;

SignerInfoGenerator signerInfoGenerator = new CMSSignerInfoGeneratorBuilder().build(contentToSign, parameters, customContentSigner);
CMSSignedData cmsSignedData = getCMSSignedDataBuilder(parameters).setOriginalCMSSignedData(originalCmsSignedData).createCMSSignedData(signerInfoGenerator, contentToSign);
----

|OfficialJournalSchemeInformationURI URI extraction                               a|[source,java]
----
import eu.europa.esig.dss.tsl.function.OfficialJournalSchemeInformationURI;

OfficialJournalSchemeInformationURI officialJournalSchemeInformationURI = ...
String officialJournalURL = officialJournalSchemeInformationURI.getOfficialJournalURL();
----
                                                                a|[source,java]
----
import eu.europa.esig.dss.tsl.function.OfficialJournalSchemeInformationURI;

OfficialJournalSchemeInformationURI officialJournalSchemeInformationURI = ...
String officialJournalURL = officialJournalSchemeInformationURI.getUri();
----

|===

[cols="2,5,5"]
.Code changes from version 5.11 to 5.12
|===
|Title                               |v5.11                            |v5.12
|PDFSignatureService #digest        a|[source,java]
----
PDFSignatureService pdfSignatureService = ...
byte[] digest = pdfSignatureService.digest(toSignDocument, parameters);
----
                                                                     a|[source,java]
----
PDFSignatureService pdfSignatureService = ...
MessageDigest messageDigest = pdfSignatureService.messageDigest(toSignDocument, parameters);
byte[] digest = messageDigest.getValue();
----

|PDFSignatureService: permission dictionary alert     a|[source,java]
----
PDFSignatureService pdfSignatureService = ...
pdfSignatureService.setAlertOnForbiddenSignatureCreation(new ExceptionOnStatusAlert);
----
                                                                     a|[source,java]
----
PAdESService padesService = ...

IPdfObjFactory pdfObjectFactory = new ServiceLoaderPdfObjFactory();
PdfPermissionsChecker pdfPermissionsChecker = new PdfPermissionsChecker();
pdfPermissionsChecker.setAlertOnForbiddenSignatureCreation(new ProtectedDocumentExceptionOnStatusAlert());
pdfObjectFactory.setPdfPermissionsChecker(pdfPermissionsChecker);

service.setPdfObjFactory(pdfObjectFactory);
----

|PDFSignatureService: signature field position alert     a|[source,java]
----
PDFSignatureService pdfSignatureService = ...
pdfSignatureService.setAlertOnSignatureFieldOutsidePageDimensions(new ExceptionOnStatusAlert);
pdfSignatureService.setAlertOnSignatureFieldOverlap(new ExceptionOnStatusAlert);
----
                                                                     a|[source,java]
----
PAdESService padesService = ...

IPdfObjFactory pdfObjectFactory = new ServiceLoaderPdfObjFactory();
PdfSignatureFieldPositionChecker pdfSignatureFieldPositionChecker = new PdfSignatureFieldPositionChecker();
pdfSignatureFieldPositionChecker.setAlertOnSignatureFieldOutsidePageDimensions(new ExceptionOnStatusAlert());
pdfSignatureFieldPositionChecker.setAlertOnSignatureFieldOverlap(new ExceptionOnStatusAlert());
pdfObjectFactory.setPdfSignatureFieldPositionChecker(pdfSignatureFieldPositionChecker);

service.setPdfObjFactory(pdfObjectFactory);
----

|PAdESSignatureParameters #setIncludeVRIDictionary     a|

VRI dictionary is created by default

                                                                     a|[source,java]
----
PAdESSignatureParameters signatureParameters = new PAdESSignatureParameters();
...
signatureParameters.setIncludeVRIDictionary(true);
----

|PdfDocumentReader #checkDocumentPermissions     a|[source,java]
----
PdfDocumentReader reader = ...
reader.checkDocumentPermissions();
----
                                                                     a|[source,java]
----
PdfDocumentReader reader = ...
SignatureFieldParameters signatureFieldParameters = ...
PdfPermissionsChecker pdfPermissionsChecker = new PdfPermissionsChecker();
pdfPermissionsChecker.checkDocumentPermissions(reader, signatureFieldParameters);
----

|MimeType namespace     a|[source,java]
----
import eu.europa.esig.dss.model.MimeType;
----
                                                                     a|[source,java]
----
import eu.europa.esig.dss.enumerations.MimeType;
----

|MimeType enumerations     a|[source,java]
----
import eu.europa.esig.dss.model.MimeType;

MimeType.PDF;
----
                                                                     a|[source,java]
----
import eu.europa.esig.dss.enumerations.MimeTypeEnum;

MimeTypeEnum.PDF;
----

|Password protection variable (replaced to `char[]` across modules)     a|[source,java]
----
UserCredentials userCredentials = new UserCredentials("username", "password");
----
                                                                     a|[source,java]
----
UserCredentials userCredentials = new UserCredentials("username", new char[] { 'p', 'a', 's', 's', 'w', 'o', 'r', 'd' });
----

|NativeHTTPDataLoader configuration     a|[source,java]
----
NativeHTTPDataLoader dataLoader = new NativeHTTPDataLoader();
dataLoader.setTimeout(1000);
----
                                                                     a|[source,java]
----
NativeHTTPDataLoader dataLoader = new NativeHTTPDataLoader();
dataLoader.setConnectTimeout(1000);
dataLoader.setReadTimeout(1000);
----

|CommonsDataLoader set accepted HTTP status                          a|[source,java]
----
commonsDataLoader.setAcceptedHttpStatus(acceptedHttpStatus);
----
                                                                     a|[source,java]
----
CommonsHttpClientResponseHandler httpClientResponseHandler = new CommonsHttpClientResponseHandler();
httpClientResponseHandler.setAcceptedHttpStatuses(acceptedHttpStatus);
commonsDataLoader.setHttpClientResponseHandler(httpClientResponseHandler);
----

|CommonsDataLoader set accepted HTTP status                          a|[source,java]
----
commonsDataLoader.setAcceptedHttpStatus(acceptedHttpStatus);
----
                                                                     a|[source,java]
----
CommonsHttpClientResponseHandler httpClientResponseHandler = new CommonsHttpClientResponseHandler();
httpClientResponseHandler.setAcceptedHttpStatuses(acceptedHttpStatus);
commonsDataLoader.setHttpClientResponseHandler(httpClientResponseHandler);
----

|CommonsDataLoader password implementation                           a|[source,java]
----
commonsDataLoader.setSslKeystorePassword(keyStorePassword);
commonsDataLoader.setSslTruststorePassword(trustStorePassword);
commonsDataLoader.addAuthentication(host, port, scheme, login, password);
----
                                                                     a|[source,java]
----
commonsDataLoader.setSslKeystorePassword(keyStorePassword.toCharArray());
commonsDataLoader.setSslTruststorePassword(trustStorePassword.toCharArray());
commonsDataLoader.addAuthentication(host, port, scheme, login, password.toCharArray());
----

|CommonsDataLoader #get                           a|[source,java]
----
byte[] content = commonsDataLoader.get(url, false);
----
                                                                     a|[source,java]
----
byte[] content = commonsDataLoader.get(url);
// or use alternative implementation for caching, e.g. FileCacheDataLoader
----

|TimestampToken #isSignatureValid     a|[source,java]
----
TimestampToken timestamp = ...
timestamp.isSignatureValid();
----
                                                                     a|[source,java]
----
TimestampToken timestamp = ...
timestamp.isValid();
----

|Certificate extensions extraction     a|[source,java]
----
CertificateToken certificateToken = ...
List<String> ocspUrls = DSSASN1Utils.getOCSPAccessLocations(certificateToken);
List<String> crlUrls = DSSASN1Utils.getCrlUrls(certificateToken);
// and other method to extract certificate extensions
----
                                                                     a|[source,java]
----
CertificateToken certificateToken = ...
List<String> ocspUrls = CertificateExtensionsUtils.getOCSPAccessUrls(certificateToken);
List<String> crlUrls = CertificateExtensionsUtils.getCRLAccessUrls(certificateToken);
// and so on
----

|===

[cols="2,5,5"]
.Code changes from version 5.10/5.10.1 to 5.11
|===
|Title                               |v5.10                            |v5.11
|ASiC container: set signature name     a|[source,java]
----
ASiCWithXAdESSignatureParameters signatureParameters = new ASiCWithXAdESSignatureParameters();
...
signatureParameters.aSiC().setSignatureFileName("signaturesAAA.xml");
----
                                                                     a|[source,java]
----
SimpleASiCWithCAdESFilenameFactory asicFilenameFactory = new SimpleASiCWithCAdESFilenameFactory();
asicFilenameFactory.setSignatureFilename("signaturesAAA.xml");
ASiCWithXAdESService/ASiCWithCAdESService.setAsicFilenameFactory(asicFilenameFactory);
----
_See <<asicFilenameFactory>> for more details._


|Font subset configuration in PDF     a|[source,java]
----
NativePdfBoxVisibleSignatureDrawer nativePdfBoxDrawer = new NativePdfBoxVisibleSignatureDrawer();
nativePdfBoxDrawer.setEmbedFontSubset(true);
...
----
                                                                     a|[source,java]
----
DSSFileFont font = // create font
font.setEmbedFontSubset(true);
...
SignatureImageTextParameters textParameters = new SignatureImageTextParameters();
textParameters.setFont(font);
----

|RevocationDataLoadingStrategy     a|[source,java]
----
CertificateVerifier cv = new CommonCertificateVerifier();
cv.setRevocationDataLoadingStrategy(new OCSPFirstRevocationDataLoadingStrategy());
...
----
                                                                     a|[source,java]
----
CertificateVerifier cv = new CommonCertificateVerifier();
cv.setRevocationDataLoadingStrategyFactory(new OCSPFirstRevocationDataLoadingStrategyFactory());
...
----

|Accepted DigestAlgorithms for OnlineOCSPSource

NOTE: list changed from excluding to including

a|[source,java]
----
OnlineOCSPSource ocspSource = new OnlineOCSPSource();
ocspSource.setDigestAlgorithmsForExclusion(Arrays.asList(DigestAlgorithm.SHA1));

CertificateVerifier cv = new CommonCertificateVerifier();
cv.setOcspSource(ocspSource);
----
                                                                     a|[source,java]
----
RevocationDataVerifier revocationDataVerifier = RevocationDataVerifier.createDefaultRevocationDataVerifier();

List<DigestAlgorithm> digestAlgorithmList = Arrays.asList(DigestAlgorithm.values());
digestAlgorithmList.remove(DigestAlgorithm.SHA1);

revocationDataVerifier.setAcceptableDigestAlgorithms(digestAlgorithmList);

CertificateVerifier cv = new CommonCertificateVerifier();
cv.setRevocationDataVerifier(revocationDataVerifier);
----

|Disable visual comparison

a|[source,java]
----
AbstractPDFSignatureService pdfSignatureService = ...
pdfSignatureService.setMaximalPagesAmountForVisualComparison(0);
...
class MockPdfObjFactory extends PdfBoxNativeObjectFactory {
@Override
public PDFSignatureService newPAdESSignatureService() {
return pdfSignatureService;
}
...
}
PDFDocumentValidator validator = ...
validator.setPdfObjFactory(new MockPdfObjFactory());
----
                                                                     a|[source,java]
----
IPdfObjFactory pdfObjFactory = new ServiceLoaderPdfObjFactory();
DefaultPdfDifferencesFinder pdfDifferencesFinder = new DefaultPdfDifferencesFinder();
pdfDifferencesFinder.setMaximalPagesAmountForVisualComparison(0);
pdfObjFactory.setPdfDifferencesFinder(pdfDifferencesFinder);
PDFDocumentValidator validator = ...
validator.setPdfObjFactory(pdfObjFactory);
----

|===

[cols="2,5,5"]
.Code changes from version 5.9 to 5.10
|===
|Title                               |v5.9                            |v5.10
|ASiC container extraction     a|[source,java]
----
ASiCExtractResult extractedResult = asicContainerExtractor.extract();
----
                                                                     a|[source,java]
----
ASiCContent extractedResult = asicContainerExtractor.extract();
----

|HttpClient5 transition     a|[source,java]
----
import org.apache.http.*
----
                                                                     a|[source,java]
----
import org.apache.hc.client5.http.*
import org.apache.hc.core5.http.*
----

|FileCacheDataLoader     a|[source,java]
----
fileCacheDataLoader.setCacheExpirationTime(Long.MAX_VALUE);
----
                                                                     a|[source,java]
----
fileCacheDataLoader.setCacheExpirationTime(-1); // negative value means cache never expires
----

|DiagnosticData: PDF signature field name
a|[source,java]
----
List<String> fieldNames = xmlPDFRevision.getSignatureFieldName();
String name = fieldNames.get(i);
----
                                                            a|[source,java]
----
List<PDFSignatureField> signatureFields = xmlPDFRevision.getPDFSignatureField();
String name = signatureFields.get(i).getName();
----

|===

[cols="2,5,5"]
.Code changes from version 5.8 to 5.9
|===
|Title                      |v5.8                            |v5.9
|AIA data loader           a|[source,java]
----
certificateVerifier.setDataLoader(dataLoader);
----
                                                            a|[source,java]
----
AIASource aiaSource = new DefaultAIASource(dataLoader);
certificateVerifier.setAIASource(aiaSource);
----

|Signature Policy Provider           a|[source,java]
----
certificateVerifier.setDataLoader(dataLoader);
----
                                                            a|[source,java]
----
SignaturePolicyProvider signaturePolicyProvider = new SignaturePolicyProvider();
signaturePolicyProvider.setDataLoader(dataLoader);
documentValidator.setSignaturePolicyProvider(signaturePolicyProvider);
----

|JDBC dataSource
a|[source,java]
----
JdbcRevocationSource.setDataSource(dataSource);
----
                                                            a|[source,java]
----
JdbcCacheConnector jdbcCacheConnector = new JdbcCacheConnector(dataSource);
jdbcRevocationSource.setJdbcCacheConnector(jdbcCacheConnector);
----

|DiagnosticData: Signature policy
a|[source,java]
----
String notice = xmlPolicy.getNotice();
Boolean zeroHash = xmlPolicy.isZeroHash();
XmlDigestAlgoAndValue digestAlgoAndValue = xmlPolicy.getDigestAlgoAndValue();
Boolean status = xmlPolicy.isStatus();
Boolean digestAlgorithmsEqual = xmlPolicy.isDigestAlgorithmsEqual();
----
                                                            a|[source,java]
----
XmlUserNotice notice = xmlPolicy.getUserNotice();
Boolean zeroHash = xmlPolicy.getDigestAlgoAndValue().isZeroHash();
XmlPolicyDigestAlgoAndValue digestAlgoAndValue = xmlPolicy.getDigestAlgoAndValue();
Boolean status = xmlPolicy.getDigestAlgoAndValue().isMatch();
Boolean digestAlgorithmsEqual = xmlPolicy.getDigestAlgoAndValue().isDigestAlgorithmsEqual();
----

|DiagnosticData: QCStatements
a|[source,java]
----
XmlPSD2Info psd2Info = xmlCertificate.getPSD2Info();
List<XmlOID> qcStatementIds = xmlCertificate.getQCStatementIds();
List<XmlOID> qcTypes = xmlCertificate.getQCTypes();
QCLimitValue qcLimitValue = xmlCertificate.getQCLimitValue();
OID semanticsIdentifier = xmlCertificate.getSemanticsIdentifier();
----
                                                            a|[source,java]
----
XmlPSD2Info psd2Info = xmlCertificate.getQcStatements().getPSD2Info();
QcCompliance qcCompliance = xmlCertificate.getQcStatements().getQcCompliance();
BigInteger qcEuRetentionPeriod = xmlCertificate.getQcStatements().getQcEuRetentionPeriod();
QcEuPDS qcEuPDS = xmlCertificate.getQcStatements().getQcEuPDS();
List<XmlOID> qcTypes = xmlCertificate.getQcStatements().getQCTypes();
QcEuLimitValue qcLimitValue = xmlCertificate.getQcStatements().getQcEuLimitValue();
QCLimitValue qcLimitValue = xmlCertificate.getQcStatements().getQCLimitValue();
OID semanticsIdentifier = xmlCertificate.getQcStatements().getSemanticsIdentifier();
----

|===<|MERGE_RESOLUTION|>--- conflicted
+++ resolved
@@ -293,7 +293,6 @@
 ...
 ----
 
-<<<<<<< HEAD
 |JAdES claimed signing time header          a|
 Signature created with `sigT` (claimed signing time) header
 a|
@@ -308,7 +307,7 @@
 signatureParameters.setJadesSigningTimeType(JAdESSigningTimeType.SIG_T);
 ----
 {empty}* `sigT` is deprecated. The header shall not be used since `2025-05-15T00:00:00Z`.
-=======
+
 |XMLDSig definitions           a|
 [source,java]
 ----
@@ -377,7 +376,6 @@
 DocumentValidator documentValidator = ...
 documentValidator.setValidationContextExecutor(SkipValidationContextExecutor.INSTANCE);
 ----
->>>>>>> 65ad342d
 
 |===
 
