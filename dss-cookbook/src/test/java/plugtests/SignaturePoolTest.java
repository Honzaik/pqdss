/**
 * DSS - Digital Signature Services
 * Copyright (C) 2015 European Commission, provided under the CEF programme
 *
 * This file is part of the "DSS - Digital Signature Services" project.
 *
 * This library is free software; you can redistribute it and/or
 * modify it under the terms of the GNU Lesser General Public
 * License as published by the Free Software Foundation; either
 * version 2.1 of the License, or (at your option) any later version.
 *
 * This library is distributed in the hope that it will be useful,
 * but WITHOUT ANY WARRANTY; without even the implied warranty of
 * MERCHANTABILITY or FITNESS FOR A PARTICULAR PURPOSE.  See the GNU
 * Lesser General Public License for more details.
 *
 * You should have received a copy of the GNU Lesser General Public
 * License along with this library; if not, write to the Free Software
 * Foundation, Inc., 51 Franklin Street, Fifth Floor, Boston, MA  02110-1301  USA
 */
package plugtests;

import eu.europa.esig.dss.asic.cades.validation.ASiCContainerWithCAdESValidator;
import eu.europa.esig.dss.diagnostic.CertificateRefWrapper;
import eu.europa.esig.dss.diagnostic.CertificateWrapper;
import eu.europa.esig.dss.diagnostic.DiagnosticData;
import eu.europa.esig.dss.diagnostic.FoundCertificatesProxy;
import eu.europa.esig.dss.diagnostic.OrphanCertificateWrapper;
import eu.europa.esig.dss.diagnostic.RelatedCertificateWrapper;
import eu.europa.esig.dss.diagnostic.RevocationWrapper;
import eu.europa.esig.dss.diagnostic.SignatureWrapper;
import eu.europa.esig.dss.diagnostic.TimestampWrapper;
import eu.europa.esig.dss.diagnostic.jaxb.XmlDigestMatcher;
import eu.europa.esig.dss.diagnostic.jaxb.XmlSignatureScope;
import eu.europa.esig.dss.enumerations.CertificateOrigin;
import eu.europa.esig.dss.enumerations.CertificateRefOrigin;
import eu.europa.esig.dss.enumerations.DigestMatcherType;
import eu.europa.esig.dss.model.DSSDocument;
import eu.europa.esig.dss.model.FileDocument;
import eu.europa.esig.dss.model.SerializableSignatureParameters;
import eu.europa.esig.dss.model.SerializableTimestampParameters;
import eu.europa.esig.dss.model.x509.revocation.ocsp.OCSP;
import eu.europa.esig.dss.service.http.commons.FileCacheDataLoader;
import eu.europa.esig.dss.spi.DSSUtils;
import eu.europa.esig.dss.spi.client.http.MemoryDataLoader;
import eu.europa.esig.dss.spi.tsl.TrustedListsCertificateSource;
import eu.europa.esig.dss.spi.x509.CommonCertificateSource;
import eu.europa.esig.dss.spi.x509.revocation.OfflineRevocationSource;
import eu.europa.esig.dss.spi.x509.revocation.RevocationCertificateSource;
import eu.europa.esig.dss.spi.x509.revocation.RevocationToken;
import eu.europa.esig.dss.test.validation.AbstractDocumentTestValidation;
import eu.europa.esig.dss.tsl.job.TLValidationJob;
import eu.europa.esig.dss.tsl.source.LOTLSource;
import eu.europa.esig.dss.tsl.sync.AcceptAllStrategy;
import eu.europa.esig.dss.utils.Utils;
import eu.europa.esig.dss.validation.AdvancedSignature;
import eu.europa.esig.dss.validation.CommonCertificateVerifier;
import eu.europa.esig.dss.validation.ManifestFile;
import eu.europa.esig.dss.validation.SignatureCertificateSource;
import eu.europa.esig.dss.validation.SignaturePolicyProvider;
import eu.europa.esig.dss.validation.SignedDocumentValidator;
import eu.europa.esig.dss.validation.reports.Reports;
import eu.europa.esig.dss.validation.timestamp.TimestampToken;
import eu.europa.esig.validationreport.ValidationReportUtils;
import eu.europa.esig.validationreport.jaxb.SAContactInfoType;
import eu.europa.esig.validationreport.jaxb.SADSSType;
import eu.europa.esig.validationreport.jaxb.SAFilterType;
import eu.europa.esig.validationreport.jaxb.SAMessageDigestType;
import eu.europa.esig.validationreport.jaxb.SANameType;
import eu.europa.esig.validationreport.jaxb.SAReasonType;
import eu.europa.esig.validationreport.jaxb.SASubFilterType;
import eu.europa.esig.validationreport.jaxb.SAVRIType;
import eu.europa.esig.validationreport.jaxb.SignatureIdentifierType;
import eu.europa.esig.validationreport.jaxb.SignatureValidationReportType;
import eu.europa.esig.validationreport.jaxb.SignerInformationType;
import eu.europa.esig.validationreport.jaxb.SignersDocumentType;
import eu.europa.esig.validationreport.jaxb.ValidationReportType;
import eu.europa.esig.validationreport.jaxb.ValidationStatusType;
import org.junit.jupiter.api.BeforeAll;
import org.junit.jupiter.params.ParameterizedTest;
import org.junit.jupiter.params.provider.Arguments;
import org.junit.jupiter.params.provider.MethodSource;
import org.slf4j.Logger;
import org.slf4j.LoggerFactory;

import java.io.File;
import java.io.IOException;
import java.util.ArrayList;
import java.util.Arrays;
import java.util.Collection;
import java.util.HashMap;
import java.util.HashSet;
import java.util.List;
import java.util.Map;
import java.util.Set;
import java.util.stream.Stream;

import static java.time.Duration.ofSeconds;
<<<<<<< HEAD
=======
import static org.junit.jupiter.api.Assertions.assertArrayEquals;
>>>>>>> 72a44003
import static org.junit.jupiter.api.Assertions.assertEquals;
import static org.junit.jupiter.api.Assertions.assertNotNull;
import static org.junit.jupiter.api.Assertions.assertTimeout;
import static org.junit.jupiter.api.Assertions.assertTrue;
import static org.junit.jupiter.api.Assertions.fail;

/**
 * This test is only to ensure that we don't have exception with valid? files
 */
public class SignaturePoolTest extends AbstractDocumentTestValidation<SerializableSignatureParameters, SerializableTimestampParameters>{

	private static final Logger LOG = LoggerFactory.getLogger(SignaturePoolTest.class);

	private static DSSDocument document;

	private static TrustedListsCertificateSource trustedCertSource;

	@BeforeAll
	public static void init() throws Exception {
		// preload JAXB context before validation
		ValidationReportUtils.getInstance().getJAXBContext();

		trustedCertSource = new TrustedListsCertificateSource();

		TLValidationJob tlValidationJob = new TLValidationJob();
		tlValidationJob.setTrustedListCertificateSource(trustedCertSource);
		tlValidationJob.setSynchronizationStrategy(new AcceptAllStrategy());

		LOTLSource lotlSource = new LOTLSource();
		lotlSource.setUrl("https://ec.europa.eu/tools/lotl/eu-lotl.xml");
		lotlSource.setCertificateSource(new CommonCertificateSource());
		tlValidationJob.setListOfTrustedListSources(lotlSource);

		FileCacheDataLoader fileCacheDataLoader = new FileCacheDataLoader();
		fileCacheDataLoader.setFileCacheDirectory(new File("src/test/resources/signature-pool/cache"));
		fileCacheDataLoader.setCacheExpirationTime(Long.MAX_VALUE);

		Map<String, byte[]> tlMap = new HashMap<>();
		tlMap.put("https://www.agentschaptelecom.nl/binaries/agentschap-telecom/documenten/publicaties/2018/januari/01/digitale-statuslijst-van-vertrouwensdiensten/current-tsl.xml",
				DSSUtils.toByteArray(new FileDocument("src/test/resources/signature-pool/cache/NL_TL_xml")));
		fileCacheDataLoader.setDataLoader(new MemoryDataLoader(tlMap));
		tlValidationJob.setOfflineDataLoader(fileCacheDataLoader);

		tlValidationJob.offlineRefresh();

		LOG.info("TrustedListsCertificateSource size : " + trustedCertSource.getNumberOfCertificates());
	}

	private static Stream<Arguments> data() throws IOException {

		// -Dsignature.pool.folder=...

		String signaturePoolFolder = System.getProperty("signature.pool.folder", "src/test/resources/signature-pool");
		File folder = new File(signaturePoolFolder);
		Collection<File> listFiles = Utils.listFiles(folder, new String[] { "asice", "asics", "bdoc", "csig", "ddoc",
				"es3", "p7", "p7b", "p7m", "p7s", "pdf", "pkcs7", "xml", "xsig" }, true);
		Collection<Arguments> dataToRun = new ArrayList<>();
		for (File file : listFiles) {
			dataToRun.add(Arguments.of(file));
		}
		return dataToRun.stream();
	}

	@ParameterizedTest(name = "Validation {index} : {0}")
	@MethodSource("data")
	public void testValidate(File fileToTest) {
		LOG.info("Begin : {}", fileToTest.getAbsolutePath());
		document = new FileDocument(fileToTest);
		try {
			assertTimeout(ofSeconds(3L), () -> super.validate(), "Execution exceeded timeout for file " + fileToTest);
			LOG.info("End : {}", fileToTest.getAbsolutePath());
		} catch (Exception e) {
			fail("Validation of " + fileToTest + " failed", e);
		}
	}

	@Override
	protected SignedDocumentValidator getValidator(DSSDocument signedDocument) {
		SignedDocumentValidator validator = super.getValidator(signedDocument);

		CommonCertificateVerifier certificateVerifier = new CommonCertificateVerifier();
		certificateVerifier.setAIASource(null);
		certificateVerifier.setCrlSource(null);
		certificateVerifier.setOcspSource(null);
		certificateVerifier.setTrustedCertSources(trustedCertSource);
<<<<<<< HEAD

		validator.setCertificateVerifier(certificateVerifier);

=======
		validator.setCertificateVerifier(certificateVerifier);
		
		SignaturePolicyProvider signaturePolicyProvider = new SignaturePolicyProvider();
		signaturePolicyProvider.setDataLoader(null);
		validator.setSignaturePolicyProvider(signaturePolicyProvider);
		
>>>>>>> 72a44003
		return validator;
	}

	@Override
	public void validate() {
		// do nothing
	}

	@Override
	protected DSSDocument getSignedDocument() {
		return document;
	}

	@Override
	protected void checkAdvancedSignatures(List<AdvancedSignature> signatures) {
		// do nothing
	}

	@Override
	protected void checkNumberOfSignatures(DiagnosticData diagnosticData) {
		// skip the test
	}

	@Override
	protected void checkBLevelValid(DiagnosticData diagnosticData) {
		for (SignatureWrapper signatureWrapper : diagnosticData.getSignatures()) {
			assertTrue(Utils.isCollectionNotEmpty(signatureWrapper.getDigestMatchers()));
		}
	}

	@Override
	protected void checkDigestAlgorithm(DiagnosticData diagnosticData) {
		for (SignatureWrapper signatureWrapper : diagnosticData.getSignatures()) {
			if (signatureWrapper.isSigningCertificateIdentified()) {
				assertTrue(Utils.isCollectionNotEmpty(signatureWrapper.getDigestMatchers()));
			}
		}
	}

	@Override
	protected void checkEncryptionAlgorithm(DiagnosticData diagnosticData) {
		for (SignatureWrapper signatureWrapper : diagnosticData.getSignatures()) {
			if (signatureWrapper.isSigningCertificateIdentified()) {
				assertTrue(Utils.isCollectionNotEmpty(signatureWrapper.getDigestMatchers()));
			}
		}
	}

	@Override
<<<<<<< HEAD
	protected void checkMessageDigestAlgorithm(DiagnosticData diagnosticData) {
		for (SignatureWrapper signatureWrapper : diagnosticData.getSignatures()) {
			assertTrue(Utils.isCollectionNotEmpty(signatureWrapper.getDigestMatchers()));
			for (XmlDigestMatcher xmlDigestMatcher : signatureWrapper.getDigestMatchers()) {
				if (xmlDigestMatcher.isDataIntact()) {
					assertNotNull(xmlDigestMatcher.getDigestMethod());
					assertNotNull(xmlDigestMatcher.getDigestValue());
				}
			}
		}
	}

	@Override
=======
>>>>>>> 72a44003
	protected void checkSigningCertificateValue(DiagnosticData diagnosticData) {
		for (SignatureWrapper signatureWrapper : diagnosticData.getSignatures()) {
			CertificateWrapper signingCertificate = signatureWrapper.getSigningCertificate();
			if (signingCertificate != null) {
				String signingCertificateId = signingCertificate.getId();
				String certificateDN = diagnosticData.getCertificateDN(signingCertificateId);
				String certificateSerialNumber = diagnosticData.getCertificateSerialNumber(signingCertificateId);
				assertEquals(signingCertificate.getCertificateDN(), certificateDN);
				assertEquals(signingCertificate.getSerialNumber(), certificateSerialNumber);
				assertTrue(Utils.isCollectionNotEmpty(signatureWrapper.getCertificateChain()));
			}
		}
	}

	@Override
	protected void checkSignatureLevel(DiagnosticData diagnosticData) {
		for (SignatureWrapper signatureWrapper : diagnosticData.getSignatures()) {
			assertNotNull(signatureWrapper.getSignatureFormat());
		}
	}

	@Override
	protected void checkTimestamps(DiagnosticData diagnosticData) {
		for (TimestampWrapper timestampWrapper : diagnosticData.getTimestampList()) {
			if (timestampWrapper.getSigningCertificate() != null) {
				assertTrue(Utils.isCollectionNotEmpty(timestampWrapper.getCertificateChain()));
				if (timestampWrapper.isSignatureValid()) {
					assertNotNull(timestampWrapper.getDigestAlgorithm());
				}
			}
			if (!timestampWrapper.getType().isContentTimestamp() || timestampWrapper.isMessageImprintDataIntact()) {
				assertTrue(Utils.isCollectionNotEmpty(timestampWrapper.getTimestampedObjects()));
			}
		}
	}

	@Override
	protected void checkSignatureScopes(DiagnosticData diagnosticData) {
		for (SignatureWrapper signatureWrapper : diagnosticData.getSignatures()) {
			for (XmlSignatureScope signatureScope : signatureWrapper.getSignatureScopes()) {
				assertNotNull(signatureScope.getScope());
				assertNotNull(signatureScope.getSignerData());
				assertNotNull(signatureScope.getSignerData().getDigestAlgoAndValue());
				assertNotNull(signatureScope.getSignerData().getDigestAlgoAndValue().getDigestMethod());
				assertNotNull(signatureScope.getSignerData().getDigestAlgoAndValue().getDigestValue());
			}
		}
	}

	@Override
	protected void checkSignatureIdentifier(DiagnosticData diagnosticData) {
		for (SignatureWrapper signatureWrapper : diagnosticData.getSignatures()) {
			assertNotNull(signatureWrapper.getSignatureValue());
		}
	}

	@Override
	protected void checkContainerInfo(DiagnosticData diagnosticData) {
		if (diagnosticData.getContainerInfo() != null) {
			assertNotNull(diagnosticData.getContainerType());
		}
	}

	@Override
	protected void checkSigningDate(DiagnosticData diagnosticData) {
		// do nothing
	}

	@Override
	protected void verifySourcesAndDiagnosticData(List<AdvancedSignature> advancedSignatures, DiagnosticData diagnosticData) {
		for (AdvancedSignature advancedSignature : advancedSignatures) {
			SignatureWrapper signatureWrapper = diagnosticData.getSignatureById(advancedSignature.getId());

			SignatureCertificateSource certificateSource = advancedSignature.getCertificateSource();
			FoundCertificatesProxy foundCertificates = signatureWrapper.foundCertificates();

			// Tokens
			assertEquals(new HashSet<>(certificateSource.getKeyInfoCertificates()).size(),
					foundCertificates.getRelatedCertificatesByOrigin(CertificateOrigin.KEY_INFO).size() +
							foundCertificates.getOrphanCertificatesByOrigin(CertificateOrigin.KEY_INFO).size());
			assertEquals(new HashSet<>(certificateSource.getCertificateValues()).size(),
					foundCertificates.getRelatedCertificatesByOrigin(CertificateOrigin.CERTIFICATE_VALUES).size() +
							foundCertificates.getOrphanCertificatesByOrigin(CertificateOrigin.CERTIFICATE_VALUES).size());
			assertEquals(new HashSet<>(certificateSource.getTimeStampValidationDataCertValues()).size(),
					foundCertificates.getRelatedCertificatesByOrigin(CertificateOrigin.TIMESTAMP_VALIDATION_DATA).size() +
							foundCertificates.getOrphanCertificatesByOrigin(CertificateOrigin.TIMESTAMP_VALIDATION_DATA).size());
			assertEquals(new HashSet<>(certificateSource.getAttrAuthoritiesCertValues()).size(),
					foundCertificates.getRelatedCertificatesByOrigin(CertificateOrigin.ATTR_AUTHORITIES_CERT_VALUES).size() +
							foundCertificates.getOrphanCertificatesByOrigin(CertificateOrigin.ATTR_AUTHORITIES_CERT_VALUES).size());
			assertEquals(new HashSet<>(certificateSource.getSignedDataCertificates()).size(),
					foundCertificates.getRelatedCertificatesByOrigin(CertificateOrigin.SIGNED_DATA).size() +
							foundCertificates.getOrphanCertificatesByOrigin(CertificateOrigin.SIGNED_DATA).size());
			assertEquals(new HashSet<>(certificateSource.getDSSDictionaryCertValues()).size(),
					foundCertificates.getRelatedCertificatesByOrigin(CertificateOrigin.DSS_DICTIONARY).size() +
							foundCertificates.getOrphanCertificatesByOrigin(CertificateOrigin.DSS_DICTIONARY).size());
			assertEquals(new HashSet<>(certificateSource.getVRIDictionaryCertValues()).size(),
					foundCertificates.getRelatedCertificatesByOrigin(CertificateOrigin.VRI_DICTIONARY).size() +
							foundCertificates.getOrphanCertificatesByOrigin(CertificateOrigin.VRI_DICTIONARY).size());
			assertEquals(0, foundCertificates.getRelatedCertificatesByOrigin(CertificateOrigin.BASIC_OCSP_RESP).size() +
					foundCertificates.getOrphanCertificatesByOrigin(CertificateOrigin.BASIC_OCSP_RESP).size());

			// Refs
			assertEquals(certificateSource.getSigningCertificateRefs().size(),
					getUniqueRelatedCertificateRefsAmount(foundCertificates, CertificateRefOrigin.SIGNING_CERTIFICATE) +
							getUniqueOrphanCertificateRefsAmount(foundCertificates, CertificateRefOrigin.SIGNING_CERTIFICATE) );
			assertEquals(certificateSource.getAttributeCertificateRefs().size(),
					getUniqueRelatedCertificateRefsAmount(foundCertificates, CertificateRefOrigin.ATTRIBUTE_CERTIFICATE_REFS) +
							getUniqueOrphanCertificateRefsAmount(foundCertificates, CertificateRefOrigin.ATTRIBUTE_CERTIFICATE_REFS) );
			assertEquals(certificateSource.getCompleteCertificateRefs().size(),
					getUniqueRelatedCertificateRefsAmount(foundCertificates, CertificateRefOrigin.COMPLETE_CERTIFICATE_REFS) +
							getUniqueOrphanCertificateRefsAmount(foundCertificates, CertificateRefOrigin.COMPLETE_CERTIFICATE_REFS) );

			List<TimestampToken> timestamps = advancedSignature.getAllTimestamps();
			for (TimestampToken timestampToken : timestamps) {
				TimestampWrapper timestampWrapper = diagnosticData.getTimestampById(timestampToken.getDSSIdAsString());

				certificateSource = timestampToken.getCertificateSource();
				foundCertificates = timestampWrapper.foundCertificates();

				// Tokens
				assertEquals(new HashSet<>(certificateSource.getKeyInfoCertificates()).size(),
						foundCertificates.getRelatedCertificatesByOrigin(CertificateOrigin.KEY_INFO).size() +
								foundCertificates.getOrphanCertificatesByOrigin(CertificateOrigin.KEY_INFO).size());
				assertEquals(new HashSet<>(certificateSource.getCertificateValues()).size(),
						foundCertificates.getRelatedCertificatesByOrigin(CertificateOrigin.CERTIFICATE_VALUES).size() +
								foundCertificates.getOrphanCertificatesByOrigin(CertificateOrigin.CERTIFICATE_VALUES).size());
				assertEquals(new HashSet<>(certificateSource.getTimeStampValidationDataCertValues()).size(),
						foundCertificates.getRelatedCertificatesByOrigin(CertificateOrigin.TIMESTAMP_VALIDATION_DATA).size() +
								foundCertificates.getOrphanCertificatesByOrigin(CertificateOrigin.TIMESTAMP_VALIDATION_DATA).size());
				assertEquals(new HashSet<>(certificateSource.getAttrAuthoritiesCertValues()).size(),
						foundCertificates.getRelatedCertificatesByOrigin(CertificateOrigin.ATTR_AUTHORITIES_CERT_VALUES).size() +
								foundCertificates.getOrphanCertificatesByOrigin(CertificateOrigin.ATTR_AUTHORITIES_CERT_VALUES).size());
				assertEquals(new HashSet<>(certificateSource.getSignedDataCertificates()).size(),
						foundCertificates.getRelatedCertificatesByOrigin(CertificateOrigin.SIGNED_DATA).size() +
								foundCertificates.getOrphanCertificatesByOrigin(CertificateOrigin.SIGNED_DATA).size());
				assertEquals(new HashSet<>(certificateSource.getDSSDictionaryCertValues()).size(),
						foundCertificates.getRelatedCertificatesByOrigin(CertificateOrigin.DSS_DICTIONARY).size() +
								foundCertificates.getOrphanCertificatesByOrigin(CertificateOrigin.DSS_DICTIONARY).size());
				assertEquals(new HashSet<>(certificateSource.getVRIDictionaryCertValues()).size(),
						foundCertificates.getRelatedCertificatesByOrigin(CertificateOrigin.VRI_DICTIONARY).size() +
								foundCertificates.getOrphanCertificatesByOrigin(CertificateOrigin.VRI_DICTIONARY).size());
				assertEquals(0, foundCertificates.getRelatedCertificatesByOrigin(CertificateOrigin.BASIC_OCSP_RESP).size() +
						foundCertificates.getOrphanCertificatesByOrigin(CertificateOrigin.BASIC_OCSP_RESP).size());

				// Refs
				assertEquals(certificateSource.getSigningCertificateRefs().size(),
						getUniqueRelatedCertificateRefsAmount(foundCertificates, CertificateRefOrigin.SIGNING_CERTIFICATE) +
								getUniqueOrphanCertificateRefsAmount(foundCertificates, CertificateRefOrigin.SIGNING_CERTIFICATE) );
				assertEquals(certificateSource.getAttributeCertificateRefs().size(),
						getUniqueRelatedCertificateRefsAmount(foundCertificates, CertificateRefOrigin.ATTRIBUTE_CERTIFICATE_REFS) +
								getUniqueOrphanCertificateRefsAmount(foundCertificates, CertificateRefOrigin.ATTRIBUTE_CERTIFICATE_REFS) );
				assertEquals(certificateSource.getCompleteCertificateRefs().size(),
						getUniqueRelatedCertificateRefsAmount(foundCertificates, CertificateRefOrigin.COMPLETE_CERTIFICATE_REFS) +
								getUniqueOrphanCertificateRefsAmount(foundCertificates, CertificateRefOrigin.COMPLETE_CERTIFICATE_REFS) );
			}

			OfflineRevocationSource<OCSP> ocspSource = advancedSignature.getOCSPSource();
			Set<RevocationToken<OCSP>> allRevocationTokens = ocspSource.getAllRevocationTokens();
			for (RevocationToken<OCSP> revocationToken : allRevocationTokens) {
				RevocationCertificateSource revocationCertificateSource = revocationToken.getCertificateSource();
				if (revocationCertificateSource != null) {
					RevocationWrapper revocationWrapper = diagnosticData.getRevocationById(revocationToken.getDSSIdAsString());
					foundCertificates = revocationWrapper.foundCertificates();

					assertEquals(revocationCertificateSource.getCertificates().size(),
							foundCertificates.getRelatedCertificatesByOrigin(CertificateOrigin.BASIC_OCSP_RESP).size() +
									foundCertificates.getOrphanCertificatesByOrigin(CertificateOrigin.BASIC_OCSP_RESP).size());
					assertEquals(revocationCertificateSource.getAllCertificateRefs().size(), foundCertificates.getRelatedCertificateRefs().size() +
							foundCertificates.getOrphanCertificateRefs().size());
				}
			}
		}
	}

	private long getUniqueRelatedCertificateRefsAmount(FoundCertificatesProxy foundCertificates, CertificateRefOrigin refOrigin) {
		List<RelatedCertificateWrapper> certificates = foundCertificates.getRelatedCertificatesByRefOrigin(refOrigin);
		Set<CertificateRefWrapper> refsSet = new HashSet<>();
		for (RelatedCertificateWrapper certificateWrapper : certificates) {
			for (CertificateRefWrapper ref : certificateWrapper.getReferences()) {
				if (refOrigin.equals(ref.getOrigin())) {
					refsSet.add(ref);
				}
			}
		}
		return filterUniqueRefs(refsSet).size();
	}

	private long getUniqueOrphanCertificateRefsAmount(FoundCertificatesProxy foundCertificates, CertificateRefOrigin refOrigin) {
		List<OrphanCertificateWrapper> certificates = foundCertificates.getOrphanCertificatesByRefOrigin(refOrigin);
		Set<CertificateRefWrapper> refsSet = new HashSet<>();
		for (OrphanCertificateWrapper certificateWrapper : certificates) {
			for (CertificateRefWrapper ref : certificateWrapper.getReferences()) {
				if (refOrigin.equals(ref.getOrigin())) {
					refsSet.add(ref);
				}
			}
		}
		return filterUniqueRefs(refsSet).size();
	}

	private Set<CertificateRefWrapper> filterUniqueRefs(Collection<CertificateRefWrapper> certificateRefs) {
		Set<CertificateRefWrapper> refsSet = new HashSet<>();
		for (CertificateRefWrapper certRef : certificateRefs) {
			boolean found = false;
			for (CertificateRefWrapper currentCertRef : refsSet) {
				if (equal(certRef, currentCertRef)) {
					found = true;
					break;
				}
			}
			if (!found) {
				refsSet.add(certRef);
			}
		}
		return refsSet;
	}

	private boolean equal(CertificateRefWrapper certRefOne, CertificateRefWrapper certRefTwo) {
		if (certRefOne.getDigestAlgoAndValue() != null) {
			if (certRefTwo.getDigestAlgoAndValue() == null) {
				return false;
			}
			if (!certRefOne.getDigestAlgoAndValue().getDigestMethod().equals(certRefTwo.getDigestAlgoAndValue().getDigestMethod())) {
				return false;
			}
			if (!Arrays.equals(certRefOne.getDigestAlgoAndValue().getDigestValue(), certRefTwo.getDigestAlgoAndValue().getDigestValue())) {
				return false;
			}
		} else if (certRefTwo.getDigestAlgoAndValue() != null) {
			return false;
		}
		if (certRefOne.getIssuerName() != null) {
			if (!certRefOne.getIssuerName().equals(certRefTwo.getIssuerName())) {
				return false;
			}
		} else if (certRefTwo.getIssuerName() != null) {
			return false;
		}
		if (certRefOne.getIssuerSerial() != null) {
			if (!Arrays.equals(certRefOne.getIssuerSerial(), certRefTwo.getIssuerSerial())) {
				return false;
			}
		} else if (certRefTwo.getIssuerSerial() != null) {
			return false;
		}
		if (certRefOne.getSki() != null) {
			if (!Arrays.equals(certRefOne.getSki(), certRefTwo.getSki())) {
				return false;
			}
		} else if (certRefTwo.getSki() != null) {
			return false;
		}
		return true;
	}

	@Override
	protected void checkStructureValidation(DiagnosticData diagnosticData) {
		// skip
	}

	@Override
	protected void verifyOriginalDocuments(SignedDocumentValidator validator, DiagnosticData diagnosticData) {
		List<String> signatureIdList = diagnosticData.getSignatureIdList();
		for (String signatureId : signatureIdList) {
			SignatureWrapper signatureWrapper = diagnosticData.getSignatureById(signatureId);
			if (diagnosticData.isBLevelTechnicallyValid(signatureId) && isNotInvalidManifest(validator)
					&& signsDocuments(diagnosticData) && !signatureWrapper.isCounterSignature()) {
				List<DSSDocument> retrievedOriginalDocuments = validator.getOriginalDocuments(signatureId);
				assertTrue(Utils.isCollectionNotEmpty(retrievedOriginalDocuments));
			}
		}
	}

	private boolean isNotInvalidManifest(SignedDocumentValidator validator) {
		if (validator instanceof ASiCContainerWithCAdESValidator) {
			ASiCContainerWithCAdESValidator asicValidator = (ASiCContainerWithCAdESValidator) validator;
			List<ManifestFile> manifestFiles = asicValidator.getManifestFiles();
			for (ManifestFile manifestFile : manifestFiles) {
				if (Utils.isCollectionEmpty(manifestFile.getEntries())) {
					return false;
				}
			}
		}
		return true;
	}

	private boolean signsDocuments(DiagnosticData diagnosticData) {
		for (SignatureWrapper signatureWrapper : diagnosticData.getSignatures()) {
			boolean containsDocumentDigestMatcher = false;
			for (XmlDigestMatcher digestMatcher : signatureWrapper.getDigestMatchers()) {
				DigestMatcherType type = digestMatcher.getType();
				if (!DigestMatcherType.KEY_INFO.equals(type) && !DigestMatcherType.REFERENCE.equals(type) &&
						!DigestMatcherType.SIGNED_PROPERTIES.equals(type) && !DigestMatcherType.XPOINTER.equals(type) &&
						!DigestMatcherType.SIGNATURE_PROPERTIES.equals(type) && !DigestMatcherType.COUNTER_SIGNATURE.equals(type)) {
					containsDocumentDigestMatcher = true;
					break;
				}
			}
			if (!containsDocumentDigestMatcher) {
				return false;
			}
		}
		return true;
	}

	@Override
	protected void validateValidationStatus(ValidationStatusType signatureValidationStatus) {
		assertNotNull(signatureValidationStatus);
		assertNotNull(signatureValidationStatus.getMainIndication());
	}

	@Override
	protected void validateSignerInformation(SignerInformationType signerInformation) {
		if (signerInformation != null) {
			assertNotNull(signerInformation.getSignerCertificate());
			assertTrue(Utils.isStringNotEmpty(signerInformation.getSigner()));
		}
	}

	@Override
	protected void validateETSISignatureIdentifier(SignatureIdentifierType signatureIdentifier) {
		assertNotNull(signatureIdentifier);
		assertNotNull(signatureIdentifier.getId());
		if (signatureIdentifier.getDigestAlgAndValue() != null) {
			assertNotNull(signatureIdentifier.getDigestAlgAndValue().getDigestMethod());
			assertNotNull(signatureIdentifier.getDigestAlgAndValue().getDigestValue());
		}
		assertNotNull(signatureIdentifier.getSignatureValue());
	}

	@Override
	protected void validateETSIMessageDigest(SAMessageDigestType md) {
		if (md != null) {
			assertTrue(Utils.isArrayNotEmpty(md.getDigest()));
		}
	}

	@Override
	protected void validateETSIFilter(SAFilterType filterType) {
		if (filterType != null) {
			assertTrue(Utils.isStringNotBlank(filterType.getFilter()));
		}
	}

	@Override
	protected void validateETSISubFilter(SASubFilterType subFilterType) {
		if (subFilterType != null) {
			assertTrue(Utils.isStringNotBlank(subFilterType.getSubFilterElement()));
		}
	}

	@Override
	protected void validateETSIContactInfo(SAContactInfoType contactTypeInfo) {
		if (contactTypeInfo != null) {
			assertTrue(Utils.isStringNotBlank(contactTypeInfo.getContactInfoElement()));
		}
	}

	@Override
	protected void validateETSISAReasonType(SAReasonType reasonType) {
		if (reasonType != null) {
			assertTrue(Utils.isStringNotBlank(reasonType.getReasonElement()));
		}
	}

	@Override
	protected void validateETSISAName(SANameType nameType) {
		if (nameType != null) {
			assertTrue(Utils.isStringNotBlank(nameType.getNameElement()));
		}
	}

	@Override
	protected void validateETSIDSSType(SADSSType dss) {
		if (dss != null) {
			assertTrue( (dss.getCerts() != null && Utils.isCollectionNotEmpty(dss.getCerts().getVOReference())) ||
					(dss.getCRLs() != null && Utils.isCollectionNotEmpty(dss.getCRLs().getVOReference())) ||
					(dss.getOCSPs() != null && Utils.isCollectionNotEmpty(dss.getOCSPs().getVOReference())) );
		}
	}

	@Override
	protected void validateETSIVRIType(SAVRIType vri) {
		if (vri != null) {
			assertTrue( (vri.getCerts() != null && Utils.isCollectionNotEmpty(vri.getCerts().getVOReference())) ||
					(vri.getCRLs() != null && Utils.isCollectionNotEmpty(vri.getCRLs().getVOReference())) ||
					(vri.getOCSPs() != null && Utils.isCollectionNotEmpty(vri.getOCSPs().getVOReference())) );
		}
	}

	@Override
	protected void validateETSISignersDocument(SignersDocumentType signersDocument) {
		// do nothing
	}

	@Override
	protected void checkReportsSignatureIdentifier(Reports reports) {
		DiagnosticData diagnosticData = reports.getDiagnosticData();
		ValidationReportType etsiValidationReport = reports.getEtsiValidationReportJaxb();

		if (Utils.isCollectionNotEmpty(diagnosticData.getSignatures())) {
			for (SignatureValidationReportType signatureValidationReport : etsiValidationReport.getSignatureValidationReport()) {
				SignatureWrapper signature = diagnosticData.getSignatureById(signatureValidationReport.getSignatureIdentifier().getId());

				SignatureIdentifierType signatureIdentifier = signatureValidationReport.getSignatureIdentifier();
				assertNotNull(signatureIdentifier);

				assertNotNull(signatureIdentifier.getSignatureValue());
				assertArrayEquals(signature.getSignatureValue(), signatureIdentifier.getSignatureValue().getValue());
			}
		}
	}
<<<<<<< HEAD


=======
>>>>>>> 72a44003

}<|MERGE_RESOLUTION|>--- conflicted
+++ resolved
@@ -1,19 +1,19 @@
 /**
  * DSS - Digital Signature Services
  * Copyright (C) 2015 European Commission, provided under the CEF programme
- *
+ * 
  * This file is part of the "DSS - Digital Signature Services" project.
- *
+ * 
  * This library is free software; you can redistribute it and/or
  * modify it under the terms of the GNU Lesser General Public
  * License as published by the Free Software Foundation; either
  * version 2.1 of the License, or (at your option) any later version.
- *
+ * 
  * This library is distributed in the hope that it will be useful,
  * but WITHOUT ANY WARRANTY; without even the implied warranty of
  * MERCHANTABILITY or FITNESS FOR A PARTICULAR PURPOSE.  See the GNU
  * Lesser General Public License for more details.
- *
+ * 
  * You should have received a copy of the GNU Lesser General Public
  * License along with this library; if not, write to the Free Software
  * Foundation, Inc., 51 Franklin Street, Fifth Floor, Boston, MA  02110-1301  USA
@@ -96,10 +96,7 @@
 import java.util.stream.Stream;
 
 import static java.time.Duration.ofSeconds;
-<<<<<<< HEAD
-=======
 import static org.junit.jupiter.api.Assertions.assertArrayEquals;
->>>>>>> 72a44003
 import static org.junit.jupiter.api.Assertions.assertEquals;
 import static org.junit.jupiter.api.Assertions.assertNotNull;
 import static org.junit.jupiter.api.Assertions.assertTimeout;
@@ -110,41 +107,41 @@
  * This test is only to ensure that we don't have exception with valid? files
  */
 public class SignaturePoolTest extends AbstractDocumentTestValidation<SerializableSignatureParameters, SerializableTimestampParameters>{
-
+	
 	private static final Logger LOG = LoggerFactory.getLogger(SignaturePoolTest.class);
-
+	
 	private static DSSDocument document;
-
+	
 	private static TrustedListsCertificateSource trustedCertSource;
-
+	
 	@BeforeAll
 	public static void init() throws Exception {
 		// preload JAXB context before validation
 		ValidationReportUtils.getInstance().getJAXBContext();
-
+		
 		trustedCertSource = new TrustedListsCertificateSource();
-
+		
 		TLValidationJob tlValidationJob = new TLValidationJob();
 		tlValidationJob.setTrustedListCertificateSource(trustedCertSource);
 		tlValidationJob.setSynchronizationStrategy(new AcceptAllStrategy());
-
+		
 		LOTLSource lotlSource = new LOTLSource();
 		lotlSource.setUrl("https://ec.europa.eu/tools/lotl/eu-lotl.xml");
 		lotlSource.setCertificateSource(new CommonCertificateSource());
 		tlValidationJob.setListOfTrustedListSources(lotlSource);
-
+		
 		FileCacheDataLoader fileCacheDataLoader = new FileCacheDataLoader();
 		fileCacheDataLoader.setFileCacheDirectory(new File("src/test/resources/signature-pool/cache"));
 		fileCacheDataLoader.setCacheExpirationTime(Long.MAX_VALUE);
-
+		
 		Map<String, byte[]> tlMap = new HashMap<>();
-		tlMap.put("https://www.agentschaptelecom.nl/binaries/agentschap-telecom/documenten/publicaties/2018/januari/01/digitale-statuslijst-van-vertrouwensdiensten/current-tsl.xml",
+		tlMap.put("https://www.agentschaptelecom.nl/binaries/agentschap-telecom/documenten/publicaties/2018/januari/01/digitale-statuslijst-van-vertrouwensdiensten/current-tsl.xml", 
 				DSSUtils.toByteArray(new FileDocument("src/test/resources/signature-pool/cache/NL_TL_xml")));
 		fileCacheDataLoader.setDataLoader(new MemoryDataLoader(tlMap));
 		tlValidationJob.setOfflineDataLoader(fileCacheDataLoader);
-
+		
 		tlValidationJob.offlineRefresh();
-
+		
 		LOG.info("TrustedListsCertificateSource size : " + trustedCertSource.getNumberOfCertificates());
 	}
 
@@ -175,31 +172,25 @@
 			fail("Validation of " + fileToTest + " failed", e);
 		}
 	}
-
+	
 	@Override
 	protected SignedDocumentValidator getValidator(DSSDocument signedDocument) {
 		SignedDocumentValidator validator = super.getValidator(signedDocument);
-
+		
 		CommonCertificateVerifier certificateVerifier = new CommonCertificateVerifier();
 		certificateVerifier.setAIASource(null);
 		certificateVerifier.setCrlSource(null);
 		certificateVerifier.setOcspSource(null);
 		certificateVerifier.setTrustedCertSources(trustedCertSource);
-<<<<<<< HEAD
-
-		validator.setCertificateVerifier(certificateVerifier);
-
-=======
 		validator.setCertificateVerifier(certificateVerifier);
 		
 		SignaturePolicyProvider signaturePolicyProvider = new SignaturePolicyProvider();
 		signaturePolicyProvider.setDataLoader(null);
 		validator.setSignaturePolicyProvider(signaturePolicyProvider);
 		
->>>>>>> 72a44003
 		return validator;
 	}
-
+	
 	@Override
 	public void validate() {
 		// do nothing
@@ -209,24 +200,24 @@
 	protected DSSDocument getSignedDocument() {
 		return document;
 	}
-
+	
 	@Override
 	protected void checkAdvancedSignatures(List<AdvancedSignature> signatures) {
 		// do nothing
 	}
-
+	
 	@Override
 	protected void checkNumberOfSignatures(DiagnosticData diagnosticData) {
 		// skip the test
 	}
-
+	
 	@Override
 	protected void checkBLevelValid(DiagnosticData diagnosticData) {
 		for (SignatureWrapper signatureWrapper : diagnosticData.getSignatures()) {
 			assertTrue(Utils.isCollectionNotEmpty(signatureWrapper.getDigestMatchers()));
 		}
 	}
-
+	
 	@Override
 	protected void checkDigestAlgorithm(DiagnosticData diagnosticData) {
 		for (SignatureWrapper signatureWrapper : diagnosticData.getSignatures()) {
@@ -235,7 +226,7 @@
 			}
 		}
 	}
-
+	
 	@Override
 	protected void checkEncryptionAlgorithm(DiagnosticData diagnosticData) {
 		for (SignatureWrapper signatureWrapper : diagnosticData.getSignatures()) {
@@ -244,24 +235,8 @@
 			}
 		}
 	}
-
-	@Override
-<<<<<<< HEAD
-	protected void checkMessageDigestAlgorithm(DiagnosticData diagnosticData) {
-		for (SignatureWrapper signatureWrapper : diagnosticData.getSignatures()) {
-			assertTrue(Utils.isCollectionNotEmpty(signatureWrapper.getDigestMatchers()));
-			for (XmlDigestMatcher xmlDigestMatcher : signatureWrapper.getDigestMatchers()) {
-				if (xmlDigestMatcher.isDataIntact()) {
-					assertNotNull(xmlDigestMatcher.getDigestMethod());
-					assertNotNull(xmlDigestMatcher.getDigestValue());
-				}
-			}
-		}
-	}
-
-	@Override
-=======
->>>>>>> 72a44003
+	
+	@Override
 	protected void checkSigningCertificateValue(DiagnosticData diagnosticData) {
 		for (SignatureWrapper signatureWrapper : diagnosticData.getSignatures()) {
 			CertificateWrapper signingCertificate = signatureWrapper.getSigningCertificate();
@@ -275,14 +250,14 @@
 			}
 		}
 	}
-
+	
 	@Override
 	protected void checkSignatureLevel(DiagnosticData diagnosticData) {
 		for (SignatureWrapper signatureWrapper : diagnosticData.getSignatures()) {
 			assertNotNull(signatureWrapper.getSignatureFormat());
 		}
 	}
-
+	
 	@Override
 	protected void checkTimestamps(DiagnosticData diagnosticData) {
 		for (TimestampWrapper timestampWrapper : diagnosticData.getTimestampList()) {
@@ -297,7 +272,7 @@
 			}
 		}
 	}
-
+	
 	@Override
 	protected void checkSignatureScopes(DiagnosticData diagnosticData) {
 		for (SignatureWrapper signatureWrapper : diagnosticData.getSignatures()) {
@@ -310,26 +285,26 @@
 			}
 		}
 	}
-
+	
 	@Override
 	protected void checkSignatureIdentifier(DiagnosticData diagnosticData) {
 		for (SignatureWrapper signatureWrapper : diagnosticData.getSignatures()) {
 			assertNotNull(signatureWrapper.getSignatureValue());
 		}
 	}
-
+	
 	@Override
 	protected void checkContainerInfo(DiagnosticData diagnosticData) {
 		if (diagnosticData.getContainerInfo() != null) {
 			assertNotNull(diagnosticData.getContainerType());
 		}
 	}
-
+	
 	@Override
 	protected void checkSigningDate(DiagnosticData diagnosticData) {
 		// do nothing
 	}
-
+	
 	@Override
 	protected void verifySourcesAndDiagnosticData(List<AdvancedSignature> advancedSignatures, DiagnosticData diagnosticData) {
 		for (AdvancedSignature advancedSignature : advancedSignatures) {
@@ -340,39 +315,39 @@
 
 			// Tokens
 			assertEquals(new HashSet<>(certificateSource.getKeyInfoCertificates()).size(),
-					foundCertificates.getRelatedCertificatesByOrigin(CertificateOrigin.KEY_INFO).size() +
-							foundCertificates.getOrphanCertificatesByOrigin(CertificateOrigin.KEY_INFO).size());
+					foundCertificates.getRelatedCertificatesByOrigin(CertificateOrigin.KEY_INFO).size() + 
+					foundCertificates.getOrphanCertificatesByOrigin(CertificateOrigin.KEY_INFO).size());
 			assertEquals(new HashSet<>(certificateSource.getCertificateValues()).size(),
-					foundCertificates.getRelatedCertificatesByOrigin(CertificateOrigin.CERTIFICATE_VALUES).size() +
-							foundCertificates.getOrphanCertificatesByOrigin(CertificateOrigin.CERTIFICATE_VALUES).size());
+					foundCertificates.getRelatedCertificatesByOrigin(CertificateOrigin.CERTIFICATE_VALUES).size() + 
+					foundCertificates.getOrphanCertificatesByOrigin(CertificateOrigin.CERTIFICATE_VALUES).size());
 			assertEquals(new HashSet<>(certificateSource.getTimeStampValidationDataCertValues()).size(),
-					foundCertificates.getRelatedCertificatesByOrigin(CertificateOrigin.TIMESTAMP_VALIDATION_DATA).size() +
-							foundCertificates.getOrphanCertificatesByOrigin(CertificateOrigin.TIMESTAMP_VALIDATION_DATA).size());
+					foundCertificates.getRelatedCertificatesByOrigin(CertificateOrigin.TIMESTAMP_VALIDATION_DATA).size() + 
+					foundCertificates.getOrphanCertificatesByOrigin(CertificateOrigin.TIMESTAMP_VALIDATION_DATA).size());
 			assertEquals(new HashSet<>(certificateSource.getAttrAuthoritiesCertValues()).size(),
 					foundCertificates.getRelatedCertificatesByOrigin(CertificateOrigin.ATTR_AUTHORITIES_CERT_VALUES).size() +
-							foundCertificates.getOrphanCertificatesByOrigin(CertificateOrigin.ATTR_AUTHORITIES_CERT_VALUES).size());
+					foundCertificates.getOrphanCertificatesByOrigin(CertificateOrigin.ATTR_AUTHORITIES_CERT_VALUES).size());
 			assertEquals(new HashSet<>(certificateSource.getSignedDataCertificates()).size(),
-					foundCertificates.getRelatedCertificatesByOrigin(CertificateOrigin.SIGNED_DATA).size() +
-							foundCertificates.getOrphanCertificatesByOrigin(CertificateOrigin.SIGNED_DATA).size());
+					foundCertificates.getRelatedCertificatesByOrigin(CertificateOrigin.SIGNED_DATA).size() + 
+					foundCertificates.getOrphanCertificatesByOrigin(CertificateOrigin.SIGNED_DATA).size());
 			assertEquals(new HashSet<>(certificateSource.getDSSDictionaryCertValues()).size(),
-					foundCertificates.getRelatedCertificatesByOrigin(CertificateOrigin.DSS_DICTIONARY).size() +
-							foundCertificates.getOrphanCertificatesByOrigin(CertificateOrigin.DSS_DICTIONARY).size());
+					foundCertificates.getRelatedCertificatesByOrigin(CertificateOrigin.DSS_DICTIONARY).size() + 
+					foundCertificates.getOrphanCertificatesByOrigin(CertificateOrigin.DSS_DICTIONARY).size());
 			assertEquals(new HashSet<>(certificateSource.getVRIDictionaryCertValues()).size(),
-					foundCertificates.getRelatedCertificatesByOrigin(CertificateOrigin.VRI_DICTIONARY).size() +
-							foundCertificates.getOrphanCertificatesByOrigin(CertificateOrigin.VRI_DICTIONARY).size());
-			assertEquals(0, foundCertificates.getRelatedCertificatesByOrigin(CertificateOrigin.BASIC_OCSP_RESP).size() +
+					foundCertificates.getRelatedCertificatesByOrigin(CertificateOrigin.VRI_DICTIONARY).size() + 
+					foundCertificates.getOrphanCertificatesByOrigin(CertificateOrigin.VRI_DICTIONARY).size());
+			assertEquals(0, foundCertificates.getRelatedCertificatesByOrigin(CertificateOrigin.BASIC_OCSP_RESP).size() + 
 					foundCertificates.getOrphanCertificatesByOrigin(CertificateOrigin.BASIC_OCSP_RESP).size());
 
 			// Refs
 			assertEquals(certificateSource.getSigningCertificateRefs().size(),
-					getUniqueRelatedCertificateRefsAmount(foundCertificates, CertificateRefOrigin.SIGNING_CERTIFICATE) +
-							getUniqueOrphanCertificateRefsAmount(foundCertificates, CertificateRefOrigin.SIGNING_CERTIFICATE) );
+					getUniqueRelatedCertificateRefsAmount(foundCertificates, CertificateRefOrigin.SIGNING_CERTIFICATE) + 
+					getUniqueOrphanCertificateRefsAmount(foundCertificates, CertificateRefOrigin.SIGNING_CERTIFICATE) );
 			assertEquals(certificateSource.getAttributeCertificateRefs().size(),
-					getUniqueRelatedCertificateRefsAmount(foundCertificates, CertificateRefOrigin.ATTRIBUTE_CERTIFICATE_REFS) +
-							getUniqueOrphanCertificateRefsAmount(foundCertificates, CertificateRefOrigin.ATTRIBUTE_CERTIFICATE_REFS) );
+					getUniqueRelatedCertificateRefsAmount(foundCertificates, CertificateRefOrigin.ATTRIBUTE_CERTIFICATE_REFS) + 
+					getUniqueOrphanCertificateRefsAmount(foundCertificates, CertificateRefOrigin.ATTRIBUTE_CERTIFICATE_REFS) );
 			assertEquals(certificateSource.getCompleteCertificateRefs().size(),
-					getUniqueRelatedCertificateRefsAmount(foundCertificates, CertificateRefOrigin.COMPLETE_CERTIFICATE_REFS) +
-							getUniqueOrphanCertificateRefsAmount(foundCertificates, CertificateRefOrigin.COMPLETE_CERTIFICATE_REFS) );
+					getUniqueRelatedCertificateRefsAmount(foundCertificates, CertificateRefOrigin.COMPLETE_CERTIFICATE_REFS) + 
+					getUniqueOrphanCertificateRefsAmount(foundCertificates, CertificateRefOrigin.COMPLETE_CERTIFICATE_REFS) );
 
 			List<TimestampToken> timestamps = advancedSignature.getAllTimestamps();
 			for (TimestampToken timestampToken : timestamps) {
@@ -382,40 +357,40 @@
 				foundCertificates = timestampWrapper.foundCertificates();
 
 				// Tokens
-				assertEquals(new HashSet<>(certificateSource.getKeyInfoCertificates()).size(),
-						foundCertificates.getRelatedCertificatesByOrigin(CertificateOrigin.KEY_INFO).size() +
-								foundCertificates.getOrphanCertificatesByOrigin(CertificateOrigin.KEY_INFO).size());
-				assertEquals(new HashSet<>(certificateSource.getCertificateValues()).size(),
-						foundCertificates.getRelatedCertificatesByOrigin(CertificateOrigin.CERTIFICATE_VALUES).size() +
-								foundCertificates.getOrphanCertificatesByOrigin(CertificateOrigin.CERTIFICATE_VALUES).size());
-				assertEquals(new HashSet<>(certificateSource.getTimeStampValidationDataCertValues()).size(),
-						foundCertificates.getRelatedCertificatesByOrigin(CertificateOrigin.TIMESTAMP_VALIDATION_DATA).size() +
-								foundCertificates.getOrphanCertificatesByOrigin(CertificateOrigin.TIMESTAMP_VALIDATION_DATA).size());
-				assertEquals(new HashSet<>(certificateSource.getAttrAuthoritiesCertValues()).size(),
+				assertEquals(new HashSet<>(certificateSource.getKeyInfoCertificates()).size(), 
+						foundCertificates.getRelatedCertificatesByOrigin(CertificateOrigin.KEY_INFO).size() + 
+						foundCertificates.getOrphanCertificatesByOrigin(CertificateOrigin.KEY_INFO).size());
+				assertEquals(new HashSet<>(certificateSource.getCertificateValues()).size(), 
+						foundCertificates.getRelatedCertificatesByOrigin(CertificateOrigin.CERTIFICATE_VALUES).size() + 
+						foundCertificates.getOrphanCertificatesByOrigin(CertificateOrigin.CERTIFICATE_VALUES).size());
+				assertEquals(new HashSet<>(certificateSource.getTimeStampValidationDataCertValues()).size(), 
+						foundCertificates.getRelatedCertificatesByOrigin(CertificateOrigin.TIMESTAMP_VALIDATION_DATA).size() + 
+						foundCertificates.getOrphanCertificatesByOrigin(CertificateOrigin.TIMESTAMP_VALIDATION_DATA).size());
+				assertEquals(new HashSet<>(certificateSource.getAttrAuthoritiesCertValues()).size(), 
 						foundCertificates.getRelatedCertificatesByOrigin(CertificateOrigin.ATTR_AUTHORITIES_CERT_VALUES).size() +
-								foundCertificates.getOrphanCertificatesByOrigin(CertificateOrigin.ATTR_AUTHORITIES_CERT_VALUES).size());
+						foundCertificates.getOrphanCertificatesByOrigin(CertificateOrigin.ATTR_AUTHORITIES_CERT_VALUES).size());
 				assertEquals(new HashSet<>(certificateSource.getSignedDataCertificates()).size(),
-						foundCertificates.getRelatedCertificatesByOrigin(CertificateOrigin.SIGNED_DATA).size() +
-								foundCertificates.getOrphanCertificatesByOrigin(CertificateOrigin.SIGNED_DATA).size());
-				assertEquals(new HashSet<>(certificateSource.getDSSDictionaryCertValues()).size(),
-						foundCertificates.getRelatedCertificatesByOrigin(CertificateOrigin.DSS_DICTIONARY).size() +
-								foundCertificates.getOrphanCertificatesByOrigin(CertificateOrigin.DSS_DICTIONARY).size());
-				assertEquals(new HashSet<>(certificateSource.getVRIDictionaryCertValues()).size(),
-						foundCertificates.getRelatedCertificatesByOrigin(CertificateOrigin.VRI_DICTIONARY).size() +
-								foundCertificates.getOrphanCertificatesByOrigin(CertificateOrigin.VRI_DICTIONARY).size());
-				assertEquals(0, foundCertificates.getRelatedCertificatesByOrigin(CertificateOrigin.BASIC_OCSP_RESP).size() +
+						foundCertificates.getRelatedCertificatesByOrigin(CertificateOrigin.SIGNED_DATA).size() + 
+						foundCertificates.getOrphanCertificatesByOrigin(CertificateOrigin.SIGNED_DATA).size());
+				assertEquals(new HashSet<>(certificateSource.getDSSDictionaryCertValues()).size(), 
+						foundCertificates.getRelatedCertificatesByOrigin(CertificateOrigin.DSS_DICTIONARY).size() + 
+						foundCertificates.getOrphanCertificatesByOrigin(CertificateOrigin.DSS_DICTIONARY).size());
+				assertEquals(new HashSet<>(certificateSource.getVRIDictionaryCertValues()).size(), 
+						foundCertificates.getRelatedCertificatesByOrigin(CertificateOrigin.VRI_DICTIONARY).size() + 
+						foundCertificates.getOrphanCertificatesByOrigin(CertificateOrigin.VRI_DICTIONARY).size());
+				assertEquals(0, foundCertificates.getRelatedCertificatesByOrigin(CertificateOrigin.BASIC_OCSP_RESP).size() + 
 						foundCertificates.getOrphanCertificatesByOrigin(CertificateOrigin.BASIC_OCSP_RESP).size());
 
 				// Refs
 				assertEquals(certificateSource.getSigningCertificateRefs().size(),
-						getUniqueRelatedCertificateRefsAmount(foundCertificates, CertificateRefOrigin.SIGNING_CERTIFICATE) +
-								getUniqueOrphanCertificateRefsAmount(foundCertificates, CertificateRefOrigin.SIGNING_CERTIFICATE) );
+						getUniqueRelatedCertificateRefsAmount(foundCertificates, CertificateRefOrigin.SIGNING_CERTIFICATE) + 
+						getUniqueOrphanCertificateRefsAmount(foundCertificates, CertificateRefOrigin.SIGNING_CERTIFICATE) );
 				assertEquals(certificateSource.getAttributeCertificateRefs().size(),
-						getUniqueRelatedCertificateRefsAmount(foundCertificates, CertificateRefOrigin.ATTRIBUTE_CERTIFICATE_REFS) +
-								getUniqueOrphanCertificateRefsAmount(foundCertificates, CertificateRefOrigin.ATTRIBUTE_CERTIFICATE_REFS) );
+						getUniqueRelatedCertificateRefsAmount(foundCertificates, CertificateRefOrigin.ATTRIBUTE_CERTIFICATE_REFS) + 
+						getUniqueOrphanCertificateRefsAmount(foundCertificates, CertificateRefOrigin.ATTRIBUTE_CERTIFICATE_REFS) );
 				assertEquals(certificateSource.getCompleteCertificateRefs().size(),
-						getUniqueRelatedCertificateRefsAmount(foundCertificates, CertificateRefOrigin.COMPLETE_CERTIFICATE_REFS) +
-								getUniqueOrphanCertificateRefsAmount(foundCertificates, CertificateRefOrigin.COMPLETE_CERTIFICATE_REFS) );
+						getUniqueRelatedCertificateRefsAmount(foundCertificates, CertificateRefOrigin.COMPLETE_CERTIFICATE_REFS) + 
+						getUniqueOrphanCertificateRefsAmount(foundCertificates, CertificateRefOrigin.COMPLETE_CERTIFICATE_REFS) );
 			}
 
 			OfflineRevocationSource<OCSP> ocspSource = advancedSignature.getOCSPSource();
@@ -426,16 +401,16 @@
 					RevocationWrapper revocationWrapper = diagnosticData.getRevocationById(revocationToken.getDSSIdAsString());
 					foundCertificates = revocationWrapper.foundCertificates();
 
-					assertEquals(revocationCertificateSource.getCertificates().size(),
-							foundCertificates.getRelatedCertificatesByOrigin(CertificateOrigin.BASIC_OCSP_RESP).size() +
-									foundCertificates.getOrphanCertificatesByOrigin(CertificateOrigin.BASIC_OCSP_RESP).size());
-					assertEquals(revocationCertificateSource.getAllCertificateRefs().size(), foundCertificates.getRelatedCertificateRefs().size() +
+					assertEquals(revocationCertificateSource.getCertificates().size(), 
+							foundCertificates.getRelatedCertificatesByOrigin(CertificateOrigin.BASIC_OCSP_RESP).size() + 
+							foundCertificates.getOrphanCertificatesByOrigin(CertificateOrigin.BASIC_OCSP_RESP).size());
+					assertEquals(revocationCertificateSource.getAllCertificateRefs().size(), foundCertificates.getRelatedCertificateRefs().size() + 
 							foundCertificates.getOrphanCertificateRefs().size());
 				}
 			}
 		}
 	}
-
+	
 	private long getUniqueRelatedCertificateRefsAmount(FoundCertificatesProxy foundCertificates, CertificateRefOrigin refOrigin) {
 		List<RelatedCertificateWrapper> certificates = foundCertificates.getRelatedCertificatesByRefOrigin(refOrigin);
 		Set<CertificateRefWrapper> refsSet = new HashSet<>();
@@ -448,7 +423,7 @@
 		}
 		return filterUniqueRefs(refsSet).size();
 	}
-
+	
 	private long getUniqueOrphanCertificateRefsAmount(FoundCertificatesProxy foundCertificates, CertificateRefOrigin refOrigin) {
 		List<OrphanCertificateWrapper> certificates = foundCertificates.getOrphanCertificatesByRefOrigin(refOrigin);
 		Set<CertificateRefWrapper> refsSet = new HashSet<>();
@@ -461,7 +436,7 @@
 		}
 		return filterUniqueRefs(refsSet).size();
 	}
-
+	
 	private Set<CertificateRefWrapper> filterUniqueRefs(Collection<CertificateRefWrapper> certificateRefs) {
 		Set<CertificateRefWrapper> refsSet = new HashSet<>();
 		for (CertificateRefWrapper certRef : certificateRefs) {
@@ -478,7 +453,7 @@
 		}
 		return refsSet;
 	}
-
+	
 	private boolean equal(CertificateRefWrapper certRefOne, CertificateRefWrapper certRefTwo) {
 		if (certRefOne.getDigestAlgoAndValue() != null) {
 			if (certRefTwo.getDigestAlgoAndValue() == null) {
@@ -516,7 +491,7 @@
 		}
 		return true;
 	}
-
+	
 	@Override
 	protected void checkStructureValidation(DiagnosticData diagnosticData) {
 		// skip
@@ -534,7 +509,7 @@
 			}
 		}
 	}
-
+	
 	private boolean isNotInvalidManifest(SignedDocumentValidator validator) {
 		if (validator instanceof ASiCContainerWithCAdESValidator) {
 			ASiCContainerWithCAdESValidator asicValidator = (ASiCContainerWithCAdESValidator) validator;
@@ -547,14 +522,14 @@
 		}
 		return true;
 	}
-
+	
 	private boolean signsDocuments(DiagnosticData diagnosticData) {
 		for (SignatureWrapper signatureWrapper : diagnosticData.getSignatures()) {
 			boolean containsDocumentDigestMatcher = false;
 			for (XmlDigestMatcher digestMatcher : signatureWrapper.getDigestMatchers()) {
 				DigestMatcherType type = digestMatcher.getType();
-				if (!DigestMatcherType.KEY_INFO.equals(type) && !DigestMatcherType.REFERENCE.equals(type) &&
-						!DigestMatcherType.SIGNED_PROPERTIES.equals(type) && !DigestMatcherType.XPOINTER.equals(type) &&
+				if (!DigestMatcherType.KEY_INFO.equals(type) && !DigestMatcherType.REFERENCE.equals(type) && 
+						!DigestMatcherType.SIGNED_PROPERTIES.equals(type) && !DigestMatcherType.XPOINTER.equals(type) && 
 						!DigestMatcherType.SIGNATURE_PROPERTIES.equals(type) && !DigestMatcherType.COUNTER_SIGNATURE.equals(type)) {
 					containsDocumentDigestMatcher = true;
 					break;
@@ -566,13 +541,13 @@
 		}
 		return true;
 	}
-
+	
 	@Override
 	protected void validateValidationStatus(ValidationStatusType signatureValidationStatus) {
 		assertNotNull(signatureValidationStatus);
 		assertNotNull(signatureValidationStatus.getMainIndication());
 	}
-
+	
 	@Override
 	protected void validateSignerInformation(SignerInformationType signerInformation) {
 		if (signerInformation != null) {
@@ -591,7 +566,7 @@
 		}
 		assertNotNull(signatureIdentifier.getSignatureValue());
 	}
-
+	
 	@Override
 	protected void validateETSIMessageDigest(SAMessageDigestType md) {
 		if (md != null) {
@@ -637,8 +612,8 @@
 	@Override
 	protected void validateETSIDSSType(SADSSType dss) {
 		if (dss != null) {
-			assertTrue( (dss.getCerts() != null && Utils.isCollectionNotEmpty(dss.getCerts().getVOReference())) ||
-					(dss.getCRLs() != null && Utils.isCollectionNotEmpty(dss.getCRLs().getVOReference())) ||
+			assertTrue( (dss.getCerts() != null && Utils.isCollectionNotEmpty(dss.getCerts().getVOReference())) || 
+					(dss.getCRLs() != null && Utils.isCollectionNotEmpty(dss.getCRLs().getVOReference())) || 
 					(dss.getOCSPs() != null && Utils.isCollectionNotEmpty(dss.getOCSPs().getVOReference())) );
 		}
 	}
@@ -646,38 +621,33 @@
 	@Override
 	protected void validateETSIVRIType(SAVRIType vri) {
 		if (vri != null) {
-			assertTrue( (vri.getCerts() != null && Utils.isCollectionNotEmpty(vri.getCerts().getVOReference())) ||
-					(vri.getCRLs() != null && Utils.isCollectionNotEmpty(vri.getCRLs().getVOReference())) ||
+			assertTrue( (vri.getCerts() != null && Utils.isCollectionNotEmpty(vri.getCerts().getVOReference())) || 
+					(vri.getCRLs() != null && Utils.isCollectionNotEmpty(vri.getCRLs().getVOReference())) || 
 					(vri.getOCSPs() != null && Utils.isCollectionNotEmpty(vri.getOCSPs().getVOReference())) );
 		}
 	}
-
+	
 	@Override
 	protected void validateETSISignersDocument(SignersDocumentType signersDocument) {
 		// do nothing
 	}
-
+	
 	@Override
 	protected void checkReportsSignatureIdentifier(Reports reports) {
 		DiagnosticData diagnosticData = reports.getDiagnosticData();
 		ValidationReportType etsiValidationReport = reports.getEtsiValidationReportJaxb();
-
+		
 		if (Utils.isCollectionNotEmpty(diagnosticData.getSignatures())) {
 			for (SignatureValidationReportType signatureValidationReport : etsiValidationReport.getSignatureValidationReport()) {
 				SignatureWrapper signature = diagnosticData.getSignatureById(signatureValidationReport.getSignatureIdentifier().getId());
-
+				
 				SignatureIdentifierType signatureIdentifier = signatureValidationReport.getSignatureIdentifier();
 				assertNotNull(signatureIdentifier);
-
+				
 				assertNotNull(signatureIdentifier.getSignatureValue());
 				assertArrayEquals(signature.getSignatureValue(), signatureIdentifier.getSignatureValue().getValue());
 			}
 		}
 	}
-<<<<<<< HEAD
-
-
-=======
->>>>>>> 72a44003
 
 }