<project xmlns="http://maven.apache.org/POM/4.0.0" xmlns:xsi="http://www.w3.org/2001/XMLSchema-instance" xsi:schemaLocation="http://maven.apache.org/POM/4.0.0 http://maven.apache.org/xsd/maven-4.0.0.xsd">
	<modelVersion>4.0.0</modelVersion>
	<parent>
		<groupId>eu.europa.ec.joinup.sd-dss</groupId>
		<artifactId>sd-dss</artifactId>
<<<<<<< HEAD
		<version>6.0</version>
=======
		<version>6.1.RC1</version>
>>>>>>> ba958e51
	</parent>
	
	<artifactId>dss-asic-cades</artifactId>
	<name>DSS ASiC with CAdES signature(s)</name>
	<description>DSS ASiC with CAdES contains the code for the creation and validation of ASiC containers with CAdES signature(s).</description>
	
	<properties>
		<module-name>jpms_dss_asic_cades</module-name>
	</properties>
	
	<dependencies>
		<dependency>
			<groupId>eu.europa.ec.joinup.sd-dss</groupId>
			<artifactId>dss-asic-common</artifactId>
		</dependency>
		<dependency>
			<groupId>eu.europa.ec.joinup.sd-dss</groupId>
			<artifactId>dss-cades</artifactId>
		</dependency>
		<dependency>
			<groupId>eu.europa.ec.joinup.sd-dss</groupId>
			<artifactId>dss-validation</artifactId>
			<optional>true</optional>
		</dependency>

		<dependency>
			<groupId>eu.europa.ec.joinup.sd-dss</groupId>
			<artifactId>dss-test</artifactId>
			<type>test-jar</type>
			<scope>test</scope>
		</dependency>
		<dependency>
			<groupId>eu.europa.ec.joinup.sd-dss</groupId>
			<artifactId>dss-asic-common</artifactId>
			<type>test-jar</type>
			<scope>test</scope>
		</dependency>
		<dependency>
			<groupId>eu.europa.ec.joinup.sd-dss</groupId>
			<artifactId>specs-asic-manifest</artifactId>
			<scope>test</scope>
		</dependency>
		<dependency>
			<groupId>eu.europa.ec.joinup.sd-dss</groupId>
			<artifactId>dss-evidence-record-xml</artifactId>
			<scope>test</scope>
		</dependency>
		<dependency>
			<groupId>eu.europa.ec.joinup.sd-dss</groupId>
			<artifactId>dss-evidence-record-asn1</artifactId>
			<scope>test</scope>
		</dependency>
	</dependencies>
</project><|MERGE_RESOLUTION|>--- conflicted
+++ resolved
@@ -3,11 +3,7 @@
 	<parent>
 		<groupId>eu.europa.ec.joinup.sd-dss</groupId>
 		<artifactId>sd-dss</artifactId>
-<<<<<<< HEAD
-		<version>6.0</version>
-=======
 		<version>6.1.RC1</version>
->>>>>>> ba958e51
 	</parent>
 	
 	<artifactId>dss-asic-cades</artifactId>
