/**
 * DSS - Digital Signature Services
 * Copyright (C) 2015 European Commission, provided under the CEF programme
 * 
 * This file is part of the "DSS - Digital Signature Services" project.
 * 
 * This library is free software; you can redistribute it and/or
 * modify it under the terms of the GNU Lesser General Public
 * License as published by the Free Software Foundation; either
 * version 2.1 of the License, or (at your option) any later version.
 * 
 * This library is distributed in the hope that it will be useful,
 * but WITHOUT ANY WARRANTY; without even the implied warranty of
 * MERCHANTABILITY or FITNESS FOR A PARTICULAR PURPOSE.  See the GNU
 * Lesser General Public License for more details.
 * 
 * You should have received a copy of the GNU Lesser General Public
 * License along with this library; if not, write to the Free Software
 * Foundation, Inc., 51 Franklin Street, Fifth Floor, Boston, MA  02110-1301  USA
 */
package eu.europa.esig.dss.asic.xades.signature.opendocument;

import eu.europa.esig.dss.asic.common.ZipUtils;
import eu.europa.esig.dss.asic.xades.ASiCWithXAdESSignatureParameters;
import eu.europa.esig.dss.asic.xades.signature.ASiCWithXAdESService;
import eu.europa.esig.dss.enumerations.ASiCContainerType;
import eu.europa.esig.dss.enumerations.SignatureLevel;
import eu.europa.esig.dss.model.DSSDocument;
import eu.europa.esig.dss.model.FileDocument;
import eu.europa.esig.dss.model.InMemoryDocument;
import eu.europa.esig.dss.signature.DocumentSignatureService;
import eu.europa.esig.dss.validation.SignedDocumentValidator;
import eu.europa.esig.dss.validation.reports.Reports;
import eu.europa.esig.dss.xades.XAdESTimestampParameters;
import org.junit.jupiter.api.BeforeEach;
import org.junit.jupiter.params.ParameterizedTest;
import org.junit.jupiter.params.provider.Arguments;
import org.junit.jupiter.params.provider.MethodSource;

import java.io.File;
import java.util.ArrayList;
import java.util.Date;
import java.util.List;
import java.util.stream.Stream;

class OpenDocumentLevelBWithExternalDataTest extends AbstractOpenDocumentTestSignature {

	private DSSDocument fileToTest;
	private DocumentSignatureService<ASiCWithXAdESSignatureParameters, XAdESTimestampParameters> service;
	private ASiCWithXAdESSignatureParameters signatureParameters;
	
	private static Stream<Arguments> data() {
		File file = new File("src/test/resources/signable/open-document-external-data.odt");
		List<Arguments> args = new ArrayList<>();
		args.add(Arguments.of(new FileDocument(file)));
		return args.stream();
	}
	
	@BeforeEach
	void init() {
		fileToTest = new FileDocument(new File("src/test/resources/signable/open-document-external-data.odt"));

		signatureParameters = new ASiCWithXAdESSignatureParameters();
		signatureParameters.bLevel().setSigningDate(new Date());
		signatureParameters.setSigningCertificate(getSigningCert());
		signatureParameters.setCertificateChain(getCertificateChain());
		signatureParameters.setSignatureLevel(SignatureLevel.XAdES_BASELINE_B);
		signatureParameters.aSiC().setContainerType(ASiCContainerType.ASiC_E);

		service = new ASiCWithXAdESService(getCompleteCertificateVerifier());
		service.setTspSource(getGoodTsa());
	}

	@ParameterizedTest(name = "Validation {index} : {0}")
	@MethodSource("data")
<<<<<<< HEAD
	public void test(DSSDocument fileToTest) {
=======
	void test(DSSDocument fileToTest) {
>>>>>>> ba958e51
		this.fileToTest = fileToTest;

		super.signAndVerify();
	}

	@Override
	protected void onDocumentSigned(byte[] byteArray) {
		super.onDocumentSigned(byteArray);

		// Both validations must be valid, even after deleting files from external-data
		// OpenDocument Part 1 CH 3.16
		DSSDocument signedDocument = new InMemoryDocument(byteArray);

		signedDocument = removeExternalDataFilesFromContainer(signedDocument);

		SignedDocumentValidator validator = getValidator(signedDocument);
		validator.setCertificateVerifier(getCompleteCertificateVerifier());
		Reports reports = validator.validateDocument();
		verifyDiagnosticData(reports.getDiagnosticData());
	}

	private DSSDocument removeExternalDataFilesFromContainer(DSSDocument archiveDocument) {
		List<DSSDocument> containerContent = ZipUtils.getInstance().extractContainerContent(archiveDocument);
		containerContent = getArchiveContentWithoutExternalData(containerContent);
		return ZipUtils.getInstance().createZipArchive(containerContent, null, null);
	}

	private List<DSSDocument> getArchiveContentWithoutExternalData(List<DSSDocument> containerContent) {
		List<DSSDocument> result = new ArrayList<>();
		for (DSSDocument document : containerContent) {
			if (!"external-data/test.txt".equals(document.getName())) {
				result.add(document);
			}
		}
		return result;
	}

	@Override
	protected DSSDocument getDocumentToSign() {
		return fileToTest;
	}

	@Override
	protected DocumentSignatureService<ASiCWithXAdESSignatureParameters, XAdESTimestampParameters> getService() {
		return service;
	}

	@Override
	protected ASiCWithXAdESSignatureParameters getSignatureParameters() {
		return signatureParameters;
	}

	@Override
	protected String getSigningAlias() {
		return GOOD_USER;
	}

}<|MERGE_RESOLUTION|>--- conflicted
+++ resolved
@@ -73,11 +73,7 @@
 
 	@ParameterizedTest(name = "Validation {index} : {0}")
 	@MethodSource("data")
-<<<<<<< HEAD
-	public void test(DSSDocument fileToTest) {
-=======
 	void test(DSSDocument fileToTest) {
->>>>>>> ba958e51
 		this.fileToTest = fileToTest;
 
 		super.signAndVerify();
