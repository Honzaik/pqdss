--- conflicted
+++ resolved
@@ -38,21 +38,14 @@
 	/** The Object Factory to use */
 	public static final ObjectFactory OBJECT_FACTORY = new ObjectFactory();
 
-<<<<<<< HEAD
 	/** The Trusted List XSD schema location */
 	public static final String TRUSTED_LIST_SCHEMA_LOCATION = "/xsd/ts_119612v020101_xsd.xsd";
 	public static final String TRUSTED_LIST_SIE_SCHEMA_LOCATION = "/xsd/ts_119612v020101_sie_xsd.xsd";
 	public static final String TRUSTED_LIST_ADDITIONALTYPES_SCHEMA_LOCATION = "/xsd/ts_119612v020101_additionaltypes_xsd.xsd";
 
-	/** Singleton */
-=======
-	public static final String TRUSTED_LIST_SCHEMA_LOCATION = "/xsd/ts_119612v020201_201601xsd.xsd";
-	public static final String TRUSTED_LIST_SIE_SCHEMA_LOCATION = "/xsd/ts_119612v020101_sie_xsd.xsd";
-	public static final String TRUSTED_LIST_ADDITIONALTYPES_SCHEMA_LOCATION = "/xsd/ts_119612v020101_additionaltypes_xsd.xsd";
-	
 	public static final String MRA_SCHEMA_LOCATION = "/xsd/MRA-info_qc_esig-v0.03.xsd";
 
->>>>>>> d87bc3c8
+	/** Singleton */
 	private static TrustedListUtils singleton;
 
 	/** JAXBContext */
