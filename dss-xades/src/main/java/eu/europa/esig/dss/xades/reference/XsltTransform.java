--- conflicted
+++ resolved
@@ -27,19 +27,19 @@
 import org.w3c.dom.Element;
 
 import eu.europa.esig.dss.definition.DSSNamespace;
+import eu.europa.esig.dss.definition.xmldsig.XMLDSigNamespace;
 
 public class XsltTransform extends ComplexTransform {
 	
 	private final Document content;
 
-<<<<<<< HEAD
 	public XsltTransform(Document content) {
-		super(Transforms.TRANSFORM_XSLT);
-		Objects.requireNonNull(content, "The content cannot be null!");
-=======
+		this(XMLDSigNamespace.NS, content);
+	}
+	
 	public XsltTransform(DSSNamespace xmlDSigNamespace, Document content) {
 		super(xmlDSigNamespace, Transforms.TRANSFORM_XSLT);
->>>>>>> 7cc2b71e
+		Objects.requireNonNull(content, "The content cannot be null!");
 		this.content = content;
 	}
 	
