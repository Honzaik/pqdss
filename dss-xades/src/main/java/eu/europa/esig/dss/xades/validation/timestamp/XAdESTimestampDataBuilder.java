/**
 * DSS - Digital Signature Services
 * Copyright (C) 2015 European Commission, provided under the CEF programme
 * 
 * This file is part of the "DSS - Digital Signature Services" project.
 * 
 * This library is free software; you can redistribute it and/or
 * modify it under the terms of the GNU Lesser General Public
 * License as published by the Free Software Foundation; either
 * version 2.1 of the License, or (at your option) any later version.
 * 
 * This library is distributed in the hope that it will be useful,
 * but WITHOUT ANY WARRANTY; without even the implied warranty of
 * MERCHANTABILITY or FITNESS FOR A PARTICULAR PURPOSE.  See the GNU
 * Lesser General Public License for more details.
 * 
 * You should have received a copy of the GNU Lesser General Public
 * License along with this library; if not, write to the Free Software
 * Foundation, Inc., 51 Franklin Street, Fifth Floor, Boston, MA  02110-1301  USA
 */
package eu.europa.esig.dss.xades.validation.timestamp;

import eu.europa.esig.dss.DomUtils;
import eu.europa.esig.dss.definition.DSSElement;
import eu.europa.esig.dss.definition.xmldsig.XMLDSigPaths;
import eu.europa.esig.dss.enumerations.ArchiveTimestampType;
import eu.europa.esig.dss.enumerations.TimestampType;
import eu.europa.esig.dss.model.DSSDocument;
import eu.europa.esig.dss.model.DSSException;
import eu.europa.esig.dss.model.InMemoryDocument;
import eu.europa.esig.dss.utils.Utils;
import eu.europa.esig.dss.validation.timestamp.TimestampDataBuilder;
import eu.europa.esig.dss.validation.timestamp.TimestampInclude;
import eu.europa.esig.dss.validation.timestamp.TimestampToken;
import eu.europa.esig.dss.xades.DSSXMLUtils;
import eu.europa.esig.dss.xades.definition.XAdESPaths;
import eu.europa.esig.dss.xades.definition.xades132.XAdES132Element;
import eu.europa.esig.dss.xades.definition.xades141.XAdES141Element;
import eu.europa.esig.dss.xades.reference.ReferenceOutputType;
import eu.europa.esig.dss.xades.validation.XAdESAttribute;
import eu.europa.esig.dss.xades.validation.XAdESUnsignedSigProperties;
import org.apache.xml.security.exceptions.XMLSecurityException;
import org.apache.xml.security.signature.Reference;
import org.slf4j.Logger;
import org.slf4j.LoggerFactory;
import org.w3c.dom.Document;
import org.w3c.dom.Element;
import org.w3c.dom.NamedNodeMap;
import org.w3c.dom.Node;
import org.w3c.dom.NodeList;

import java.io.ByteArrayOutputStream;
import java.io.IOException;
import java.util.Arrays;
import java.util.HashSet;
import java.util.List;
import java.util.Set;

/**
 * Builds a message-imprint for XAdES timestamps
 */
public class XAdESTimestampDataBuilder implements TimestampDataBuilder {

	private static final Logger LOG = LoggerFactory.getLogger(XAdESTimestampDataBuilder.class);

	/** List of XAdES signature references */
	private final List<Reference> references;

	/** The signature element */
	private final Element signature;

	/** The XAdES XPaths to use */
	private final XAdESPaths xadesPaths;

	/**
	 * Default constructor
	 *
	 * @param signature {@link Element} the signature element
	 * @param references a list of found {@link Reference}s
	 * @param xadesPaths {@link XAdESPaths}
	 */
	public XAdESTimestampDataBuilder(final Element signature, final List<Reference> references, final XAdESPaths xadesPaths) {
		this.signature = signature;
		this.references = references;
		this.xadesPaths = xadesPaths;
	}

	@Override
	public DSSDocument getContentTimestampData(final TimestampToken timestampToken) {
		final TimestampType timeStampType = timestampToken.getTimeStampType();
		if (!timeStampType.isContentTimestamp()) {
			return null;
		}
		if (references.isEmpty()) {
			throw new IllegalStateException("The method 'checkSignatureIntegrity' must be invoked first!");
		}

		switch (timeStampType) {
			case ALL_DATA_OBJECTS_TIMESTAMP:
				return getAllDataObjectsTimestampData(timestampToken);
			case INDIVIDUAL_DATA_OBJECTS_TIMESTAMP:
				return getIndividualDataObjectsTimestampData(timestampToken);
			default:
				throw new UnsupportedOperationException(String.format("The content timestamp of type '%s' is not supported!",
						timeStampType));
		}
	}

	/**
	 * Returns the computed message-imprint for xades132:AllDataObjectsTimestamp token
	 * 
	 * @param timestampToken {@link TimestampToken}
	 * @return {@link DSSDocument} message-imprint
	 */
	protected DSSDocument getAllDataObjectsTimestampData(final TimestampToken timestampToken) {
		final String canonicalizationMethod = timestampToken.getCanonicalizationMethod();

		try (ByteArrayOutputStream outputStream = new ByteArrayOutputStream()) {
			for (final Reference reference : references) {
				if (!DSSXMLUtils.isSignedProperties(reference, xadesPaths)) {
					byte[] referenceBytes = getReferenceBytes(reference, canonicalizationMethod);
					outputStream.write(referenceBytes);
				}
			}
			byte[] byteArray = outputStream.toByteArray();
			if (LOG.isTraceEnabled()) {
				LOG.trace("AllDataObjectsTimestampData bytes:");
				LOG.trace(new String(byteArray));
			}
			return new InMemoryDocument(byteArray);
		} catch (IOException | XMLSecurityException e) {
			if (LOG.isDebugEnabled()) {
				LOG.warn("Unable to extract AllDataObjectsTimestampData. Reason : {}", e.getMessage(), e);
			} else {
				LOG.warn("Unable to extract AllDataObjectsTimestampData. Reason : {}", e.getMessage());
			}
		}
		return null;
	}

	/**
	 * Returns the computed message-imprint for xades132:IndividualDataObjectsTimestamp token
	 *
	 * @param timestampToken {@link TimestampToken}
	 * @return {@link DSSDocument} message-imprint
	 */
	protected DSSDocument getIndividualDataObjectsTimestampData(final TimestampToken timestampToken) {
		if (!checkTimestampTokenIncludes(timestampToken)) {
			throw new IllegalArgumentException("The Included referencedData attribute is either not present or set to false!");
		}

		final String canonicalizationMethod = timestampToken.getCanonicalizationMethod();
		final List<TimestampInclude> includes = timestampToken.getTimestampIncludes();

		try (ByteArrayOutputStream outputStream = new ByteArrayOutputStream()) {
			for (final TimestampInclude include : includes) {
				Reference reference = getCorrespondingReference(include, references);
				if (reference != null) {
					byte[] referenceBytes = getReferenceBytes(reference, canonicalizationMethod);
					outputStream.write(referenceBytes);
				} else {

					LOG.warn("No ds:Reference found corresponding to an IndividualDataObjectsTimestamp include with URI '{}'!",
							include.getURI());
				}
			}
			byte[] byteArray = outputStream.toByteArray();
			if (LOG.isTraceEnabled()) {
				LOG.trace("IndividualDataObjectsTimestampData bytes:");
				LOG.trace(new String(byteArray));
			}
			return new InMemoryDocument(byteArray);
		} catch (IOException | XMLSecurityException e) {
			if (LOG.isDebugEnabled()) {
				LOG.warn("Unable to extract IndividualDataObjectsTimestampData. Reason : {}", e.getMessage(), e);
			} else {
				LOG.warn("Unable to extract IndividualDataObjectsTimestampData. Reason : {}", e.getMessage());
			}
		}
		return null;
	}
	
	private byte[] getReferenceBytes(final Reference reference, final String canonicalizationMethod) throws XMLSecurityException {
		/*
		 * 1) process the retrieved ds:Reference element according to the reference-processing model of XMLDSIG [1]
		 * clause 4.4.3.2;
		 */
		byte[] referencedBytes = reference.getReferencedBytes();
		/*
		 * 2) if the result is a XML node set, canonicalize it as specified in clause 4.5; and
		 */
		if (ReferenceOutputType.NODE_SET.equals(DSSXMLUtils.getReferenceOutputType(reference)) && DomUtils.isDOM(referencedBytes)) {
			referencedBytes = DSSXMLUtils.canonicalize(canonicalizationMethod, referencedBytes);
		}
		if (LOG.isTraceEnabled()) {
			LOG.trace("ReferencedBytes : {}", new String(referencedBytes));
		}
		return referencedBytes;
	}

	/**
	 * This method ensures that all Include elements referring to the Reference elements have a referencedData
	 * attribute, which is set to "true". In case one of
	 * these Include elements has its referenceData set to false, the method returns false
	 *
	 * @param timestampToken {@link TimestampToken}
	 * @return TRUE all timestamp includes have referencedData attribute set to true, FALSE otherwise
	 */
	private boolean checkTimestampTokenIncludes(final TimestampToken timestampToken) {
		final List<TimestampInclude> timestampIncludes = timestampToken.getTimestampIncludes();
		if (Utils.isCollectionNotEmpty(timestampIncludes)) {
			for (final TimestampInclude timestampInclude : timestampIncludes) {
				if (!timestampInclude.isReferencedData()) {
					return false;
				}
			}
		}
		return true;
	}

	private Reference getCorrespondingReference(TimestampInclude timestampInclude, List<Reference> references) {
		String uri = timestampInclude.getURI();
		for (Reference reference : references) {
			if (uri.equals(reference.getId())) {
				return reference;
			}
		}
		return null;
	}

	@Override
	public DSSDocument getSignatureTimestampData(final TimestampToken timestampToken) {
		byte[] timestampData = getSignatureTimestampData(timestampToken, null);
		return new InMemoryDocument(timestampData);
	}
	
	/**
	 * Returns SignatureTimestamp Data for a new Timestamp
	 *
	 * @param canonicalizationMethod {@link String} canonicalization method to use
	 * @return timestamp data
	 */
	public byte[] getSignatureTimestampData(final String canonicalizationMethod) {
		return getSignatureTimestampData(null, canonicalizationMethod);
	}

	/**
	 * Returns a message-imprint for a signature timestamp
	 *
	 * @param timestampToken {@link TimestampToken}
	 * @param canonicalizationMethod {@link String}
	 * @return message-imprint
	 */
	protected byte[] getSignatureTimestampData(final TimestampToken timestampToken, String canonicalizationMethod) {
		canonicalizationMethod = timestampToken != null ? timestampToken.getCanonicalizationMethod() : canonicalizationMethod;
		try (ByteArrayOutputStream buffer = new ByteArrayOutputStream()) {
			writeCanonicalizedValue(XMLDSigPaths.SIGNATURE_VALUE_PATH, canonicalizationMethod, buffer);
			final byte[] byteArray = buffer.toByteArray();
			if (LOG.isTraceEnabled()) {
				LOG.trace("Signature timestamp canonicalized string : \n{}", new String(byteArray));
			}
			return byteArray;
		} catch (IOException e) {
			throw new DSSException("Error when computing the SignatureTimestamp", e);
		}
	}

	@Override
	public DSSDocument getTimestampX1Data(final TimestampToken timestampToken) {
		byte[] timestampX1Data = getTimestampX1Data(timestampToken, null, null);
		return new InMemoryDocument(timestampX1Data);
	}
	
	/**
	 * Returns SigAndRefsTimestamp/SigAndRefsTimestampV2 message-imprint data for a new timestamp
	 *
<<<<<<< HEAD
	 * @param canonicalizationMethod {@link String} canonicalization method to use
=======
	 * @param canonicalizationMethod
	 *              {@link String} canonicalization method to use
	 * @param en319132
	 *              defines if the timestamp shall be created accordingly to ETSI EN 319 132-1 (SigAndRefsTimestampV2)
>>>>>>> 72a44003
	 * @return message-imprint octets
	 */
	public byte[] getTimestampX1Data(final String canonicalizationMethod, boolean en319132) {
		return getTimestampX1Data(null, canonicalizationMethod, en319132);
	}

	/**
	 * Computes the message-imprint for SigAndRefsTimestamp/SigAndRefsTimestampV2
	 *
<<<<<<< HEAD
	 * @param timestampToken {@link TimestampToken} on signature validation
	 * @param canonicalizationMethod {@link String} the canonicalization method
	 * @return message-imprint octets
	 */
	protected byte[] getTimestampX1Data(final TimestampToken timestampToken, String canonicalizationMethod) {
		canonicalizationMethod = timestampToken != null ? timestampToken.getCanonicalizationMethod() : canonicalizationMethod;
		XAdESAttribute timestampAttribute = timestampToken != null ? (XAdESAttribute) timestampToken.getTimestampAttribute() : null;

=======
	 * @param timestampToken
	 *              {@link TimestampToken} on signature validation
	 * @param canonicalizationMethod
	 *              {@link String} canonicalization method to use
	 * @param en319132
	 *              defines if the timestamp shall be created accordingly to ETSI EN 319 132-1 (SigAndRefsTimestampV2)
	 * @return message-imprint octets
	 */
	protected byte[] getTimestampX1Data(final TimestampToken timestampToken, String canonicalizationMethod, Boolean en319132) {
		XAdESAttribute timestampAttribute = timestampToken != null ? (XAdESAttribute) timestampToken.getTimestampAttribute() : null;

		canonicalizationMethod = timestampToken != null ?
				timestampToken.getCanonicalizationMethod() : canonicalizationMethod;
		en319132 = timestampToken != null ?
				checkAttributeNameMatches(timestampAttribute, XAdES141Element.SIG_AND_REFS_TIMESTAMP_V2) : en319132;

>>>>>>> 72a44003
		/**
		 * A.1.5.1 The SigAndRefsTimeStampV2 qualifying property (A.1.5.1.2 Not distributed case)
		 *
		 * The input to the electronic time-stamp's message imprint computation input
		 * shall be the result of taking in order each of the XAdES components listed below,
		 * canonicalizing each one as specified in clause 4.5, and concatenating
		 * the resulting octet streams:
		 */
		try (ByteArrayOutputStream buffer = new ByteArrayOutputStream()) {
			/**
			 * 1) The ds:SignatureValue element.
			 */
			writeCanonicalizedValue(XMLDSigPaths.SIGNATURE_VALUE_PATH, canonicalizationMethod, buffer);

			/**
			 * 2) Those among the following unsigned qualifying properties that appear before SigAndRefsTimeStampV2,
			 * in their order of appearance within the UnsignedSignatureProperties element:
			 */
<<<<<<< HEAD
			XAdESUnsignedSigProperties xadesUnsignedSigProperties = getXAdESUnsignedSignatureProperties(timestampToken);
=======

			// Canonicalization copy is used in order to allow XL/A levels creation
			Element unsignedProperties = getUnsignedSignaturePropertiesCanonicalizationCopy();
			if (unsignedProperties == null) {
				throw new NullPointerException(xadesPaths.getUnsignedSignaturePropertiesPath());
			}

			XAdESUnsignedSigProperties xadesUnsignedSigProperties = new XAdESUnsignedSigProperties(unsignedProperties, xadesPaths);
>>>>>>> 72a44003
			for (XAdESAttribute xadesAttribute : xadesUnsignedSigProperties.getAttributes()) {
				if (timestampAttribute != null && timestampAttribute.equals(xadesAttribute)) {
					break;
				}

<<<<<<< HEAD
				if (checkAttributeNameMatches(timestampAttribute, XAdES141Element.SIG_AND_REFS_TIMESTAMP_V2)) {
=======
				if (en319132) {
>>>>>>> 72a44003
					/**
					 * - The SignatureTimeStamp qualifying properties.
					 * - The CompleteCertificateRefsV2 qualifying property.
					 * - The CompleteRevocationRefs qualifying property.
					 * - The AttributeCertificateRefsV2 qualifying property if it is present. And
					 * - The AttributeRevocationRefs qualifying property if it is present.
					 */
					if (checkAttributeNameMatches(xadesAttribute, XAdES132Element.SIGNATURE_TIMESTAMP,
							XAdES141Element.COMPLETE_CERTIFICATE_REFS_V2, XAdES132Element.COMPLETE_REVOCATION_REFS,
							XAdES141Element.ATTRIBUTE_CERTIFICATE_REFS_V2, XAdES132Element.ATTRIBUTE_REVOCATION_REFS)) {
						writeCanonicalizedValue(xadesAttribute, canonicalizationMethod, buffer);
					}

<<<<<<< HEAD
				// Use SigAndRefsTimeStamp on signature creation/extension by default
				// TODO : allow the new SigAndRefsTimeStampV2 creation
				} else if (timestampToken == null ||
						checkAttributeNameMatches(timestampAttribute, XAdES132Element.SIG_AND_REFS_TIMESTAMP)) {
=======
				} else {
>>>>>>> 72a44003
					/**
					 * TS 101 903 v1.4.2 : 7.5.1 The SigAndRefsTimeStamp element (7.5.1.1 Not distributed case)
					 *
					 * 2) Those among the following unsigned properties that appear before SigAndRefsTimeStamp,
					 * in their order of appearance within the UnsignedSignatureProperties element:
					 * - SignatureTimeStamp elements.
					 * - The CompleteCertificateRefs element.
					 * - The CompleteRevocationRefs element.
					 * - The AttributeCertificateRefs element if this property is present.
					 * - The AttributeRevocationRefs element if this property is present.
					 */
					if (checkAttributeNameMatches(xadesAttribute, XAdES132Element.SIGNATURE_TIMESTAMP,
							XAdES132Element.COMPLETE_CERTIFICATE_REFS, XAdES132Element.COMPLETE_REVOCATION_REFS,
							XAdES132Element.ATTRIBUTE_CERTIFICATE_REFS, XAdES132Element.ATTRIBUTE_REVOCATION_REFS)) {
						writeCanonicalizedValue(xadesAttribute, canonicalizationMethod, buffer);
					}
				}
			}

			final byte[] byteArray = buffer.toByteArray();
			if (LOG.isTraceEnabled()) {
				LOG.trace("X1Timestamp (SigAndRefsTimeStamp) canonicalized string : \n{}", new String(byteArray));
			}
			return byteArray;
		} catch (IOException e) {
			throw new DSSException("Error when computing the SigAndRefsTimeStamp (X1Timestamp)", e);
		}
	}

	@Override
	public DSSDocument getTimestampX2Data(final TimestampToken timestampToken) {
		byte[] timestampX2Data = getTimestampX2Data(timestampToken, null, null);
		return new InMemoryDocument(timestampX2Data);
	}
	
	/**
	 * Returns RefsOnlyTimestamp/RefsOnlyTimestampV2 message-imprint data for a new timestamp
	 *
<<<<<<< HEAD
	 * @param canonicalizationMethod {@link String} canonicalization method to use
=======
	 * @param canonicalizationMethod
	 *              {@link String} canonicalization method to use
	 * @param en319132
	 *              defines if the timestamp shall be created accordingly to ETSI EN 319 132-1 (RefsOnlyTimestampV2)
>>>>>>> 72a44003
	 * @return message-imprint octets
	 */
	public byte[] getTimestampX2Data(final String canonicalizationMethod, boolean en319132) {
		return getTimestampX2Data(null, canonicalizationMethod, en319132);
	}

	/**
	 * Computes the message-imprint for RefsOnlyTimestamp/RefsOnlyTimestampV2
	 *
<<<<<<< HEAD
	 * @param timestampToken {@link TimestampToken} on signature validation
	 * @param canonicalizationMethod {@link String} the canonicalization method
	 * @return message-imprint octets
	 */
	protected byte[] getTimestampX2Data(final TimestampToken timestampToken, String canonicalizationMethod) {
		canonicalizationMethod = timestampToken != null ? timestampToken.getCanonicalizationMethod() : canonicalizationMethod;
		XAdESAttribute timestampAttribute = timestampToken != null ? (XAdESAttribute) timestampToken.getTimestampAttribute() : null;
=======
	 * @param timestampToken
	 *              {@link TimestampToken} on signature validation
	 * @param canonicalizationMethod
	 *              {@link String} canonicalization method to use
	 * @param en319132
	 *              defines if the timestamp shall be created accordingly to ETSI EN 319 132-1 (RefsOnlyTimestampV2)
	 * @return message-imprint octets
	 */
	protected byte[] getTimestampX2Data(final TimestampToken timestampToken, String canonicalizationMethod, Boolean en319132) {
		XAdESAttribute timestampAttribute = timestampToken != null ? (XAdESAttribute) timestampToken.getTimestampAttribute() : null;

		canonicalizationMethod = timestampToken != null ? timestampToken.getCanonicalizationMethod() : canonicalizationMethod;
		en319132 = timestampToken != null ?
				checkAttributeNameMatches(timestampAttribute, XAdES141Element.REFS_ONLY_TIMESTAMP_V2) : en319132;
>>>>>>> 72a44003

		/**
		 * A.1.5.2 The RefsOnlyTimeStampV2 qualifying property (A.1.5.2.2 Not distributed case)
		 *
		 * The electronic time-stamp's message imprint computation input shall be
		 * the result of taking those of the qualifying unsigned properties listed below
		 * that appear before the RefsOnlyTimeStampV2 in their order of appearance within
		 * the UnsignedSignatureProperties element, canonicalizing each one as specified in clause 4.5,
		 * and concatenating the resulting octet streams:
		 */
		try (ByteArrayOutputStream buffer = new ByteArrayOutputStream()) {

<<<<<<< HEAD
			XAdESUnsignedSigProperties xadesUnsignedSigProperties = getXAdESUnsignedSignatureProperties(timestampToken);
=======

			// Canonicalization copy is used in order to allow XL/A levels creation
			Element unsignedProperties = getUnsignedSignaturePropertiesCanonicalizationCopy();
			if (unsignedProperties == null) {
				throw new NullPointerException(xadesPaths.getUnsignedSignaturePropertiesPath());
			}

			XAdESUnsignedSigProperties xadesUnsignedSigProperties = new XAdESUnsignedSigProperties(unsignedProperties, xadesPaths);
>>>>>>> 72a44003
			for (XAdESAttribute xadesAttribute : xadesUnsignedSigProperties.getAttributes()) {
				if (timestampAttribute != null && timestampAttribute.equals(xadesAttribute)) {
					break;
				}

				// Use RefsOnlyTimeStampV2 on signature creation/extension
<<<<<<< HEAD
				if (checkAttributeNameMatches(timestampAttribute, XAdES141Element.REFS_ONLY_TIMESTAMP_V2)) {
=======
				if (en319132) {
>>>>>>> 72a44003
					/**
					 * - The CompleteCertificateRefsV2 qualifying property.
					 * - The CompleteRevocationRefs qualifying property.
					 * - The AttributeCertificateRefsV2 qualifying property if it is present. And
					 * - The AttributeRevocationRefs qualifying property if it is present.
					 */
					if (checkAttributeNameMatches(xadesAttribute,
							XAdES141Element.COMPLETE_CERTIFICATE_REFS_V2, XAdES132Element.COMPLETE_REVOCATION_REFS,
							XAdES141Element.ATTRIBUTE_CERTIFICATE_REFS_V2, XAdES132Element.ATTRIBUTE_REVOCATION_REFS)) {
						writeCanonicalizedValue(xadesAttribute, canonicalizationMethod, buffer);
					}

<<<<<<< HEAD
				// Use RefsOnlyTimeStamp on signature creation/extension by default
				// TODO : allow the new RefsOnlyTimeStampV2 creation
				} else if (timestampToken == null ||
						checkAttributeNameMatches(timestampAttribute, XAdES132Element.REFS_ONLY_TIMESTAMP)) {
=======
				} else {
>>>>>>> 72a44003
					/**
					 * TS 101 903 v1.4.2 : 7.5.1 The SigAndRefsTimeStamp element (7.5.1.1 Not distributed case)
					 *
					 * - The CompleteCertificateRefs element.
					 * - The CompleteRevocationRefs element.
					 * - The AttributeCertificateRefs element if this property is present.
					 * - The AttributeRevocationRefs element if this property is present.
					 */
					if (checkAttributeNameMatches(xadesAttribute,
							XAdES132Element.COMPLETE_CERTIFICATE_REFS, XAdES132Element.COMPLETE_REVOCATION_REFS,
							XAdES132Element.ATTRIBUTE_CERTIFICATE_REFS, XAdES132Element.ATTRIBUTE_REVOCATION_REFS)) {
						writeCanonicalizedValue(xadesAttribute, canonicalizationMethod, buffer);
					}
				}
			}

			final byte[] byteArray = buffer.toByteArray();
			if (LOG.isTraceEnabled()) {
				LOG.trace("TimestampX2Data (RefsOnlyTimeStamp) canonicalized string : \n{}", new String(byteArray));
			}
			return byteArray;
		} catch (IOException e) {
			throw new DSSException("Error when computing the RefsOnlyTimeStamp (TimestampX2D)", e);
		}
	}
	
	@Override
	public DSSDocument getArchiveTimestampData(final TimestampToken timestampToken) {
		// timestamp validation
		try {
			byte[] archiveTimestampData = getArchiveTimestampData(timestampToken, null);
			return new InMemoryDocument(archiveTimestampData);
		} catch (DSSException e) {
			LOG.error("Unable to get data for TimestampToken with Id '{}'. Reason : {}", timestampToken.getDSSIdAsString(), e.getMessage(), e);
			return null;
		}
	}
	
	/**
	 * Returns ArchiveTimestamp message-imprint data for a new timestamp
	 *
	 * @param canonicalizationMethod {@link String} canonicalization method to use
	 * @return message-imprint octets
	 */
	public byte[] getArchiveTimestampData(final String canonicalizationMethod) {
		// timestamp creation
		return getArchiveTimestampData(null, canonicalizationMethod);
	}

	/**
	 * Gathers the data to be used to calculate the hash value sent to the TSA (messageImprint).
	 *
	 * @param timestampToken
	 *            {@code TimestampToken} to validate, or {@code null} when adding a new archive timestamp
	 * @param canonicalizationMethod
	 *            {@link String}
	 * @return {@code byte} array containing the canonicalized and concatenated timestamped data
	 */
	protected byte[] getArchiveTimestampData(final TimestampToken timestampToken, String canonicalizationMethod) {

		if (LOG.isTraceEnabled()) {
			LOG.trace("--->Get archive timestamp data : {}", (timestampToken == null ? "--> CREATION" : "--> VALIDATION"));
		}
		canonicalizationMethod = timestampToken != null ? timestampToken.getCanonicalizationMethod() : canonicalizationMethod;
		/**
		 * 8.2.1 Not distributed case<br>
		 *
		 * When xadesv141:ArchiveTimeStamp and all the unsigned properties covered by its time-stamp certificateToken
		 * have the same parent, this property uses
		 * the Implicit mechanism for all the time-stamped data objects. The input to the computation of the digest
		 * value MUST be built as follows:
		 * 
		 * 1) Initialize the final octet stream as an empty octet stream.
		 */
		try (ByteArrayOutputStream buffer = new ByteArrayOutputStream()) {

			/**
			 * 2) Take all the ds:Reference elements in their order of appearance within ds:SignedInfo referencing
			 * whatever the signer wants to sign including the SignedProperties element.
			 * Process each one as indicated below:<br>
			 * - Process the retrieved ds:Reference element according to the reference processing model of XMLDSIG.<br>
			 * - If the result is a XML node set, canonicalize it. If ds:Canonicalization is present, the algorithm
			 * indicated by this element is used. If not,
			 * the standard canonicalization method specified by XMLDSIG is used.<br>
			 * - Concatenate the resulting octets to the final octet stream.
			 */

			/**
			 * The references are already calculated {@see #checkSignatureIntegrity()}
			 */
			final Set<String> referenceURIs = new HashSet<>();
			for (final Reference reference : references) {
				referenceURIs.add(DomUtils.getId(reference.getURI()));
				writeReferenceBytes(reference, canonicalizationMethod, buffer);
			}

			/**
			 * 3) Take the following XMLDSIG elements in the order they are listed below, canonicalize each one and
			 * concatenate each resulting octet stream to the final octet stream:<br>
			 * - The ds:SignedInfo element.<br>
			 * - The ds:SignatureValue element.<br>
			 * - The ds:KeyInfo element, if present.
			 */
			writeCanonicalizedValue(XMLDSigPaths.SIGNED_INFO_PATH, canonicalizationMethod, buffer);
			writeCanonicalizedValue(XMLDSigPaths.SIGNATURE_VALUE_PATH, canonicalizationMethod, buffer);
			writeCanonicalizedValue(XMLDSigPaths.KEY_INFO_PATH, canonicalizationMethod, buffer);
			/**
			 * 4) Take the unsigned signature properties that appear before the current xadesv141:ArchiveTimeStamp in
			 * the order they appear within the xades:UnsignedSignatureProperties, canonicalize each one and
			 * concatenate each resulting octet stream to the final octet stream.
			 * While concatenating the following rules apply:
			 */
			writeTimestampedUnsignedProperties(timestampToken, canonicalizationMethod, buffer);
			
			/**
			 * 5) Take all the ds:Object elements except the one containing xades:QualifyingProperties element.
			 * Canonicalize each one and concatenate each resulting octet stream to the final octet stream. 
			 * If ds:Canonicalization is present, the algorithm indicated by this element is used. If not, 
			 * the standard canonicalization method specified by XMLDSIG is used.
			 */
			boolean xades141 = (timestampToken == null) || !ArchiveTimestampType.XAdES.equals(timestampToken.getArchiveTimestampType());
			final NodeList objects = getObjects();
			writeObjectBytes(objects, referenceURIs, canonicalizationMethod, xades141, buffer);
			
			byte[] bytes = buffer.toByteArray();
			if(LOG.isTraceEnabled()) {
				LOG.trace("Data to TimeStamp:");
				LOG.trace(new String(bytes));
			}
			return bytes;
			
		} catch (Exception e) {
			throw new DSSException(String.format("An error occurred while building a message imprint data. Reason : %s", e.getMessage()), e);
		}
	}
	
	private void writeReferenceBytes(final Reference reference, final String canonicalizationMethod,
			ByteArrayOutputStream buffer) throws IOException {
		try {
			final byte[] referencedBytes = getReferenceBytes(reference, canonicalizationMethod);
			if (referencedBytes != null) {
				buffer.write(referencedBytes);
			} else {
				throw new DSSException(String.format("No binaries found for URI '%s'", reference.getURI()));
			}
		} catch (XMLSecurityException e) {
			throw new DSSException(String.format("Unable to retrieve content for URI '%s' : %s", reference.getURI(), e.getMessage()), e);
		}
	}

	private void writeCanonicalizedValue(final String xPathString, final String canonicalizationMethod, final ByteArrayOutputStream buffer) throws IOException {
		final Element element = DomUtils.getElement(signature, xPathString);
		if (element != null) {
			buffer.write(DSSXMLUtils.canonicalizeSubtree(canonicalizationMethod, element));
		}
	}

	private Element getUnsignedSignaturePropertiesDom() {
		return DomUtils.getElement(signature, xadesPaths.getUnsignedSignaturePropertiesPath());
	}
	
	private Element getUnsignedSignaturePropertiesCanonicalizationCopy() {
		/*
         * This is the work around. The issue was reported on:
         * https://issues.apache.org/jira/browse/SANTUARIO-139.
         * Namespaces are not added to canonicalizer for new created elements.
         * The binaries need to be parsed at a new instance of Document
         */
        final byte[] canonicalizedDoc = DSSXMLUtils.serializeNode(signature.getOwnerDocument());
        Document recreatedDocument = DomUtils.buildDOM(canonicalizedDoc);
        Element recreatedSignature = DomUtils.getElementById(recreatedDocument, DSSXMLUtils.getIDIdentifier(signature));
        return DomUtils.getElement(recreatedSignature, xadesPaths.getUnsignedSignaturePropertiesPath());
	}
	
	private void writeTimestampedUnsignedProperties(TimestampToken timestampToken, String canonicalizationMethod,
													ByteArrayOutputStream buffer) throws IOException {

		XAdESUnsignedSigProperties xadesUnsignedSigProperties = getXAdESUnsignedSignatureProperties(timestampToken);
		for (XAdESAttribute xadesAttribute : xadesUnsignedSigProperties.getAttributes()) {

			/*
			 * In the SD-DSS implementation when validating the signature
			 * the framework will not add missing data.
			 * To do so the signature must be extended.
			 */
			// if (xadesAttribute.getName().equals("CertificateValues")) {
			/*
			 * - The xades:CertificateValues property MUST be added if it is not already present and the ds:KeyInfo
			 * element does not contain the full set of
			 * certificates used to validate the electronic signature.
			 */
			// } else if (xadesAttribute.getName().equals("RevocationValues")) {
			/*
			 * - The xades:RevocationValues property MUST be added if it is not already present and the ds:KeyInfo
			 * element does not contain the revocation
			 * information that has to be shipped with the electronic signature
			 */
			// } else if (xadesAttribute.getName().equals("AttrAuthoritiesCertValues")) {
			/*
			 * - The xades:AttrAuthoritiesCertValues property MUST be added if not already present and the following
			 * conditions are true: there exist an
			 * attribute certificate in the signature AND a number of certificates that have been used in its
			 * validation do not appear in CertificateValues.
			 * Its content will satisfy with the rules specified in clause 7.6.3.
			 */
			// } else if (xadesAttribute.getName().equals("AttributeRevocationValues")) {
			/*
			 * - The xades:AttributeRevocationValues property MUST be added if not already present and there the
			 * following conditions are true: there exist
			 * an attribute certificate AND some revocation data that have been used in its validation do not appear
			 * in RevocationValues. Its content will
			 * satisfy with the rules specified in clause 7.6.4.
			 */
			// } else
			if (timestampToken != null && timestampToken.getTimestampAttribute().equals(xadesAttribute)) {
				break;
				
			// } else if (XAdES141Element.TIMESTAMP_VALIDATION_DATA.isSameTagName(xadesAttribute.getName())) {
			/*
			 * ETSI TS 101 903 V1.4.2 (2010-12) 8.1 The new XAdESv141:TimeStampValidationData element ../.. This
			 * element is specified to serve as an
			 * optional container for validation data required for carrying a full verification of time-stamp
			 * tokens embedded within any of the
			 * different time-stamp containers defined in the present document. ../.. 8.1.1 Use of URI attribute
			 * ../.. a new
			 * xades141:TimeStampValidationData element SHALL be created containing the missing validation data
			 * information and it SHALL be added as a
			 * child of UnsignedSignatureProperties elements immediately after the respective time-stamp
			 * certificateToken container element.
			 */
			}

			writeCanonicalizedValue(xadesAttribute, canonicalizationMethod, buffer);
		}
	}

	private XAdESUnsignedSigProperties getXAdESUnsignedSignatureProperties(TimestampToken timestampToken) {
		final Element unsignedProperties;
		if (timestampToken == null) {
			// timestamp creation
			unsignedProperties = getUnsignedSignaturePropertiesCanonicalizationCopy();
		} else {
			unsignedProperties = getUnsignedSignaturePropertiesDom();;
		}
		if (unsignedProperties == null) {
			throw new NullPointerException(xadesPaths.getUnsignedSignaturePropertiesPath());
		}

		return new XAdESUnsignedSigProperties(unsignedProperties, xadesPaths);
	}

	private boolean checkAttributeNameMatches(XAdESAttribute attribute, DSSElement... elements) {
		if (attribute != null) {
			return Arrays.stream(elements).map(e -> e.getTagName()).anyMatch(attribute.getName()::equals);
		}
		return false;
	}

	private void writeCanonicalizedValue(XAdESAttribute attribute, String canonicalizationMethod,
										 ByteArrayOutputStream buffer) throws IOException {
		byte[] canonicalizedValue = DSSXMLUtils.canonicalizeSubtree(canonicalizationMethod, attribute.getElement());
		if (LOG.isTraceEnabled()) {
			LOG.trace("{}: Canonicalization: {} : \n{}", attribute.getName(), canonicalizationMethod,
					new String(canonicalizedValue));
		}
		buffer.write(canonicalizedValue);
	}

	/**
	 * This method returns the list of ds:Object elements for the current signature element.
	 *
	 * @return {@link NodeList}
	 */
	private NodeList getObjects() {
		return DomUtils.getNodeList(signature, XMLDSigPaths.OBJECT_PATH);
	}
	
	private void writeObjectBytes(final NodeList objects, final Set<String> referenceURIs, String canonicalizationMethod, boolean xades141,
			ByteArrayOutputStream buffer) throws IOException {
		for (int ii = 0; ii < objects.getLength(); ii++) {

			final Node node = objects.item(ii);
			final Node qualifyingProperties = DomUtils.getElement(node, xadesPaths.getCurrentQualifyingPropertiesPath());
			if (qualifyingProperties != null) {
				continue;
			}
			if (!xades141) {
				/**
				 * !!! ETSI TS 101 903 V1.3.2 (2006-03)
				 * 5) Take any ds:Object element in the signature that is not referenced by any ds:Reference within
				 * ds:SignedInfo, except that one containing the QualifyingProperties element. Canonicalize each one
				 * and concatenate each resulting octet tream to the final octet stream.
				 * If ds:Canonicalization is present, the algorithm indicated by this element is used.
				 * If not, the standard canonicalization method specified by XMLDSIG is used.
				 */
				final NamedNodeMap attributes = node.getAttributes();
				final int length = attributes.getLength();
				String id = "";
				for (int jj = 0; jj < length; jj++) {
					final Node item = attributes.item(jj);
					final String nodeName = item.getNodeName();
					if (Utils.areStringsEqualIgnoreCase("ID", nodeName)) {
						id = item.getNodeValue();
						break;
					}
				}
				final boolean contains = referenceURIs.contains(id);
				if (contains) {
					continue;
				}
			}
			byte[] canonicalizedValue = DSSXMLUtils.canonicalizeSubtree(canonicalizationMethod, node);
			buffer.write(canonicalizedValue);
		}
		
	}

}<|MERGE_RESOLUTION|>--- conflicted
+++ resolved
@@ -274,14 +274,10 @@
 	/**
 	 * Returns SigAndRefsTimestamp/SigAndRefsTimestampV2 message-imprint data for a new timestamp
 	 *
-<<<<<<< HEAD
-	 * @param canonicalizationMethod {@link String} canonicalization method to use
-=======
 	 * @param canonicalizationMethod
 	 *              {@link String} canonicalization method to use
 	 * @param en319132
 	 *              defines if the timestamp shall be created accordingly to ETSI EN 319 132-1 (SigAndRefsTimestampV2)
->>>>>>> 72a44003
 	 * @return message-imprint octets
 	 */
 	public byte[] getTimestampX1Data(final String canonicalizationMethod, boolean en319132) {
@@ -291,16 +287,6 @@
 	/**
 	 * Computes the message-imprint for SigAndRefsTimestamp/SigAndRefsTimestampV2
 	 *
-<<<<<<< HEAD
-	 * @param timestampToken {@link TimestampToken} on signature validation
-	 * @param canonicalizationMethod {@link String} the canonicalization method
-	 * @return message-imprint octets
-	 */
-	protected byte[] getTimestampX1Data(final TimestampToken timestampToken, String canonicalizationMethod) {
-		canonicalizationMethod = timestampToken != null ? timestampToken.getCanonicalizationMethod() : canonicalizationMethod;
-		XAdESAttribute timestampAttribute = timestampToken != null ? (XAdESAttribute) timestampToken.getTimestampAttribute() : null;
-
-=======
 	 * @param timestampToken
 	 *              {@link TimestampToken} on signature validation
 	 * @param canonicalizationMethod
@@ -317,7 +303,6 @@
 		en319132 = timestampToken != null ?
 				checkAttributeNameMatches(timestampAttribute, XAdES141Element.SIG_AND_REFS_TIMESTAMP_V2) : en319132;
 
->>>>>>> 72a44003
 		/**
 		 * A.1.5.1 The SigAndRefsTimeStampV2 qualifying property (A.1.5.1.2 Not distributed case)
 		 *
@@ -336,9 +321,6 @@
 			 * 2) Those among the following unsigned qualifying properties that appear before SigAndRefsTimeStampV2,
 			 * in their order of appearance within the UnsignedSignatureProperties element:
 			 */
-<<<<<<< HEAD
-			XAdESUnsignedSigProperties xadesUnsignedSigProperties = getXAdESUnsignedSignatureProperties(timestampToken);
-=======
 
 			// Canonicalization copy is used in order to allow XL/A levels creation
 			Element unsignedProperties = getUnsignedSignaturePropertiesCanonicalizationCopy();
@@ -347,17 +329,12 @@
 			}
 
 			XAdESUnsignedSigProperties xadesUnsignedSigProperties = new XAdESUnsignedSigProperties(unsignedProperties, xadesPaths);
->>>>>>> 72a44003
 			for (XAdESAttribute xadesAttribute : xadesUnsignedSigProperties.getAttributes()) {
 				if (timestampAttribute != null && timestampAttribute.equals(xadesAttribute)) {
 					break;
 				}
 
-<<<<<<< HEAD
-				if (checkAttributeNameMatches(timestampAttribute, XAdES141Element.SIG_AND_REFS_TIMESTAMP_V2)) {
-=======
 				if (en319132) {
->>>>>>> 72a44003
 					/**
 					 * - The SignatureTimeStamp qualifying properties.
 					 * - The CompleteCertificateRefsV2 qualifying property.
@@ -371,14 +348,7 @@
 						writeCanonicalizedValue(xadesAttribute, canonicalizationMethod, buffer);
 					}
 
-<<<<<<< HEAD
-				// Use SigAndRefsTimeStamp on signature creation/extension by default
-				// TODO : allow the new SigAndRefsTimeStampV2 creation
-				} else if (timestampToken == null ||
-						checkAttributeNameMatches(timestampAttribute, XAdES132Element.SIG_AND_REFS_TIMESTAMP)) {
-=======
 				} else {
->>>>>>> 72a44003
 					/**
 					 * TS 101 903 v1.4.2 : 7.5.1 The SigAndRefsTimeStamp element (7.5.1.1 Not distributed case)
 					 *
@@ -417,14 +387,10 @@
 	/**
 	 * Returns RefsOnlyTimestamp/RefsOnlyTimestampV2 message-imprint data for a new timestamp
 	 *
-<<<<<<< HEAD
-	 * @param canonicalizationMethod {@link String} canonicalization method to use
-=======
 	 * @param canonicalizationMethod
 	 *              {@link String} canonicalization method to use
 	 * @param en319132
 	 *              defines if the timestamp shall be created accordingly to ETSI EN 319 132-1 (RefsOnlyTimestampV2)
->>>>>>> 72a44003
 	 * @return message-imprint octets
 	 */
 	public byte[] getTimestampX2Data(final String canonicalizationMethod, boolean en319132) {
@@ -434,15 +400,6 @@
 	/**
 	 * Computes the message-imprint for RefsOnlyTimestamp/RefsOnlyTimestampV2
 	 *
-<<<<<<< HEAD
-	 * @param timestampToken {@link TimestampToken} on signature validation
-	 * @param canonicalizationMethod {@link String} the canonicalization method
-	 * @return message-imprint octets
-	 */
-	protected byte[] getTimestampX2Data(final TimestampToken timestampToken, String canonicalizationMethod) {
-		canonicalizationMethod = timestampToken != null ? timestampToken.getCanonicalizationMethod() : canonicalizationMethod;
-		XAdESAttribute timestampAttribute = timestampToken != null ? (XAdESAttribute) timestampToken.getTimestampAttribute() : null;
-=======
 	 * @param timestampToken
 	 *              {@link TimestampToken} on signature validation
 	 * @param canonicalizationMethod
@@ -457,7 +414,6 @@
 		canonicalizationMethod = timestampToken != null ? timestampToken.getCanonicalizationMethod() : canonicalizationMethod;
 		en319132 = timestampToken != null ?
 				checkAttributeNameMatches(timestampAttribute, XAdES141Element.REFS_ONLY_TIMESTAMP_V2) : en319132;
->>>>>>> 72a44003
 
 		/**
 		 * A.1.5.2 The RefsOnlyTimeStampV2 qualifying property (A.1.5.2.2 Not distributed case)
@@ -470,9 +426,6 @@
 		 */
 		try (ByteArrayOutputStream buffer = new ByteArrayOutputStream()) {
 
-<<<<<<< HEAD
-			XAdESUnsignedSigProperties xadesUnsignedSigProperties = getXAdESUnsignedSignatureProperties(timestampToken);
-=======
 
 			// Canonicalization copy is used in order to allow XL/A levels creation
 			Element unsignedProperties = getUnsignedSignaturePropertiesCanonicalizationCopy();
@@ -481,18 +434,13 @@
 			}
 
 			XAdESUnsignedSigProperties xadesUnsignedSigProperties = new XAdESUnsignedSigProperties(unsignedProperties, xadesPaths);
->>>>>>> 72a44003
 			for (XAdESAttribute xadesAttribute : xadesUnsignedSigProperties.getAttributes()) {
 				if (timestampAttribute != null && timestampAttribute.equals(xadesAttribute)) {
 					break;
 				}
 
 				// Use RefsOnlyTimeStampV2 on signature creation/extension
-<<<<<<< HEAD
-				if (checkAttributeNameMatches(timestampAttribute, XAdES141Element.REFS_ONLY_TIMESTAMP_V2)) {
-=======
 				if (en319132) {
->>>>>>> 72a44003
 					/**
 					 * - The CompleteCertificateRefsV2 qualifying property.
 					 * - The CompleteRevocationRefs qualifying property.
@@ -505,14 +453,7 @@
 						writeCanonicalizedValue(xadesAttribute, canonicalizationMethod, buffer);
 					}
 
-<<<<<<< HEAD
-				// Use RefsOnlyTimeStamp on signature creation/extension by default
-				// TODO : allow the new RefsOnlyTimeStampV2 creation
-				} else if (timestampToken == null ||
-						checkAttributeNameMatches(timestampAttribute, XAdES132Element.REFS_ONLY_TIMESTAMP)) {
-=======
 				} else {
->>>>>>> 72a44003
 					/**
 					 * TS 101 903 v1.4.2 : 7.5.1 The SigAndRefsTimeStamp element (7.5.1.1 Not distributed case)
 					 *
