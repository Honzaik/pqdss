/**
 * DSS - Digital Signature Services
 * Copyright (C) 2015 European Commission, provided under the CEF programme
 * 
 * This file is part of the "DSS - Digital Signature Services" project.
 * 
 * This library is free software; you can redistribute it and/or
 * modify it under the terms of the GNU Lesser General Public
 * License as published by the Free Software Foundation; either
 * version 2.1 of the License, or (at your option) any later version.
 * 
 * This library is distributed in the hope that it will be useful,
 * but WITHOUT ANY WARRANTY; without even the implied warranty of
 * MERCHANTABILITY or FITNESS FOR A PARTICULAR PURPOSE.  See the GNU
 * Lesser General Public License for more details.
 * 
 * You should have received a copy of the GNU Lesser General Public
 * License along with this library; if not, write to the Free Software
 * Foundation, Inc., 51 Franklin Street, Fifth Floor, Boston, MA  02110-1301  USA
 */
package eu.europa.esig.dss.xades.signature;

import static eu.europa.esig.dss.XAdESNamespaces.XAdES141;
import static eu.europa.esig.dss.enumerations.SignatureLevel.XAdES_BASELINE_T;
import static eu.europa.esig.dss.enumerations.SignaturePackaging.ENVELOPED;
import static eu.europa.esig.dss.xades.ProfileParameters.Operation.SIGNING;
import static javax.xml.crypto.dsig.XMLSignature.XMLNS;

<<<<<<< HEAD
import java.util.Arrays;
=======
import java.util.ArrayList;
import java.util.Arrays;
import java.util.Collection;
import java.util.HashSet;
import java.util.List;
>>>>>>> 49c412d9
import java.util.Set;
import java.util.UUID;

import org.bouncycastle.tsp.TimeStampToken;
import org.slf4j.Logger;
import org.slf4j.LoggerFactory;
import org.w3c.dom.Element;
import org.w3c.dom.NodeList;

import eu.europa.esig.dss.DomUtils;
import eu.europa.esig.dss.XAdESNamespaces;
import eu.europa.esig.dss.enumerations.DigestAlgorithm;
import eu.europa.esig.dss.enumerations.SignatureLevel;
import eu.europa.esig.dss.enumerations.SignaturePackaging;
import eu.europa.esig.dss.enumerations.TimestampType;
import eu.europa.esig.dss.model.DSSDocument;
import eu.europa.esig.dss.model.DSSException;
import eu.europa.esig.dss.model.TimestampParameters;
import eu.europa.esig.dss.model.identifier.EncapsulatedRevocationTokenIdentifier;
import eu.europa.esig.dss.model.x509.CertificateToken;
import eu.europa.esig.dss.signature.SignatureExtension;
import eu.europa.esig.dss.spi.DSSASN1Utils;
import eu.europa.esig.dss.spi.DSSUtils;
import eu.europa.esig.dss.spi.x509.revocation.RevocationToken;
import eu.europa.esig.dss.spi.x509.tsp.TSPSource;
import eu.europa.esig.dss.utils.Utils;
import eu.europa.esig.dss.validation.CertificateVerifier;
import eu.europa.esig.dss.validation.DefaultAdvancedSignature;
import eu.europa.esig.dss.validation.ValidationContext;
import eu.europa.esig.dss.xades.DSSXMLUtils;
import eu.europa.esig.dss.xades.ProfileParameters;
import eu.europa.esig.dss.xades.ProfileParameters.Operation;
import eu.europa.esig.dss.xades.XAdESSignatureParameters;
import eu.europa.esig.dss.xades.XPathQueryHolder;
import eu.europa.esig.dss.xades.validation.XAdESSignature;

/**
 * -T profile of XAdES signature
 *
 */
public class XAdESLevelBaselineT extends ExtensionBuilder implements SignatureExtension<XAdESSignatureParameters> {

	private static final Logger LOG = LoggerFactory.getLogger(XAdESLevelBaselineT.class);

	/*
	 * The object encapsulating the Time Stamp Protocol needed to create the level -T, of the signature
	 */
	protected TSPSource tspSource;

	/**
	 * The default constructor for XAdESLevelBaselineT.
	 */
	public XAdESLevelBaselineT(final CertificateVerifier certificateVerifier) {

		super(certificateVerifier);
	}

	private void incorporateC14nMethod(final Element parentDom, final String signedInfoC14nMethod) {

		// <ds:CanonicalizationMethod Algorithm="http://www.w3.org/2001/10/xml-exc-c14n#"/>
		final Element canonicalizationMethodDom = documentDom.createElementNS(XMLNS, DS_CANONICALIZATION_METHOD);
		canonicalizationMethodDom.setAttribute(ALGORITHM, signedInfoC14nMethod);
		parentDom.appendChild(canonicalizationMethodDom);
	}

	@Override
	public DSSDocument extendSignatures(final DSSDocument dssDocument, final XAdESSignatureParameters params) throws DSSException {

		if (dssDocument == null) {
			throw new NullPointerException();
		}
		if (this.tspSource == null) {
			throw new NullPointerException();
		}
		this.params = params;
		final ProfileParameters context = params.getContext();
		if (LOG.isInfoEnabled()) {
			LOG.info("====> Extending: {}", (dssDocument.getName() == null ? "IN MEMORY DOCUMENT" : dssDocument.getName()));
		}
		documentDom = DomUtils.buildDOM(dssDocument);

		final NodeList signatureNodeList = documentDom.getElementsByTagNameNS(XMLNS, SIGNATURE);
		if (signatureNodeList.getLength() == 0) {
			throw new DSSException("There is no signature to extend!");
		}

		// In the case of the enveloped signature we have a specific treatment:<br>
		// we will just extend the signature that is being created (during creation process)
		String signatureId = null;
		final SignaturePackaging signaturePackaging = params.getSignaturePackaging();
		final Operation operationKind = context.getOperationKind();
		if (SIGNING.equals(operationKind) && ENVELOPED.equals(signaturePackaging)) {

			signatureId = params.getDeterministicId();
		}
		for (int ii = 0; ii < signatureNodeList.getLength(); ii++) {

			currentSignatureDom = (Element) signatureNodeList.item(ii);
			final String currentSignatureId = currentSignatureDom.getAttribute(ID);
			if ((signatureId != null) && !signatureId.equals(currentSignatureId)) {

				continue;
			}
			xadesSignature = new XAdESSignature(currentSignatureDom, Arrays.asList(new XPathQueryHolder()), certificateVerifier.createValidationPool());
			xadesSignature.setDetachedContents(params.getDetachedContents());
			extendSignatureTag();
		}
		return createXmlDocument();
	}

	/**
	 * Extends the signature to a desired level. This method is overridden by other profiles.<br>
	 * For -T profile adds the SignatureTimeStamp element which contains a single HashDataInfo element that refers to
	 * the ds:SignatureValue element of the [XMLDSIG] signature. The timestamp token is obtained from TSP source.<br>
	 * Adds {@code <SignatureTimeStamp>} segment into {@code <UnsignedSignatureProperties>} element.
	 *
	 * @throws eu.europa.esig.dss.model.DSSException
	 */
	protected void extendSignatureTag() throws DSSException {

		assertExtendSignatureToTPossible();

		// We ensure that all XML segments needed for the construction of the extension -T are present.
		// If a segment does not exist then it is created.
		ensureUnsignedProperties();
		ensureUnsignedSignatureProperties();
		ensureSignedDataObjectProperties();
		assertSignatureValid(xadesSignature);
		
		Element levelBUnsignedProperties = (Element) unsignedSignaturePropertiesDom.cloneNode(true);

		// The timestamp must be added only if there is no one or the extension -T level is being created
		if (!xadesSignature.hasTProfile() || XAdES_BASELINE_T.equals(params.getSignatureLevel())) {

			final TimestampParameters signatureTimestampParameters = params.getSignatureTimestampParameters();
			final String canonicalizationMethod = signatureTimestampParameters.getCanonicalizationMethod();
			final byte[] canonicalisedValue = xadesSignature.getTimestampSource().getSignatureTimestampData(canonicalizationMethod);
			final DigestAlgorithm timestampDigestAlgorithm = signatureTimestampParameters.getDigestAlgorithm();
			final byte[] digestValue = DSSUtils.digest(timestampDigestAlgorithm, canonicalisedValue);
			createXAdESTimeStampType(TimestampType.SIGNATURE_TIMESTAMP, canonicalizationMethod, digestValue);
			
			unsignedSignaturePropertiesDom = indentIfPrettyPrint(unsignedSignaturePropertiesDom, levelBUnsignedProperties);
		}
	}

	/**
	 * Checks if the extension is possible.
	 */
	private void assertExtendSignatureToTPossible() {
		final SignatureLevel signatureLevel = params.getSignatureLevel();
		if (XAdES_BASELINE_T.equals(signatureLevel) && (xadesSignature.hasLTProfile() || xadesSignature.hasLTAProfile())) {
			final String exceptionMessage = "Cannot extend signature. The signedData is already extended with [%s].";
			throw new DSSException(String.format(exceptionMessage, "XAdES LT"));
		}
	}

	/**
	 * Sets the TSP source to be used when extending the digital signature
	 *
	 * @param tspSource
	 *            the tspSource to set
	 */
	public void setTspSource(final TSPSource tspSource) {

		this.tspSource = tspSource;
	}

	/**
	 * This method incorporates all certificates passed as parameter :
	 * 
	 * <pre>
	 * {@code
	 * 	<xades:CertificateValues>
	 *		<xades:EncapsulatedX509Certificate>MIIC9TC...</xades:EncapsulatedX509Certificate>
	 *		...
	 * 	</xades:CertificateValues>
	 * }
	 * </pre>
	 *
	 * @param parentDom
	 *            the parent element
	 * @param validationContext
	 *            the validation context with all certificates
	 */
	protected Element incorporateCertificateValues(final Element parentDom, final ValidationContext validationContext) {

		Element certificateValuesDom = null;
		final Set<CertificateToken> toIncludeCertificates = xadesSignature.getCertificatesForInclusion(validationContext);
		if (!toIncludeCertificates.isEmpty()) {

			// Filter to avoid duplicate entries
			Set<CertificateToken> certificatesToBeAdded = new HashSet<CertificateToken>();
			List<CertificateToken> signatureCertificates = xadesSignature.getCertificateSource().getCertificates();
			for (CertificateToken certificateToken : toIncludeCertificates) {
				if (!signatureCertificates.contains(certificateToken)) {
					certificatesToBeAdded.add(certificateToken);
				}
			}
			
			if (!certificatesToBeAdded.isEmpty()) {
				certificateValuesDom = DomUtils.addElement(documentDom, parentDom, XAdESNamespaces.getXAdESDefaultNamespace(), XADES_CERTIFICATE_VALUES);
				for (final CertificateToken certificateToken : certificatesToBeAdded) {
					final String base64EncodeCertificate = Utils.toBase64(certificateToken.getEncoded());
					DomUtils.addTextElement(documentDom, certificateValuesDom, XAdESNamespaces.getXAdESDefaultNamespace(), XADES_ENCAPSULATED_X509_CERTIFICATE, base64EncodeCertificate);
				}
			}

		}
		return certificateValuesDom;
	}

	/**
	 * This method incorporates revocation values.
	 * 
	 * <pre>
	 * 	{@code
	 * 		<xades:RevocationValues>
	 * 	}
	 * </pre>
	 *
	 * @param parentDom
	 *            the parent element
	 * @param validationContext
	 *            the validation context with the revocation data
	 */
	protected Element incorporateRevocationValues(final Element parentDom, final ValidationContext validationContext) {
		Element revocationValuesDom = null;
		final DefaultAdvancedSignature.RevocationDataForInclusion revocationsForInclusion = xadesSignature.getRevocationDataForInclusion(validationContext);
		if (!revocationsForInclusion.isEmpty()) {

			// Filter to avoid duplicate entries
			List<RevocationToken> crlsToBeAdded = filterDuplicateRevocations(revocationsForInclusion.crlTokens,
					xadesSignature.getCRLSource().getCRLBinaryList());
			List<RevocationToken> ocspToBeAdded = filterDuplicateRevocations(revocationsForInclusion.ocspTokens,
					xadesSignature.getOCSPSource().getOCSPResponsesList());

			if (Utils.isCollectionNotEmpty(crlsToBeAdded) || Utils.isCollectionNotEmpty(ocspToBeAdded)) {
				revocationValuesDom = DomUtils.addElement(documentDom, parentDom, XAdESNamespaces.getXAdESDefaultNamespace(), XADES_REVOCATION_VALUES);
				incorporateCrlTokens(revocationValuesDom, crlsToBeAdded);
				incorporateOcspTokens(revocationValuesDom, ocspToBeAdded);
			}
		}
		return revocationValuesDom;
	}

<<<<<<< HEAD
			final boolean trustAnchorBPPolicy = params.bLevel().isTrustAnchorBPPolicy();
			boolean trustAnchorIncluded = false;
			for (final CertificateToken certificateToken : toIncludeCertificates) {
				if (trustAnchorBPPolicy && (trustedCertSource != null)) {
					if (trustedCertSource.isTrusted(certificateToken)) {
						trustAnchorIncluded = true;
					}
=======
	private List<RevocationToken> filterDuplicateRevocations(List<? extends RevocationToken> revocationTokens,
			Collection<? extends EncapsulatedRevocationTokenIdentifier> revocationBinaryList) {
		List<RevocationToken> revocationTokensToBeAdded = new ArrayList<RevocationToken>();
		for (RevocationToken revocationToken : revocationTokens) {
			boolean found = false;
			for (EncapsulatedRevocationTokenIdentifier revocationBinary : revocationBinaryList) {
				if (Arrays.equals(revocationToken.getEncoded(), revocationBinary.getBinaries())) {
					found = true;
					break;
>>>>>>> 49c412d9
				}
			}
			if (!found) {
				revocationTokensToBeAdded.add(revocationToken);
			}
		}
		return revocationTokensToBeAdded;
	}

	/**
	 * This method incorporates the CRLValues :
	 * 
	 * <pre>
	 * 	{@code
	 * 		<xades:CRLValues>
	 * 			<xades:EncapsulatedCRLValue>...</xades:EncapsulatedCRLValue>
	 * 			...
	 * 		</xades:CRLValues>
	 * 	}
	 * </pre>
	 * 
	 * @param parentDom
	 *            the parent element
	 * @param crlTokens
	 *            the list of CRL Tokens to be added
	 */
	private void incorporateCrlTokens(final Element parentDom, final List<RevocationToken> crlTokens) {
		if (crlTokens.isEmpty()) {
			return;
		}
		final Element crlValuesDom = DomUtils.addElement(documentDom, parentDom, XAdESNamespaces.getXAdESDefaultNamespace(), "xades:CRLValues");

		for (final RevocationToken revocationToken : crlTokens) {
			final byte[] encodedCRL = revocationToken.getEncoded();
			final String base64EncodedCRL = Utils.toBase64(encodedCRL);
			DomUtils.addTextElement(documentDom, crlValuesDom, XAdESNamespaces.getXAdESDefaultNamespace(), "xades:EncapsulatedCRLValue", base64EncodedCRL);
		}
	}

	/**
	 * This method incorporates the OCSP responses :
	 * 
	 * <pre>
	 * 	{@code
	 * 		<xades:OCSPValues>
	 * 			<xades:EncapsulatedOCSPValue>...</xades:EncapsulatedOCSPValue>
	 * 			...
	 * 		</xades:OCSPValues>
	 * 	}
	 * </pre>
	 * 
	 * @param parentDom
	 *            the parent element
	 * @param ocspTokens
	 *            the list of OCSP Tokens to be added
	 */
	private void incorporateOcspTokens(Element parentDom, final List<RevocationToken> ocspTokens) {
		if (ocspTokens.isEmpty()) {
			return;
		}
		final Element ocspValuesDom = DomUtils.addElement(documentDom, parentDom, XAdESNamespaces.getXAdESDefaultNamespace(), "xades:OCSPValues");

		for (final RevocationToken revocationToken : ocspTokens) {
			final byte[] encodedOCSP = revocationToken.getEncoded();
			final String base64EncodedOCSP = Utils.toBase64(encodedOCSP);
			DomUtils.addTextElement(documentDom, ocspValuesDom, XAdESNamespaces.getXAdESDefaultNamespace(), "xades:EncapsulatedOCSPValue", base64EncodedOCSP);
		}
	}
	
	/**
	 * This method incorporates all certificates passed as parameter, as well as adds missing indents if the parameter is specified
	 * 
	 * <pre>
	 * {@code
	 * 	<xades:CertificateValues>
	 *		<xades:EncapsulatedX509Certificate>MIIC9TC...</xades:EncapsulatedX509Certificate>
	 *		...
	 * 	</xades:CertificateValues>
	 * }
	 * </pre>
	 *
	 * @param parentDom
	 *            the parent element
	 * @param validationContext
	 *            the validation context with all certificates
	 * @param indent
	 *            {@link String} to add between elements (if not NULL)
	 */
	protected void incorporateCertificateValues(final Element parentDom, final ValidationContext validationContext, String indent) {
		Element certificatesDom = incorporateCertificateValues(parentDom, validationContext);
		if (certificatesDom != null && indent != null) {
			DomUtils.setTextNode(documentDom, unsignedSignaturePropertiesDom, indent);
			DSSXMLUtils.indentAndReplace(documentDom, certificatesDom);
		}
	}


	/**
	 * This method incorporates revocation values, as well as adds missing indents if the parameter is specified:
	 * 
	 * <pre>
	 * 	{@code
	 * 		<xades:RevocationValues>
	 * 	}
	 * </pre>
	 *
	 * @param parentDom
	 *            the parent element
	 * @param validationContext
	 *            the validation context with the revocation data
	 * @param indent
	 *            {@link String} to add between elements (if not NULL)
	 */
	protected void incorporateRevocationValues(final Element parentDom, final ValidationContext validationContext, String indent) {
		Element revocationDom = incorporateRevocationValues(parentDom, validationContext);
		if (revocationDom != null && indent != null) {
			DomUtils.setTextNode(documentDom, unsignedSignaturePropertiesDom, indent);
			DSSXMLUtils.indentAndReplace(documentDom, revocationDom);
		}
	}

	/**
	 * Creates any XAdES TimeStamp object representation. The timestamp token is obtained from TSP source
	 *
	 * @param timestampType
	 *            {@code TimestampType}
	 * @param timestampC14nMethod
	 *            canonicalization method
	 * @param digestValue
	 *            array of {@code byte} representing the digest to timestamp
	 * @throws DSSException
	 *             in case of any error
	 */
	protected void createXAdESTimeStampType(final TimestampType timestampType, final String timestampC14nMethod, final byte[] digestValue) throws DSSException {

		Element timeStampDom = null;
		final TimestampParameters signatureTimestampParameters = params.getSignatureTimestampParameters();
		DigestAlgorithm timestampDigestAlgorithm = signatureTimestampParameters.getDigestAlgorithm();
		switch (timestampType) {

		case SIGNATURE_TIMESTAMP:
			// <xades:SignatureTimeStamp Id="time-stamp-1dee38c4-8388-40d1-8880-9eeda853fe60">
			timeStampDom = DomUtils.addElement(documentDom, unsignedSignaturePropertiesDom, XAdESNamespaces.getXAdESDefaultNamespace(), XADES_SIGNATURE_TIME_STAMP);
			break;
		case VALIDATION_DATA_TIMESTAMP:
			// <xades:SigAndRefsTimeStamp Id="time-stamp-a762ab0e-e05c-4cc8-a804-cf2c4ffb5516">
			if (params.isEn319132() && !isOldGeneration(params.getSignatureLevel())) {
				timeStampDom = DomUtils.addElement(documentDom, unsignedSignaturePropertiesDom, XAdESNamespaces.getXAdESDefaultNamespace(), XADES_SIG_AND_REFS_TIME_STAMP_V2);
			} else {
				timeStampDom = DomUtils.addElement(documentDom, unsignedSignaturePropertiesDom, XAdESNamespaces.getXAdESDefaultNamespace(), XADES_SIG_AND_REFS_TIME_STAMP);
			}
			break;
		case ARCHIVE_TIMESTAMP:
			// <xades141:ArchiveTimeStamp Id="time-stamp-a762ab0e-e05c-4cc8-a804-cf2c4ffb5516">
			timeStampDom = DomUtils.addElement(documentDom, unsignedSignaturePropertiesDom, XAdES141, XADES141_ARCHIVE_TIME_STAMP);
			timestampDigestAlgorithm = params.getArchiveTimestampParameters().getDigestAlgorithm();
			break;
		default:
			// Content timestamps need to be generated before the signature itself
			throw new DSSException("Unsupported timestamp type : " + timestampType);
		}

		if (LOG.isDebugEnabled()) {
			LOG.debug("Timestamp generation: {} / {} / {}", timestampDigestAlgorithm.getName(), timestampC14nMethod,
					Utils.toBase64(digestValue));
		}
		final TimeStampToken timeStampToken = tspSource.getTimeStampResponse(timestampDigestAlgorithm, digestValue);
		final String base64EncodedTimeStampToken = Utils.toBase64(DSSASN1Utils.getDEREncoded(timeStampToken));

		final String timestampId = UUID.randomUUID().toString();
		timeStampDom.setAttribute(ID, "TS-" + timestampId);

		// <ds:CanonicalizationMethod Algorithm="http://www.w3.org/TR/2001/REC-xml-c14n-20010315"/>
		incorporateC14nMethod(timeStampDom, timestampC14nMethod);

		// <xades:EncapsulatedTimeStamp Id="time-stamp-token-6a150419-caab-4615-9a0b-6e239596643a">MIAGCSqGSIb3DQEH
		final Element encapsulatedTimeStampDom = DomUtils.addElement(documentDom, timeStampDom, XAdESNamespaces.getXAdESDefaultNamespace(), XADES_ENCAPSULATED_TIME_STAMP);
		encapsulatedTimeStampDom.setAttribute(ID, "ETS-" + timestampId);
		DomUtils.setTextNode(documentDom, encapsulatedTimeStampDom, base64EncodedTimeStampToken);
	}

	private boolean isOldGeneration(SignatureLevel signatureLevel) {
		return SignatureLevel.XAdES_X.equals(signatureLevel) || SignatureLevel.XAdES_XL.equals(signatureLevel) || SignatureLevel.XAdES_A.equals(signatureLevel);
	}

}<|MERGE_RESOLUTION|>--- conflicted
+++ resolved
@@ -26,15 +26,11 @@
 import static eu.europa.esig.dss.xades.ProfileParameters.Operation.SIGNING;
 import static javax.xml.crypto.dsig.XMLSignature.XMLNS;
 
-<<<<<<< HEAD
-import java.util.Arrays;
-=======
 import java.util.ArrayList;
 import java.util.Arrays;
 import java.util.Collection;
 import java.util.HashSet;
 import java.util.List;
->>>>>>> 49c412d9
 import java.util.Set;
 import java.util.UUID;
 
@@ -280,15 +276,6 @@
 		return revocationValuesDom;
 	}
 
-<<<<<<< HEAD
-			final boolean trustAnchorBPPolicy = params.bLevel().isTrustAnchorBPPolicy();
-			boolean trustAnchorIncluded = false;
-			for (final CertificateToken certificateToken : toIncludeCertificates) {
-				if (trustAnchorBPPolicy && (trustedCertSource != null)) {
-					if (trustedCertSource.isTrusted(certificateToken)) {
-						trustAnchorIncluded = true;
-					}
-=======
 	private List<RevocationToken> filterDuplicateRevocations(List<? extends RevocationToken> revocationTokens,
 			Collection<? extends EncapsulatedRevocationTokenIdentifier> revocationBinaryList) {
 		List<RevocationToken> revocationTokensToBeAdded = new ArrayList<RevocationToken>();
@@ -298,7 +285,6 @@
 				if (Arrays.equals(revocationToken.getEncoded(), revocationBinary.getBinaries())) {
 					found = true;
 					break;
->>>>>>> 49c412d9
 				}
 			}
 			if (!found) {
