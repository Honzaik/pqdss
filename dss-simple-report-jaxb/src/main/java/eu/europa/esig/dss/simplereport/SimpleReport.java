/**
 * DSS - Digital Signature Services
 * Copyright (C) 2015 European Commission, provided under the CEF programme
 * 
 * This file is part of the "DSS - Digital Signature Services" project.
 * 
 * This library is free software; you can redistribute it and/or
 * modify it under the terms of the GNU Lesser General Public
 * License as published by the Free Software Foundation; either
 * version 2.1 of the License, or (at your option) any later version.
 * 
 * This library is distributed in the hope that it will be useful,
 * but WITHOUT ANY WARRANTY; without even the implied warranty of
 * MERCHANTABILITY or FITNESS FOR A PARTICULAR PURPOSE.  See the GNU
 * Lesser General Public License for more details.
 * 
 * You should have received a copy of the GNU Lesser General Public
 * License along with this library; if not, write to the Free Software
 * Foundation, Inc., 51 Franklin Street, Fifth Floor, Boston, MA  02110-1301  USA
 */
package eu.europa.esig.dss.simplereport;

import eu.europa.esig.dss.enumerations.Indication;
import eu.europa.esig.dss.enumerations.SignatureLevel;
import eu.europa.esig.dss.enumerations.SignatureQualification;
import eu.europa.esig.dss.enumerations.SubIndication;
import eu.europa.esig.dss.enumerations.TimestampQualification;
import eu.europa.esig.dss.jaxb.object.Message;
import eu.europa.esig.dss.simplereport.jaxb.XmlCertificateChain;
import eu.europa.esig.dss.simplereport.jaxb.XmlMessage;
import eu.europa.esig.dss.simplereport.jaxb.XmlSignature;
import eu.europa.esig.dss.simplereport.jaxb.XmlSimpleReport;
import eu.europa.esig.dss.simplereport.jaxb.XmlTimestamp;
import eu.europa.esig.dss.simplereport.jaxb.XmlToken;

import java.util.ArrayList;
import java.util.Collection;
import java.util.Collections;
import java.util.Date;
import java.util.List;
import java.util.stream.Collectors;

/**
 * A SimpleReport holder to fetch values from a JAXB SimpleReport.
 */
public class SimpleReport {

	/** The JAXB Simple report */
	private final XmlSimpleReport wrapped;

	/**
	 * Default constructor
	 *
	 * @param wrapped {@link XmlSimpleReport}
	 */
	public SimpleReport(final XmlSimpleReport wrapped) {
		this.wrapped = wrapped;
	}

	/**
	 * This method returns the validation time.
	 *
	 * @return the validation time
	 */
	public Date getValidationTime() {
		return wrapped.getValidationTime();
	}

	/**
	 * This method returns the indication obtained after the validation of a token.
	 *
	 * @param tokenId
	 *            DSS unique identifier of the token
	 * @return the indication for the given token Id
	 */
	public Indication getIndication(final String tokenId) {
		XmlToken token = getTokenById(tokenId);
		if (token != null) {
			return token.getIndication();
		}
		return null;
	}

	/**
	 * This method returns the sub-indication obtained after the validation of the token.
	 *
	 * @param tokenId
	 *            DSS unique identifier of the token
	 * @return the sub-indication for the given token Id
	 */
	public SubIndication getSubIndication(final String tokenId) {
		XmlToken token = getTokenById(tokenId);
		if (token != null) {
			return token.getSubIndication();
		}
		return null;
	}

	/**
	 * This method checks if a signature is valid (TOTAL_PASSED) or
	 * timestamp validation PASSED
	 * 
	 * @param tokenId
	 *            a token id to get a result for
	 * @return true if the signature Indication element is equals to {@link Indication#TOTAL_PASSED} or
	 * 		   the timestamp Indication element is Equals to {@link Indication#PASSED}
	 */
	public boolean isValid(final String tokenId) {
		final Indication indicationValue = getIndication(tokenId);
		return Indication.TOTAL_PASSED.equals(indicationValue) || Indication.PASSED.equals(indicationValue);
	}

	/**
	 * This method retrieves the signature ids
	 * 
	 * @return the {@code List} of signature id(s) contained in the simpleReport
	 */
	public List<String> getSignatureIdList() {
		final List<String> signatureIdList = new ArrayList<>();
		List<XmlToken> tokens = wrapped.getSignatureOrTimestamp();
		if (tokens != null) {
			for (XmlToken token : tokens) {
				if (token instanceof XmlSignature) {
					signatureIdList.add(token.getId());
				}
			}
		}
		return signatureIdList;
	}

	/**
	 * This method retrieves the timestamp ids
	 * 
	 * @return the {@code List} of timestamp id(s) contained in the simpleReport
	 */
	public List<String> getTimestampIdList() {
		final List<String> timestampIdList = new ArrayList<>();
		List<XmlToken> tokens = wrapped.getSignatureOrTimestamp();
		if (tokens != null) {
			for (XmlToken token : tokens) {
				if (token instanceof XmlTimestamp) {
					timestampIdList.add(token.getId());
				}
			}
		}
		return timestampIdList;
	}

	/**
	 * This method returns the first signature id.
	 *
	 * @return the first signature id
	 */
	public String getFirstSignatureId() {
		final List<String> signatureIdList = getSignatureIdList();
		if (signatureIdList.size() > 0) {
			return signatureIdList.get(0);
		}
		return null;
	}

	/**
	 * This method returns the first timestamp id.
	 *
	 * @return the first timestamp id
	 */
	public String getFirstTimestampId() {
		final List<String> timestampIdList = getTimestampIdList();
		if (timestampIdList.size() > 0) {
			return timestampIdList.get(0);
		}
		return null;
	}
	
	/**
	 * Returns a file name for the validated document
	 * 
	 * @return {@link String} document file name
	 */
	public String getDocumentFilename() {
		return wrapped.getDocumentName();
	}
	
	/**
	 * Returns a file name for a given tokenId
	 * 
	 * @param tokenId 
	 * 		  	  {@link String} id of a token to get its original filename
	 * @return {@link String} file name
	 */
	public String getTokenFilename(final String tokenId) {
		XmlToken token = getTokenById(tokenId);
		if (token != null) {
			return token.getFilename();
		}
		return null;
	}
	
	/**
	 * Returns a certificate chain a given tokenId
	 * 
	 * @param tokenId 
	 * 			  {@link String} id of a token to get its certificate chain
	 * @return {@link XmlCertificateChain} for the token
	 */
	public XmlCertificateChain getCertificateChain(final String tokenId) {
		XmlToken token = getTokenById(tokenId);
		if (token != null) {
			return token.getCertificateChain();
		}
		return null;
	}

	/**
	 * This method retrieve the validation process's errors for a given token by id
	 * 
	 * @param tokenId
	 *            the token id
	 * @return the linked errors
	 */
<<<<<<< HEAD
	public List<String> getValidationErrors(final String tokenId) {
		XmlToken token = getTokenById(tokenId);
		if (token != null && token.getValidationDetails() != null) {
			return token.getValidationDetails().getError();
=======
	public List<Message> getInfo(final String tokenId) {
		XmlToken token = getTokenById(tokenId);
		if (token != null) {
			return convert(token.getInfos());
>>>>>>> eecdadff
		}
		return Collections.emptyList();
	}

	/**
	 * This method retrieve the validation process's warnings for a given token by id
	 * 
	 * @param tokenId
	 *            the token id
	 * @return the linked warnings
	 */
	public List<String> getValidationWarnings(final String tokenId) {
		XmlToken token = getTokenById(tokenId);
		if (token != null && token.getValidationDetails() != null) {
			return token.getValidationDetails().getWarning();
		}
		return Collections.emptyList();
	}

	/**
	 * This method retrieves the validation process's information for a given token by id
	 *
	 * @param tokenId
	 *            the token id
	 * @return the linked information
	 */
	public List<String> getValidationInfo(final String tokenId) {
		XmlToken token = getTokenById(tokenId);
		if (token != null && token.getValidationDetails() != null) {
			return token.getValidationDetails().getInfo();
		}
		return Collections.emptyList();
	}

	/**
	 * This method retrieve the qualification process's errors for a given token by id
	 *
	 * @param tokenId
	 *            the token id
	 * @return the linked errors
	 */
<<<<<<< HEAD
	public List<String> getQualificationErrors(final String tokenId) {
		XmlToken token = getTokenById(tokenId);
		if (token != null && token.getQualificationDetails() != null) {
			return token.getQualificationDetails().getError();
=======
	public List<Message> getErrors(final String tokenId) {
		XmlToken token = getTokenById(tokenId);
		if (token != null) {
			return convert(token.getErrors());
>>>>>>> eecdadff
		}
		return Collections.emptyList();
	}

	/**
	 * This method retrieve the qualification process's warnings for a given token by id
	 *
	 * @param tokenId
	 *            the token id
	 * @return the linked warnings
	 */
<<<<<<< HEAD
	public List<String> getQualificationWarnings(final String tokenId) {
		XmlToken token = getTokenById(tokenId);
		if (token != null && token.getQualificationDetails() != null) {
			return token.getQualificationDetails().getWarning();
=======
	public List<Message> getWarnings(final String tokenId) {
		XmlToken token = getTokenById(tokenId);
		if (token != null) {
			return convert(token.getWarnings());
>>>>>>> eecdadff
		}
		return Collections.emptyList();
	}

<<<<<<< HEAD
	/**
	 * This method retrieves the qualification process's information for a given token by id
	 *
	 * @param tokenId
	 *            the token id
	 * @return the linked information
	 */
	public List<String> getQualificationInfo(final String tokenId) {
		XmlToken token = getTokenById(tokenId);
		if (token != null && token.getQualificationDetails() != null) {
			return token.getQualificationDetails().getInfo();
=======
	private Message convert(XmlMessage v) {
		if (v != null) {
			return new Message(v.getKey(), v.getValue());
		}
		return null;
	}

	private List<Message> convert(Collection<XmlMessage> messages) {
		if (messages != null) {
			return messages.stream().map(m -> convert(m)).collect(Collectors.toList());
>>>>>>> eecdadff
		}
		return Collections.emptyList();
	}

	/**
	 * Returns the signature type: QES, AdES, AdESqc, NA
	 *
	 * @param signatureId
	 *            the signature id to test
	 * @return the {@code SignatureQualification} of the given signature
	 */
	public SignatureQualification getSignatureQualification(final String signatureId) {
		SignatureQualification qualif = SignatureQualification.NA;
		XmlSignature signature = getSignatureById(signatureId);
		if (signature != null && signature.getSignatureLevel() != null) {
			qualif = signature.getSignatureLevel().getValue();
		}
		return qualif;
	}

	/**
	 * This method returns the signature format (XAdES_BASELINE_B...)
	 *
	 * @param signatureId
	 *            the signature id
	 * @return the linked signature format
	 */
	public SignatureLevel getSignatureFormat(final String signatureId) {
		XmlSignature xmlSignature = getSignatureById(signatureId);
		if (xmlSignature != null) {
			return xmlSignature.getSignatureFormat();
		}
		return null;
	}

	/**
	 * This method returns the best-signature-time
	 *
	 * @param signatureId
	 *            the signature id
	 * @return the best signing time
	 */
	public Date getBestSignatureTime(final String signatureId) {
		XmlSignature xmlSignature = getSignatureById(signatureId);
		if (xmlSignature != null) {
			return xmlSignature.getBestSignatureTime();
		}
		return null;
	}

	/**
	 * This method returns the signature time
	 *
	 * @param signatureId
	 *            the signature id
	 * @return the signing time
	 */
	public Date getSigningTime(final String signatureId) {
		XmlSignature xmlSignature = getSignatureById(signatureId);
		if (xmlSignature != null) {
			return xmlSignature.getSigningTime();
		}
		return null;
	}

	/**
	 * If the signature validation is TOTAL_PASSED, the result date is the date from
	 * when a signature extension is useful (all certificates can be covered by an
	 * usable revocation data).
	 * 
	 * @param signatureId the signature id
	 * @return the minimal useful date for a signature extension (or null)
	 */
	public Date getSignatureExtensionPeriodMin(final String signatureId) {
		XmlSignature xmlSignature = getSignatureById(signatureId);
		if (xmlSignature != null) {
			return xmlSignature.getExtensionPeriodMin();
		}
		return null;
	}

	/**
	 * If the signature validation is TOTAL_PASSED, the result date is the maximum
	 * possible date to extend the signature (before the expiration of the signing
	 * certificate or the latest timestamping certificate).
	 * 
	 * @param signatureId the signature id
	 * @return the maximum useful date for a signature extension (or null)
	 */
	public Date getSignatureExtensionPeriodMax(final String signatureId) {
		XmlSignature xmlSignature = getSignatureById(signatureId);
		if (xmlSignature != null) {
			return xmlSignature.getExtensionPeriodMax();
		}
		return null;
	}

	/**
	 * This method returns the signature's signer name
	 *
	 * @param signatureId
	 *            the signature id
	 * @return the signatory
	 */
	public String getSignedBy(final String signatureId) {
		XmlSignature xmlSignature = getSignatureById(signatureId);
		if (xmlSignature != null) {
			return xmlSignature.getSignedBy();
		}
		return "";
	}

	/**
	 * This method returns the number of signatures
	 * 
	 * @return the number of signatures
	 */
	public int getSignaturesCount() {
		return wrapped.getSignaturesCount();
	}

	/**
	 * This method returns the number of valid signatures
	 * 
	 * @return the number of valid signatures
	 */
	public int getValidSignaturesCount() {
		return wrapped.getValidSignaturesCount();
	}

	/**
	 * This method returns the timestamp production time
	 *
	 * @param timestampId
	 *            the timestamp id
	 * @return the production time
	 */
	public Date getProductionTime(final String timestampId) {
		XmlTimestamp xmlTimestamp = getTimestampById(timestampId);
		if (xmlTimestamp != null) {
			return xmlTimestamp.getProductionTime();
		}
		return null;
	}

	/**
	 * This method returns the timestamp's producer name
	 *
	 * @param timestampId
	 *            the timestamp id
	 * @return a name of the timestamp's producer
	 */
	public String getProducedBy(final String timestampId) {
		XmlTimestamp xmlTimestamp = getTimestampById(timestampId);
		if (xmlTimestamp != null) {
			return xmlTimestamp.getProducedBy();
		}
		return "";
	}

	/**
	 * This method returns the timestamp's qualification
	 *
	 * @param timestampId
	 *                    the timestamp id
	 * @return {@link TimestampQualification} for a given timestamp
	 */
	public TimestampQualification getTimestampQualification(final String timestampId) {
		XmlTimestamp xmlTimestamp = getTimestampById(timestampId);
		if (xmlTimestamp != null && xmlTimestamp.getTimestampLevel() != null) {
			return xmlTimestamp.getTimestampLevel().getValue();
		}
		return null;
	}

	/**
	 * This method returns a wrapper for the given token id
	 * 
	 * @param tokenId
	 *            the token id
	 * @return the wrapper for the given token id
	 */
	private XmlToken getTokenById(String tokenId) {
		List<XmlToken> tokens = wrapped.getSignatureOrTimestamp();
		if (tokens != null) {
			for (XmlToken token : tokens) {
				if (tokenId.equals(token.getId())) {
					return token;
				}
			}
		}
		return null;
	}

	/**
	 * This method returns a wrapper for the given signature
	 * 
	 * @param signatureId
	 *            the signature id
	 * @return the wrapper for the given signature id
	 */
	private XmlSignature getSignatureById(String signatureId) {
		XmlToken token = getTokenById(signatureId);
		if (token != null && token instanceof XmlSignature) {
			return (XmlSignature) token;
		}
		return null;
	}

	/**
	 * This method returns a wrapper for the given timestamp
	 * 
	 * @param timestampId
	 *            the timestamp id
	 * @return the wrapper for the given timestamp id
	 */
	private XmlTimestamp getTimestampById(String timestampId) {
		XmlToken token = getTokenById(timestampId);
		if (token != null && token instanceof XmlTimestamp) {
			return (XmlTimestamp) token;
		}
		return null;
	}

	/**
	 * This methods returns the jaxb model of the simple report
	 * 
	 * @return the jaxb model
	 */
	public XmlSimpleReport getJaxbModel() {
		return wrapped;
	}

}<|MERGE_RESOLUTION|>--- conflicted
+++ resolved
@@ -218,17 +218,10 @@
 	 *            the token id
 	 * @return the linked errors
 	 */
-<<<<<<< HEAD
-	public List<String> getValidationErrors(final String tokenId) {
+	public List<Message> getValidationErrors(final String tokenId) {
 		XmlToken token = getTokenById(tokenId);
 		if (token != null && token.getValidationDetails() != null) {
-			return token.getValidationDetails().getError();
-=======
-	public List<Message> getInfo(final String tokenId) {
-		XmlToken token = getTokenById(tokenId);
-		if (token != null) {
-			return convert(token.getInfos());
->>>>>>> eecdadff
+			return convert(token.getValidationDetails().getError());
 		}
 		return Collections.emptyList();
 	}
@@ -240,10 +233,10 @@
 	 *            the token id
 	 * @return the linked warnings
 	 */
-	public List<String> getValidationWarnings(final String tokenId) {
+	public List<Message> getValidationWarnings(final String tokenId) {
 		XmlToken token = getTokenById(tokenId);
 		if (token != null && token.getValidationDetails() != null) {
-			return token.getValidationDetails().getWarning();
+			return convert(token.getValidationDetails().getWarning());
 		}
 		return Collections.emptyList();
 	}
@@ -255,10 +248,10 @@
 	 *            the token id
 	 * @return the linked information
 	 */
-	public List<String> getValidationInfo(final String tokenId) {
+	public List<Message> getValidationInfo(final String tokenId) {
 		XmlToken token = getTokenById(tokenId);
 		if (token != null && token.getValidationDetails() != null) {
-			return token.getValidationDetails().getInfo();
+			return convert(token.getValidationDetails().getInfo());
 		}
 		return Collections.emptyList();
 	}
@@ -270,17 +263,10 @@
 	 *            the token id
 	 * @return the linked errors
 	 */
-<<<<<<< HEAD
-	public List<String> getQualificationErrors(final String tokenId) {
+	public List<Message> getQualificationErrors(final String tokenId) {
 		XmlToken token = getTokenById(tokenId);
 		if (token != null && token.getQualificationDetails() != null) {
-			return token.getQualificationDetails().getError();
-=======
-	public List<Message> getErrors(final String tokenId) {
-		XmlToken token = getTokenById(tokenId);
-		if (token != null) {
-			return convert(token.getErrors());
->>>>>>> eecdadff
+			return convert(token.getQualificationDetails().getError());
 		}
 		return Collections.emptyList();
 	}
@@ -292,22 +278,14 @@
 	 *            the token id
 	 * @return the linked warnings
 	 */
-<<<<<<< HEAD
-	public List<String> getQualificationWarnings(final String tokenId) {
+	public List<Message> getQualificationWarnings(final String tokenId) {
 		XmlToken token = getTokenById(tokenId);
 		if (token != null && token.getQualificationDetails() != null) {
-			return token.getQualificationDetails().getWarning();
-=======
-	public List<Message> getWarnings(final String tokenId) {
-		XmlToken token = getTokenById(tokenId);
-		if (token != null) {
-			return convert(token.getWarnings());
->>>>>>> eecdadff
-		}
-		return Collections.emptyList();
-	}
-
-<<<<<<< HEAD
+			return convert(token.getQualificationDetails().getWarning());
+		}
+		return Collections.emptyList();
+	}
+
 	/**
 	 * This method retrieves the qualification process's information for a given token by id
 	 *
@@ -315,11 +293,14 @@
 	 *            the token id
 	 * @return the linked information
 	 */
-	public List<String> getQualificationInfo(final String tokenId) {
+	public List<Message> getQualificationInfo(final String tokenId) {
 		XmlToken token = getTokenById(tokenId);
 		if (token != null && token.getQualificationDetails() != null) {
-			return token.getQualificationDetails().getInfo();
-=======
+			return convert(token.getQualificationDetails().getInfo());
+		}
+		return Collections.emptyList();
+	}
+
 	private Message convert(XmlMessage v) {
 		if (v != null) {
 			return new Message(v.getKey(), v.getValue());
@@ -330,7 +311,6 @@
 	private List<Message> convert(Collection<XmlMessage> messages) {
 		if (messages != null) {
 			return messages.stream().map(m -> convert(m)).collect(Collectors.toList());
->>>>>>> eecdadff
 		}
 		return Collections.emptyList();
 	}
