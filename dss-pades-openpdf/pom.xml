--- conflicted
+++ resolved
@@ -4,11 +4,7 @@
 	<parent>
 		<groupId>eu.europa.ec.joinup.sd-dss</groupId>
 		<artifactId>sd-dss</artifactId>
-<<<<<<< HEAD
-		<version>5.12.1</version>
-=======
 		<version>5.13.RC1</version>
->>>>>>> ae8482f3
 	</parent>
 	<artifactId>dss-pades-openpdf</artifactId>
 	<name>DSS PAdES using OpenPDF (fork of iText)</name>
@@ -26,11 +22,7 @@
 					<dependency>
 						<groupId>org.apache.maven.surefire</groupId>
 						<artifactId>surefire-junit-platform</artifactId>
-<<<<<<< HEAD
-						<version>3.1.0</version>
-=======
 						<version>3.2.1</version>
->>>>>>> ae8482f3
 					</dependency>
 				</dependencies>
 			</plugin>
