--- conflicted
+++ resolved
@@ -99,6 +99,7 @@
 		super(serviceMode, signatureDrawerFactory);
 	}
 
+	@Override
 	protected void checkDocumentPermissions(DSSDocument toSignDocument) {
 		try (PdfReader reader = new PdfReader(toSignDocument.openStream())) {
 			if (!reader.isOpenedWithFullPermissions()) {
@@ -290,129 +291,6 @@
 	}
 
 	@Override
-<<<<<<< HEAD
-	protected List<PdfRevision> getSignatures(CertificatePool validationCertPool, DSSDocument document) {
-		List<PdfRevision> result = new ArrayList<>();
-
-		try (InputStream is = document.openStream(); PdfReader reader = new PdfReader(is, getPasswordBinary(passwordProtection))) {
-			AcroFields af = reader.getAcroFields();
-
-			final PdfDssDict dssDictionary = getDSSDictionary(reader);
-			
-			Map<PdfSignatureDictionary, List<String>> sigDictionaries = extractSigDictionaries(af);
-
-			for (Map.Entry<PdfSignatureDictionary, List<String>> sigDictEntry : sigDictionaries.entrySet()) {
-				PdfSignatureDictionary signatureDictionary = sigDictEntry.getKey();
-				List<String> fieldNames = sigDictEntry.getValue();
-				try {
-					LOG.info("Signature field name: {}", fieldNames);
-					
-					final int[] byteRange = signatureDictionary.getSignatureByteRange();
-	
-					validateByteRange(byteRange);
-	
-					final byte[] cms = signatureDictionary.getContents();
-					byte[] signedContent = DSSUtils.EMPTY_BYTE_ARRAY;
-					if (!isContentValueEqualsByteRangeExtraction(document, byteRange, cms, fieldNames)) {
-						LOG.warn("Signature {} is skipped. SIWA detected !", fieldNames);
-					} else {
-						signedContent = getSignedContent(document, byteRange);
-					}
-	
-					boolean signatureCoversWholeDocument = af.signatureCoversWholeDocument(fieldNames.get(0));
-	
-					if (isDocTimestamp(signatureDictionary)) {
-	
-						PdfDssDict timestampedRevisionDssDict = null;
-	
-						// LT or LTA
-						if (dssDictionary != null) {
-							// obtain covered DSS dictionary if already exist
-							timestampedRevisionDssDict = getDSSDictionaryPresentInRevision(getOriginalBytes(byteRange, signedContent));
-						}
-	
-						result.add(new PdfDocTimestampRevision(cms, signatureDictionary, timestampedRevisionDssDict, fieldNames, 
-								validationCertPool, signedContent, signatureCoversWholeDocument));
-	
-					} else if (isSignature(signatureDictionary)) {
-						result.add(new PdfSignatureRevision(cms, signatureDictionary, dssDictionary, fieldNames, 
-								validationCertPool, signedContent, signatureCoversWholeDocument));
-	
-					} else {
-						LOG.warn("The entry {} is skipped. A signature dictionary entry with a type '{}' and subFilter '{}' is not acceptable configuration!",
-								fieldNames, signatureDictionary.getType(), signatureDictionary.getSubFilter());
-						
-					}
-					
-				} catch (Exception e) {
-					String errorMessage = "Unable to parse signature {} . Reason : {}";
-					if (LOG.isDebugEnabled()) {
-						LOG.error(errorMessage, fieldNames, e.getMessage(), e);
-					} else {
-						LOG.error(errorMessage, fieldNames, e.getMessage() );
-					}
-					
-				}
-			}
-
-			linkSignatures(result);
-
-		} catch (BadPasswordException e) {
-			throw new InvalidPasswordException(e.getMessage());
-		} catch (Exception e) {
-			throw new DSSException("Cannot analyze signatures : " + e.getMessage(), e);
-		}
-		return result;
-	}
-	
-	private Map<PdfSignatureDictionary, List<String>> extractSigDictionaries(AcroFields acroFields) {
-		Map<PdfSignatureDictionary, List<String>> pdfDictionaries = new LinkedHashMap<>();
-		Map<Integer, PdfSigDictWrapper> pdfObjectDictMap = new LinkedHashMap<>();
-		
-		Map<String, Item> allFields = acroFields.getAllFields();
-		List<String> names = acroFields.getSignedFieldNames();
-		LOG.info("{} signature field(s) found", names.size());
-		// TODO : sort the fields ?
-		
-		for (String name : names) {
-			PdfDictionary pdfField = allFields.get(name).getMerged(0);
-			int refNumber = pdfField.getAsIndirectObject(PdfName.V).getNumber();
-			PdfSigDictWrapper signature = pdfObjectDictMap.get(refNumber);
-			if (signature == null) {
-				PdfDict dictionary = new ITextPdfDict(pdfField.getAsDict(PdfName.V));
-				signature = new PdfSigDictWrapper(dictionary);
-
-				pdfDictionaries.put(signature, new ArrayList<>(Arrays.asList(name)));
-				pdfObjectDictMap.put(refNumber, signature);
-				
-			} else {
-				List<String> fieldNameList = pdfDictionaries.get(signature);
-				fieldNameList.add(name);
-				LOG.warn("More than one field refers to the same signature dictionary: {}!", fieldNameList);
-				
-			}
-		}
-		
-		return pdfDictionaries;
-	}
-
-	private PdfDssDict getDSSDictionary(PdfReader reader) {
-		PdfDict currentCatalog = new ITextPdfDict(reader.getCatalog());
-		return PdfDssDict.extract(currentCatalog);
-	}
-
-	private PdfDssDict getDSSDictionaryPresentInRevision(byte[] originalBytes) {
-		try (PdfReader reader = new PdfReader(originalBytes)) {
-			return getDSSDictionary(reader);
-		} catch (Exception e) {
-			LOG.warn("Cannot check in previous revisions if DSS dictionary already exist : " + e.getMessage(), e);
-			return null;
-		}
-	}
-
-	@Override
-=======
->>>>>>> 7bd8df94
 	public DSSDocument addDssDictionary(DSSDocument document, List<DSSDictionaryCallback> callbacks) {
 		try (ByteArrayOutputStream baos = new ByteArrayOutputStream();
 				InputStream is = document.openStream();
@@ -524,14 +402,6 @@
 			throw new DSSException(e);
 		}
 	}
-
-	private byte[] getPasswordBinary(String currentPassword) {
-		byte[] password = null;
-		if (currentPassword != null) {
-			password = currentPassword.getBytes();
-		}
-		return password;
-	}
 	
 	@Override
 	public DSSDocument addNewSignatureField(DSSDocument document, SignatureFieldParameters parameters) {
@@ -556,15 +426,23 @@
 			throw new DSSException("Unable to add a signature field", e);
 		}
 	}
-
-	@Override
-	protected PdfDocumentReader loadPdfDocumentReader(DSSDocument dssDocument) throws IOException {
-		return new ITextDocumentReader(dssDocument);
-	}
-
-	@Override
-	protected PdfDocumentReader loadPdfDocumentReader(byte[] binaries) throws IOException {
-		return new ITextDocumentReader(binaries);
+	
+    private byte[] getPasswordBinary(String currentPassword) {
+        byte[] password = null;
+        if (currentPassword != null) {
+            password = currentPassword.getBytes();
+        }
+        return password;
+    }
+
+	@Override
+	protected PdfDocumentReader loadPdfDocumentReader(DSSDocument dssDocument, String passwordProtection) throws IOException {
+		return new ITextDocumentReader(dssDocument, getPasswordBinary(passwordProtection));
+	}
+
+	@Override
+	protected PdfDocumentReader loadPdfDocumentReader(byte[] binaries, String passwordProtection) throws IOException {
+		return new ITextDocumentReader(binaries, getPasswordBinary(passwordProtection));
 	}
 
 }