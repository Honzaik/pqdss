/**
 * DSS - Digital Signature Services
 * Copyright (C) 2015 European Commission, provided under the CEF programme
 * 
 * This file is part of the "DSS - Digital Signature Services" project.
 * 
 * This library is free software; you can redistribute it and/or
 * modify it under the terms of the GNU Lesser General Public
 * License as published by the Free Software Foundation; either
 * version 2.1 of the License, or (at your option) any later version.
 * 
 * This library is distributed in the hope that it will be useful,
 * but WITHOUT ANY WARRANTY; without even the implied warranty of
 * MERCHANTABILITY or FITNESS FOR A PARTICULAR PURPOSE.  See the GNU
 * Lesser General Public License for more details.
 * 
 * You should have received a copy of the GNU Lesser General Public
 * License along with this library; if not, write to the Free Software
 * Foundation, Inc., 51 Franklin Street, Fifth Floor, Boston, MA  02110-1301  USA
 */
package eu.europa.esig.dss.pdf.openpdf;

import com.lowagie.text.exceptions.BadPasswordException;
import com.lowagie.text.pdf.AcroFields;
import com.lowagie.text.pdf.AcroFields.Item;
import com.lowagie.text.pdf.ByteBuffer;
import com.lowagie.text.pdf.PRIndirectReference;
import com.lowagie.text.pdf.PdfArray;
import com.lowagie.text.pdf.PdfDate;
import com.lowagie.text.pdf.PdfDictionary;
import com.lowagie.text.pdf.PdfLiteral;
import com.lowagie.text.pdf.PdfName;
import com.lowagie.text.pdf.PdfObject;
import com.lowagie.text.pdf.PdfReader;
import com.lowagie.text.pdf.PdfSignatureAppearance;
import com.lowagie.text.pdf.PdfStamper;
import com.lowagie.text.pdf.PdfStream;
import com.lowagie.text.pdf.PdfString;
import com.lowagie.text.pdf.PdfWriter;
import eu.europa.esig.dss.enumerations.CertificationPermission;
import eu.europa.esig.dss.model.DSSDocument;
import eu.europa.esig.dss.model.DSSException;
import eu.europa.esig.dss.model.InMemoryDocument;
import eu.europa.esig.dss.model.MimeType;
import eu.europa.esig.dss.model.x509.CertificateToken;
import eu.europa.esig.dss.model.x509.Token;
import eu.europa.esig.dss.pades.PAdESCommonParameters;
import eu.europa.esig.dss.pades.PAdESSignatureParameters;
import eu.europa.esig.dss.pades.SignatureFieldParameters;
import eu.europa.esig.dss.pades.SignatureImageParameters;
import eu.europa.esig.dss.pades.exception.InvalidPasswordException;
import eu.europa.esig.dss.pades.validation.PAdESSignature;
import eu.europa.esig.dss.pades.validation.PdfModification;
import eu.europa.esig.dss.pades.validation.PdfValidationDataContainer;
import eu.europa.esig.dss.pdf.AbstractPDFSignatureService;
import eu.europa.esig.dss.pdf.AnnotationBox;
import eu.europa.esig.dss.pdf.PAdESConstants;
import eu.europa.esig.dss.pdf.PDFServiceMode;
import eu.europa.esig.dss.pdf.PdfDict;
import eu.europa.esig.dss.pdf.PdfDocumentReader;
import eu.europa.esig.dss.pdf.PdfSigDictWrapper;
import eu.europa.esig.dss.pdf.openpdf.visible.ITextSignatureDrawer;
import eu.europa.esig.dss.pdf.openpdf.visible.ITextSignatureDrawerFactory;
import eu.europa.esig.dss.pdf.visible.ImageRotationUtils;
import eu.europa.esig.dss.spi.DSSUtils;
import eu.europa.esig.dss.spi.x509.revocation.crl.CRLToken;
import eu.europa.esig.dss.spi.x509.revocation.ocsp.OCSPToken;
import eu.europa.esig.dss.utils.Utils;
import eu.europa.esig.dss.validation.AdvancedSignature;
import eu.europa.esig.dss.validation.ValidationData;
import eu.europa.esig.dss.validation.timestamp.TimestampToken;
import org.slf4j.Logger;
import org.slf4j.LoggerFactory;

import java.io.ByteArrayOutputStream;
import java.io.IOException;
import java.io.InputStream;
import java.io.OutputStream;
import java.util.Calendar;
import java.util.Collection;
import java.util.Collections;
import java.util.HashMap;
import java.util.List;
import java.util.Map;
import java.util.Set;

/**
 * Implementation of PDFSignatureService using iText
 *
 */
public class ITextPDFSignatureService extends AbstractPDFSignatureService {

	private static final Logger LOG = LoggerFactory.getLogger(ITextPDFSignatureService.class);

	/**
	 * Constructor for the ITextPDFSignatureService
	 * 
	 * @param serviceMode
	 *                               current instance is used to generate a
	 *                               DocumentTimestamp or Signature signature layer
	 * @param signatureDrawerFactory
	 *                               drawer factory implementation to be used
	 * 
	 */
	public ITextPDFSignatureService(PDFServiceMode serviceMode, ITextSignatureDrawerFactory signatureDrawerFactory) {
		super(serviceMode, signatureDrawerFactory);
	}

	@SuppressWarnings({ "unchecked", "rawtypes" })
	private PdfStamper prepareStamper(PdfReader reader, OutputStream output, PAdESCommonParameters parameters)
			throws IOException {
		PdfStamper stp = PdfStamper.createSignature(reader, output, '\0', null, true);
		stp.setIncludeFileID(true);
		stp.setOverrideFileId(generateFileId(parameters));

		Calendar cal = Calendar.getInstance();
		cal.setTime(parameters.getSigningDate());

		stp.setEnforcedModificationDate(cal);

		PdfSignatureAppearance sap = stp.getSignatureAppearance();
		sap.setAcro6Layers(true);

		SignatureImageParameters imageParameters = parameters.getImageParameters();
		SignatureFieldParameters fieldParameters = imageParameters.getFieldParameters();

<<<<<<< HEAD
			Item fieldItem = findExistingSignatureField(reader, fieldParameters);
			if (!imageParameters.isEmpty()) {
				ITextSignatureDrawer signatureDrawer = (ITextSignatureDrawer) loadSignatureDrawer(imageParameters);
				signatureDrawer.init(imageParameters, reader, sap);

				if (fieldItem == null) {
					checkVisibleSignatureFieldBoxPosition(signatureDrawer, new ITextDocumentReader(reader), fieldParameters);
				}
=======
		Item fieldItem = findExistingSignatureField(reader, fieldParameters);
		if (!imageParameters.isEmpty()) {
			ITextSignatureDrawer signatureDrawer = (ITextSignatureDrawer) loadSignatureDrawer(imageParameters);
			signatureDrawer.init(imageParameters, reader, sap);
>>>>>>> f4eac784

			if (fieldItem == null) {
				getVisibleSignatureFieldBoxPosition(signatureDrawer, new ITextDocumentReader(reader), fieldParameters);
			}

			signatureDrawer.draw();
		}

		PdfDictionary signatureDictionary = createSignatureDictionary(fieldItem, parameters);
		if (PAdESConstants.SIGNATURE_TYPE.equals(getType())) {
			PAdESSignatureParameters signatureParameters = (PAdESSignatureParameters) parameters;

			CertificationPermission permission = signatureParameters.getPermission();
			// A document can contain only one signature field that contains a DocMDP
			// transform method;
			// it shall be the first signed field in the document.
			if (permission != null && !containsFilledSignature(reader)) {
				sap.setCertificationLevel(permission.getCode());
			}

			cal.setTimeZone(signatureParameters.getSigningTimeZone());
			signatureDictionary.put(PdfName.M, new PdfDate(cal));
		}

		sap.setCryptoDictionary(signatureDictionary);

		int csize = parameters.getContentSize();
		HashMap exc = new HashMap();
		exc.put(PdfName.CONTENTS, csize * 2 + 2);

		sap.preClose(exc);

		return stp;
	}
	
	private Item findExistingSignatureField(PdfReader reader, SignatureFieldParameters fieldParameters) {
		String signatureFieldId = fieldParameters.getFieldId();
		if (!isDocumentTimestampLayer() && Utils.isStringNotEmpty(signatureFieldId)) {
			AcroFields acroFields = reader.getAcroFields();
			List<String> signatureNames = acroFields.getFieldNamesWithBlankSignatures();
			if (signatureNames.contains(signatureFieldId)) {
				return acroFields.getFieldItem(signatureFieldId);
			}
			throw new IllegalArgumentException(String.format("The signature field with id '%s' does not exist.", signatureFieldId));
		}
		return null;
	}
	
	private PdfDictionary createSignatureDictionary(Item fieldItem, PAdESCommonParameters parameters) {
		PdfDictionary dic;
		if (fieldItem != null) {
			dic = fieldItem.getMerged(0);
		} else {
			dic = new PdfDictionary();
		}
		
		PdfName type = new PdfName(getType());
		dic.put(PdfName.TYPE, type);
		
		if (Utils.isStringNotEmpty(parameters.getFilter())) {
			dic.put(PdfName.FILTER, new PdfName(parameters.getFilter()));
		}
		if (Utils.isStringNotEmpty(parameters.getSubFilter())) {
			dic.put(PdfName.SUBFILTER, new PdfName(parameters.getSubFilter()));
		}

		if (PdfName.SIG.equals(type)) {
			
			PAdESSignatureParameters signatureParameters = (PAdESSignatureParameters) parameters;
 
			if (Utils.isStringNotEmpty(signatureParameters.getSignerName())) {
				dic.put(PdfName.NAME, new PdfString(signatureParameters.getSignerName(), PdfObject.TEXT_UNICODE));
			}
			if (Utils.isStringNotEmpty(signatureParameters.getReason())) {
				dic.put(PdfName.REASON, new PdfString(signatureParameters.getReason(), PdfObject.TEXT_UNICODE));
			}
			if (Utils.isStringNotEmpty(signatureParameters.getLocation())) {
				dic.put(PdfName.LOCATION, new PdfString(signatureParameters.getLocation(), PdfObject.TEXT_UNICODE));
			}
			if (Utils.isStringNotEmpty(signatureParameters.getContactInfo())) {
				dic.put(PdfName.CONTACTINFO, new PdfString(signatureParameters.getContactInfo(), PdfObject.TEXT_UNICODE));
			}

		}
		
		return dic;
	}

	private boolean containsFilledSignature(PdfReader reader) {
		AcroFields acroFields = reader.getAcroFields();
		List<String> signatureNames = acroFields.getSignedFieldNames();
		for (String name : signatureNames) {
			PdfDict dictionary = new ITextPdfDict(acroFields.getSignatureDictionary(name));
			PdfSigDictWrapper signatureDictionary = new PdfSigDictWrapper(dictionary);
			if (Utils.isArrayNotEmpty(signatureDictionary.getContents())) {
				return true;
			}
		}
		return false;
	}

	private PdfObject generateFileId(PAdESCommonParameters parameters) {
		try (ByteBuffer buf = new ByteBuffer(90)) {
			String deterministicId = DSSUtils.getDeterministicId(parameters.getSigningDate(), null);
			byte[] id = deterministicId.getBytes();
			buf.append('[').append('<');
			for (int k = 0; k < 16; ++k) {
				buf.appendHex(id[k]);
			}
			buf.append('>').append('<');
			for (int k = 0; k < 16; ++k) {
				buf.appendHex(id[k]);
			}
			buf.append('>').append(']');
			return new PdfLiteral(buf.toByteArray());
		} catch (IOException e) {
			throw new DSSException("Unable to generate the fileId", e);
		}
	}

	@Override
	public byte[] digest(DSSDocument toSignDocument, PAdESCommonParameters parameters) {
		try (ByteArrayOutputStream baos = new ByteArrayOutputStream();
			 	ITextDocumentReader documentReader = new ITextDocumentReader(
						 toSignDocument, getPasswordBinary(parameters.getPasswordProtection())) ) {
			checkDocumentPermissions(documentReader);
			if (parameters instanceof PAdESSignatureParameters) {
				checkNewSignatureIsPermitted(documentReader, parameters.getImageParameters().getFieldParameters());
			}

			PdfStamper stp = prepareStamper(documentReader.getPdfReader(), baos, parameters);
			PdfSignatureAppearance sap = stp.getSignatureAppearance();
			final byte[] digest = DSSUtils.digest(parameters.getDigestAlgorithm(), sap.getRangeStream());
			if (LOG.isDebugEnabled()) {
				LOG.debug("Base64 messageDigest : {}", Utils.toBase64(digest));
			}
			return digest;
		} catch (IOException e) {
			throw new DSSException(String.format("Unable to build message-digest : %s", e.getMessage()), e);
		}
	}

	@Override
	public DSSDocument previewPageWithVisualSignature(DSSDocument toSignDocument, PAdESCommonParameters parameters) {
		throw new UnsupportedOperationException("Screenshot feature is not supported by Open PDF");
	}

	@Override
	public DSSDocument previewSignatureField(DSSDocument toSignDocument, PAdESCommonParameters parameters) {
		throw new UnsupportedOperationException("Screenshot feature is not supported by Open PDF");
	}

	@Override
	public DSSDocument sign(DSSDocument toSignDocument, byte[] signatureValue, PAdESCommonParameters parameters) {

		try (ByteArrayOutputStream baos = new ByteArrayOutputStream();
			 	ITextDocumentReader documentReader = new ITextDocumentReader(
						 toSignDocument, getPasswordBinary(parameters.getPasswordProtection())); ) {
			checkDocumentPermissions(documentReader);
			if (parameters instanceof PAdESSignatureParameters) {
				checkNewSignatureIsPermitted(documentReader, parameters.getImageParameters().getFieldParameters());
			}

			PdfStamper stp = prepareStamper(documentReader.getPdfReader(), baos, parameters);
			PdfSignatureAppearance sap = stp.getSignatureAppearance();

			byte[] pk = signatureValue;
			int csize = parameters.getContentSize();
			if (csize < pk.length) {
				throw new IllegalArgumentException(
						String.format("Unable to save a document. Reason : The signature size [%s] is too small " +
								"for the signature value with a length [%s]. Use setContentSize(...) method " +
								"to define a bigger length.", csize, pk.length));
			}

			byte[] outc = new byte[csize];
			System.arraycopy(pk, 0, outc, 0, pk.length);

			PdfDictionary dic = new PdfDictionary();
			dic.put(PdfName.CONTENTS, new PdfString(outc).setHexWriting(true));
			sap.close(dic);

			DSSDocument signature = new InMemoryDocument(baos.toByteArray());
			signature.setMimeType(MimeType.PDF);
			return signature;

		} catch (IOException e) {
			throw new DSSException(String.format("Unable to sign a PDF : %s", e.getMessage()), e);
		}
	}

	@Override
	public DSSDocument addDssDictionary(DSSDocument document, PdfValidationDataContainer validationDataForInclusion, String pwd) {
		try (ByteArrayOutputStream baos = new ByteArrayOutputStream();
				InputStream is = document.openStream();
				PdfReader reader = new PdfReader(is, getPasswordBinary(pwd))) {

			PdfStamper stp = new PdfStamper(reader, baos, '\0', true);
			PdfWriter writer = stp.getWriter();

			if (!validationDataForInclusion.isEmpty()) {
				PdfDictionary catalog = reader.getCatalog();
				PdfDictionary dss = buildDSSDictionary(reader, writer, validationDataForInclusion);
				catalog.put(new PdfName(PAdESConstants.DSS_DICTIONARY_NAME),
						writer.addToBody(dss, false).getIndirectReference());

				writer.addToBody(reader.getCatalog(), reader.getCatalog().getIndRef(), false);
			}

			stp.close();

			DSSDocument signature = new InMemoryDocument(baos.toByteArray());
			signature.setMimeType(MimeType.PDF);
			return signature;
		} catch (IOException e) {
			throw new DSSException("Unable to add DSS dictionary", e);
		}
	}

	private PdfDictionary buildDSSDictionary(PdfReader reader, PdfWriter writer,
											 PdfValidationDataContainer validationDataForInclusion) throws IOException {
		final PdfDictionary dss = new PdfDictionary();
		final PdfArray ocsps = new PdfArray();
		final PdfArray crls = new PdfArray();
		final PdfArray certs = new PdfArray();

		final Map<String, PdfObject> knownObjects = new HashMap<>();

		Collection<AdvancedSignature> signatures = validationDataForInclusion.getSignatures();
		if (Utils.isCollectionNotEmpty(signatures)) {
			PdfDictionary vrim = new PdfDictionary();

			for (AdvancedSignature signature : signatures) {
				ValidationData validationDataToAdd = new ValidationData();

				ValidationData signatureValidationData = validationDataForInclusion.getAllValidationDataForSignature(signature);
				validationDataToAdd.addValidationData(signatureValidationData);

				if (!validationDataToAdd.isEmpty()) {
					PdfDictionary vri = new PdfDictionary();

					Set<CertificateToken> certificateTokensToAdd = validationDataToAdd.getCertificateTokens();
					if (Utils.isCollectionNotEmpty(certificateTokensToAdd)) {
						PdfArray sigCerts = new PdfArray();
						for (CertificateToken certToken : certificateTokensToAdd) {
							PdfObject iref = getPdfObjectForToken(reader, writer, validationDataForInclusion,
									knownObjects, certToken);
							if (!sigCerts.contains(iref)) {
								sigCerts.add(iref);
								if (!certs.contains(iref)) {
									certs.add(iref);
								}
							}
						}
						vri.put(new PdfName(PAdESConstants.CERT_ARRAY_NAME_VRI), sigCerts);
					}

					Set<CRLToken> crlTokensToAdd = validationDataToAdd.getCrlTokens();
					if (Utils.isCollectionNotEmpty(crlTokensToAdd)) {
						PdfArray sigCrls = new PdfArray();
						for (CRLToken crlToken : crlTokensToAdd) {
							PdfObject iref = getPdfObjectForToken(reader, writer, validationDataForInclusion,
									knownObjects, crlToken);
							if (!sigCrls.contains(iref)) {
								sigCrls.add(iref);
								if (!crls.contains(iref)) {
									crls.add(iref);
								}
							}
						}
						vri.put(new PdfName(PAdESConstants.CRL_ARRAY_NAME_VRI), sigCrls);
					}

					Set<OCSPToken> ocspTokensToAdd = validationDataToAdd.getOcspTokens();
					if (Utils.isCollectionNotEmpty(ocspTokensToAdd)) {
						PdfArray sigOcsps = new PdfArray();
						for (OCSPToken ocspToken : validationDataToAdd.getOcspTokens()) {
							PdfObject iref = getPdfObjectForToken(reader, writer, validationDataForInclusion,
									knownObjects, ocspToken);
							if (!sigOcsps.contains(iref)) {
								sigOcsps.add(iref);
								if (!ocsps.contains(iref)) {
									ocsps.add(iref);
								}
							}
						}
						vri.put(new PdfName(PAdESConstants.OCSP_ARRAY_NAME_VRI), sigOcsps);
					}

					String vriKey = ((PAdESSignature) signature).getVRIKey();
					vrim.put(new PdfName(vriKey), vri);
				}
			}
			dss.put(new PdfName(PAdESConstants.VRI_DICTIONARY_NAME),
					writer.addToBody(vrim, false).getIndirectReference());

		}

		Collection<TimestampToken> detachedTimestamps = validationDataForInclusion.getDetachedTimestamps();
		if (Utils.isCollectionNotEmpty(detachedTimestamps)) { // for detached timestamps

			ValidationData validationDataToAdd = validationDataForInclusion.getAllValidationData();
			Set<CertificateToken> certificateTokensToAdd = validationDataToAdd.getCertificateTokens();
			if (Utils.isCollectionNotEmpty(certificateTokensToAdd)) {
				for (CertificateToken certToken : certificateTokensToAdd) {
					PdfObject iref = getPdfObjectForToken(reader, writer, validationDataForInclusion,
							knownObjects, certToken);
					if (!certs.contains(iref)) {
						certs.add(iref);
					}
				}
			}
			Set<CRLToken> crlTokensToAdd = validationDataToAdd.getCrlTokens();
			if (Utils.isCollectionNotEmpty(crlTokensToAdd)) {
				for (CRLToken crlToken : crlTokensToAdd) {
					PdfObject iref = getPdfObjectForToken(reader, writer, validationDataForInclusion,
							knownObjects, crlToken);
					if (!crls.contains(iref)) {
						crls.add(iref);
					}
				}
			}
			Set<OCSPToken> ocspTokensToAdd = validationDataToAdd.getOcspTokens();
			if (Utils.isCollectionNotEmpty(ocspTokensToAdd)) {
				for (OCSPToken ocspToken : validationDataToAdd.getOcspTokens()) {
					PdfObject iref = getPdfObjectForToken(reader, writer, validationDataForInclusion,
							knownObjects, ocspToken);
					if (!ocsps.contains(iref)) {
						ocsps.add(iref);
					}
				}
			}
		}

		if (ocsps.size() > 0) {
			dss.put(new PdfName(PAdESConstants.OCSP_ARRAY_NAME_DSS), ocsps);
		}
		if (crls.size() > 0) {
			dss.put(new PdfName(PAdESConstants.CRL_ARRAY_NAME_DSS), crls);
		}
		if (certs.size() > 0) {
			dss.put(new PdfName(PAdESConstants.CERT_ARRAY_NAME_DSS), certs);
		}

		return dss;
	}

	private PdfObject getPdfObjectForToken(PdfReader reader, PdfWriter writer,
										   PdfValidationDataContainer validationDataContainer,
										   Map<String, PdfObject> knownObjects, Token token) throws IOException {
		final String tokenKey = validationDataContainer.getTokenKey(token);
		PdfObject object = knownObjects.get(tokenKey);
		if (object != null) {
			return object;
		}

		Long objectNumber = validationDataContainer.getTokenReference(token);
		if (objectNumber == null) {
			PdfStream ps = new PdfStream(token.getEncoded());
			object = writer.addToBody(ps, false).getIndirectReference();
		} else {
			object = new PRIndirectReference(reader, objectNumber.intValue());
		}

		knownObjects.put(tokenKey, object);
		return object;
	}

	@Override
	public List<String> getAvailableSignatureFields(final DSSDocument document, final String pwd) {
		try (InputStream is = document.openStream();
				PdfReader reader = new PdfReader(is, getPasswordBinary(pwd))) {
			AcroFields acroFields = reader.getAcroFields();
			return acroFields.getFieldNamesWithBlankSignatures();
		} catch (BadPasswordException e) {
			throw new InvalidPasswordException(e.getMessage());
		} catch (Exception e) {
			throw new DSSException(String.format("Unable to retrieve available signature fields : %s", e.getMessage()), e);
		}
	}
	
	@Override
	public DSSDocument addNewSignatureField(DSSDocument document, SignatureFieldParameters parameters, String pwd) {
		try (ByteArrayOutputStream baos = new ByteArrayOutputStream();
			 	ITextDocumentReader documentReader = new ITextDocumentReader(document, getPasswordBinary(pwd))) {
			checkDocumentPermissions(documentReader);
			checkNewSignatureIsPermitted(documentReader, parameters);

			final PdfReader reader = documentReader.getPdfReader();
			if (reader.getNumberOfPages() < parameters.getPage()) {
				throw new IllegalArgumentException(String.format("The page number '%s' does not exist in the file!", parameters.getPage()));
			}

			if (reader.getNumberOfPages() < parameters.getPage()) {
				throw new IllegalArgumentException(String.format("The page number '%s' does not exist in the file!", parameters.getPage()));
			}

			PdfStamper stp = new PdfStamper(reader, baos, '\0', true);
			
			AnnotationBox annotationBox = getVisibleSignatureFieldBoxPosition(new ITextDocumentReader(reader), parameters);
			
			stp.addSignature(parameters.getFieldId(), parameters.getPage(),
					annotationBox.getMinX(), annotationBox.getMinY(), annotationBox.getMaxX(), annotationBox.getMaxY());

			stp.close();

			DSSDocument signature = new InMemoryDocument(baos.toByteArray());
			signature.setMimeType(MimeType.PDF);
			return signature;
		} catch (IOException e) {
			throw new DSSException("Unable to add a signature field", e);
		}
	}

	@Override
	protected AnnotationBox toPdfPageCoordinates(AnnotationBox fieldAnnotationBox, AnnotationBox pageBox, int rotation) {
		fieldAnnotationBox = super.toPdfPageCoordinates(fieldAnnotationBox, pageBox, rotation);
		return ImageRotationUtils.rotateRelativelyWrappingBox(fieldAnnotationBox, pageBox, rotation);
	}

	@Override
	protected void checkSignatureFieldAgainstPageDimensions(AnnotationBox signatureFieldBox, AnnotationBox pageBox, int pageRotation) {
		if (ImageRotationUtils.isSwapOfDimensionsRequired(pageRotation)) {
			pageBox = ImageRotationUtils.swapDimensions(pageBox);
		}
		super.checkSignatureFieldAgainstPageDimensions(signatureFieldBox, pageBox, pageRotation);
	}

	private byte[] getPasswordBinary(String currentPassword) {
        byte[] password = null;
        if (currentPassword != null) {
            password = currentPassword.getBytes();
        }
        return password;
    }

	@Override
	protected PdfDocumentReader loadPdfDocumentReader(DSSDocument dssDocument, String passwordProtection) throws IOException {
		return new ITextDocumentReader(dssDocument, getPasswordBinary(passwordProtection));
	}

	@Override
	protected PdfDocumentReader loadPdfDocumentReader(byte[] binaries, String passwordProtection) throws IOException {
		return new ITextDocumentReader(binaries, getPasswordBinary(passwordProtection));
	}

	@Override
	protected List<PdfModification> getVisualDifferences(final PdfDocumentReader signedRevisionReader,
			final PdfDocumentReader finalRevisionReader) throws IOException {
		// not supported
		return Collections.emptyList();
	}

}<|MERGE_RESOLUTION|>--- conflicted
+++ resolved
@@ -124,21 +124,10 @@
 		SignatureImageParameters imageParameters = parameters.getImageParameters();
 		SignatureFieldParameters fieldParameters = imageParameters.getFieldParameters();
 
-<<<<<<< HEAD
-			Item fieldItem = findExistingSignatureField(reader, fieldParameters);
-			if (!imageParameters.isEmpty()) {
-				ITextSignatureDrawer signatureDrawer = (ITextSignatureDrawer) loadSignatureDrawer(imageParameters);
-				signatureDrawer.init(imageParameters, reader, sap);
-
-				if (fieldItem == null) {
-					checkVisibleSignatureFieldBoxPosition(signatureDrawer, new ITextDocumentReader(reader), fieldParameters);
-				}
-=======
 		Item fieldItem = findExistingSignatureField(reader, fieldParameters);
 		if (!imageParameters.isEmpty()) {
 			ITextSignatureDrawer signatureDrawer = (ITextSignatureDrawer) loadSignatureDrawer(imageParameters);
 			signatureDrawer.init(imageParameters, reader, sap);
->>>>>>> f4eac784
 
 			if (fieldItem == null) {
 				getVisibleSignatureFieldBoxPosition(signatureDrawer, new ITextDocumentReader(reader), fieldParameters);
@@ -532,10 +521,6 @@
 				throw new IllegalArgumentException(String.format("The page number '%s' does not exist in the file!", parameters.getPage()));
 			}
 
-			if (reader.getNumberOfPages() < parameters.getPage()) {
-				throw new IllegalArgumentException(String.format("The page number '%s' does not exist in the file!", parameters.getPage()));
-			}
-
 			PdfStamper stp = new PdfStamper(reader, baos, '\0', true);
 			
 			AnnotationBox annotationBox = getVisibleSignatureFieldBoxPosition(new ITextDocumentReader(reader), parameters);
