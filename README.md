## DSS : Digital Signature Service

This is the official repository for project DSS : https://ec.europa.eu/digital-building-blocks/wikis/display/DIGITAL/Digital+Signature+Service+-++DSS. 

# Issue Tracker

Please, use the new JIRA for project is on https://ec.europa.eu/digital-building-blocks/tracker/projects/DSS/issues. 

# Requirements

The latest version of DSS framework has the following minimal requirements:

 * Java 11 and higher (tested up to Java 18) for the build is required. For usage Java 8 is a minimum requirement;
 * Maven 3.6 and higher;
 * Memory and Disk: see minimal requirements for the used JVM. In general the higher available is better;
 * Operating system: no specific requirements (tested on Windows and Linux).

# Maven repository

<<<<<<< HEAD
The release is published on Maven Central : 

https://mvnrepository.com/artifact/eu.europa.ec.joinup.sd-dss
=======
The release is published on Maven Central repository : 

https://central.sonatype.dev/namespace/eu.europa.ec.joinup.sd-dss
>>>>>>> bcf231c3

<pre>
&lt;!-- Add dss-bom for easy integration --&gt;
&lt;dependencyManagement&gt;
    &lt;dependencies&gt;
        &lt;dependency&gt;
            &lt;groupId&gt;eu.europa.ec.joinup.sd-dss&lt;/groupId&gt;
            &lt;artifactId&gt;dss-bom&lt;/artifactId&gt;
<<<<<<< HEAD
            &lt;version&gt;5.10.2&lt;/version&gt;
=======
            &lt;version&gt;5.11.1&lt;/version&gt;
>>>>>>> bcf231c3
            &lt;type&gt;pom&lt;/type&gt;
            &lt;scope&gt;import&lt;/scope&gt;
        &lt;/dependency&gt;
    &lt;/dependencies&gt;
&lt;/dependencyManagement&gt;

&lt;!-- Add required modules (example) --&gt;
&lt;dependencies&gt;
    &lt;dependency&gt;
        &lt;groupId&gt;eu.europa.ec.joinup.sd-dss&lt;/groupId&gt;
        &lt;artifactId&gt;dss-utils-apache-commons&lt;/artifactId&gt;
    &lt;/dependency&gt;
    &lt;dependency&gt;
        &lt;groupId&gt;eu.europa.ec.joinup.sd-dss&lt;/groupId&gt;
        &lt;artifactId&gt;dss-xades&lt;/artifactId&gt;
    &lt;/dependency&gt;
    ...
&lt;/dependencies&gt;
</pre>

# Build and usage

A simple build of the DSS Maven project can be done with the following command:

```
mvn clean install
```

This installation will run all unit tests present in the modules, which can take more than one hour to do the complete build.

In addition to the general build, the framework provides a list of custom profiles, allowing a customized behavior:

 * quick - disables unit tests and java-doc validation, in order to process the build as quick as possible (takes 1-2 minutes). This profile cannot be used for a primary DSS build (see below).
 * quick-init - is similar to the `quick` profile. Disables java-doc validation for all modules and unit tests excluding some modules which have dependencies on their test classes. Can be used for the primary build of DSS.
 * slow-tests - executes all tests, including time-consuming unit tests.
 * owasp - runs validation of the project and using dependencies according to the [National Vulnerability Database (NVD)](https://nvd.nist.gov).
 * jdk19-plus - executed automatically for JDK version 9 and higher. Provides a support of JDK 8 with newer versions.
 * spotless - used to add a licence header into project files.
 
In order to run a build with a specific profile, the following command must be executed:

```
mvn clean install -P *profile_name*
```

# Documentation

The [documentation](dss-cookbook/src/main/asciidoc/dss-documentation.adoc) and samples are available in the dss-cookbook module. [SoapUI project](dss-cookbook/src/main/soapui) and [Postman project](dss-cookbook/src/main/postman) are also provided to illustrate SOAP/REST calls.

In order to build the documentation by yourself, the following command must be executed in *dss-cookbook* module:

```
mvn clean install -P asciidoctor
```

# JavaDoc

The JavaDoc is available on https://ec.europa.eu/digital-building-blocks/DSS/webapp-demo/apidocs/index.html

# Demonstration

The release is deployed on https://ec.europa.eu/digital-building-blocks/DSS/webapp-demo

The source code of the demonstrations is available on https://github.com/esig/dss-demonstrations

# Ready-to-use bundles

Bundles which contain the above demonstration can be downloaded from the [Maven repository](https://ec.europa.eu/digital-building-blocks/artifact/service/rest/repository/browse/esignaturedss/eu/europa/ec/joinup/sd-dss/dss-demo-bundle/).

The code of the demonstration can be found on https://ec.europa.eu/digital-building-blocks/code/projects/ESIG/repos/dss-demos/browse

# Licenses

The DSS project is delivered under the terms of the Lesser General Public License (LPGL), version 2.1 ([![License (LGPL version 2.1)](https://img.shields.io/badge/license-GNU%20LGPL%20version%202.1-blue.svg?style=flat-square)](https://opensource.org/licenses/LGPL-2.1)

SPDX-License-Identifier : LGPL-2.1


[![SonarCloud](https://sonarcloud.io/api/project_badges/measure?project=eu.europa.ec.joinup.sd-dss%3Asd-dss&metric=alert_status)](https://sonarcloud.io/dashboard?id=eu.europa.ec.joinup.sd-dss%3Asd-dss)<|MERGE_RESOLUTION|>--- conflicted
+++ resolved
@@ -17,15 +17,9 @@
 
 # Maven repository
 
-<<<<<<< HEAD
-The release is published on Maven Central : 
-
-https://mvnrepository.com/artifact/eu.europa.ec.joinup.sd-dss
-=======
 The release is published on Maven Central repository : 
 
 https://central.sonatype.dev/namespace/eu.europa.ec.joinup.sd-dss
->>>>>>> bcf231c3
 
 <pre>
 &lt;!-- Add dss-bom for easy integration --&gt;
@@ -34,11 +28,7 @@
         &lt;dependency&gt;
             &lt;groupId&gt;eu.europa.ec.joinup.sd-dss&lt;/groupId&gt;
             &lt;artifactId&gt;dss-bom&lt;/artifactId&gt;
-<<<<<<< HEAD
-            &lt;version&gt;5.10.2&lt;/version&gt;
-=======
-            &lt;version&gt;5.11.1&lt;/version&gt;
->>>>>>> bcf231c3
+            &lt;version&gt;5.12.RC1&lt;/version&gt;
             &lt;type&gt;pom&lt;/type&gt;
             &lt;scope&gt;import&lt;/scope&gt;
         &lt;/dependency&gt;
