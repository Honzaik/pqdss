--- conflicted
+++ resolved
@@ -4,11 +4,6 @@
 import java.util.Date;
 import java.util.List;
 
-<<<<<<< HEAD
-import org.apache.commons.lang.StringUtils;
-
-=======
->>>>>>> f114d969
 import eu.europa.esig.dss.jaxb.detailedreport.XmlXCV;
 import eu.europa.esig.dss.jaxb.diagnostic.XmlTrustedServiceProviderType;
 import eu.europa.esig.dss.utils.Utils;
@@ -47,8 +42,7 @@
 
 		List<XmlTrustedServiceProviderType> tspList = certificate.getCertificateTSPService();
 		for (XmlTrustedServiceProviderType trustedServiceProvider : tspList) {
-<<<<<<< HEAD
-			serviceTypeStr = StringUtils.trim(trustedServiceProvider.getTSPServiceType());
+			serviceTypeStr = Utils.trim(trustedServiceProvider.getTSPServiceType());
 			Date statusStartDate = trustedServiceProvider.getStartDate();
 			if (processValueCheck(serviceTypeStr) && statusStartDate != null) {
 				Date statusEndDate = trustedServiceProvider.getEndDate();
@@ -56,21 +50,6 @@
 				// service
 				if ((usageTime.compareTo(statusStartDate) >= 0) && ((statusEndDate == null) || usageTime.before(statusEndDate))) {
 					return true;
-=======
-			XmlServiceStatus serviceStatus = trustedServiceProvider.getServiceStatus();
-			if (serviceStatus != null && Utils.isCollectionNotEmpty(serviceStatus.getStatusService())) {
-				for (XmlServiceStatusType status : serviceStatus.getStatusService()) {
-					serviceTypeStr = Utils.trim(trustedServiceProvider.getTSPServiceType());
-					if (processValueCheck(serviceTypeStr)) {
-						Date statusStartDate = status.getStartDate();
-						Date statusEndDate = status.getEndDate();
-						// The issuing time of the certificate should be into the validity period of the associated
-						// service
-						if ((usageTime.compareTo(statusStartDate) >= 0) && ((statusEndDate == null) || usageTime.before(statusEndDate))) {
-							return true;
-						}
-					}
->>>>>>> f114d969
 				}
 			}
 		}
