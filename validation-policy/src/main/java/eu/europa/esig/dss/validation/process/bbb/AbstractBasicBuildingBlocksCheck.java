/**
 * DSS - Digital Signature Services
 * Copyright (C) 2015 European Commission, provided under the CEF programme
 * 
 * This file is part of the "DSS - Digital Signature Services" project.
 * 
 * This library is free software; you can redistribute it and/or
 * modify it under the terms of the GNU Lesser General Public
 * License as published by the Free Software Foundation; either
 * version 2.1 of the License, or (at your option) any later version.
 * 
 * This library is distributed in the hope that it will be useful,
 * but WITHOUT ANY WARRANTY; without even the implied warranty of
 * MERCHANTABILITY or FITNESS FOR A PARTICULAR PURPOSE.  See the GNU
 * Lesser General Public License for more details.
 * 
 * You should have received a copy of the GNU Lesser General Public
 * License along with this library; if not, write to the Free Software
 * Foundation, Inc., 51 Franklin Street, Fifth Floor, Boston, MA  02110-1301  USA
 */
package eu.europa.esig.dss.validation.process.bbb;

import eu.europa.esig.dss.detailedreport.jaxb.XmlBasicBuildingBlocks;
import eu.europa.esig.dss.detailedreport.jaxb.XmlCV;
import eu.europa.esig.dss.detailedreport.jaxb.XmlConclusion;
import eu.europa.esig.dss.detailedreport.jaxb.XmlConstraintsConclusion;
import eu.europa.esig.dss.detailedreport.jaxb.XmlCryptographicInformation;
import eu.europa.esig.dss.detailedreport.jaxb.XmlFC;
import eu.europa.esig.dss.detailedreport.jaxb.XmlISC;
import eu.europa.esig.dss.detailedreport.jaxb.XmlName;
import eu.europa.esig.dss.detailedreport.jaxb.XmlSAV;
import eu.europa.esig.dss.detailedreport.jaxb.XmlVCI;
import eu.europa.esig.dss.detailedreport.jaxb.XmlXCV;
import eu.europa.esig.dss.diagnostic.CertificateWrapper;
import eu.europa.esig.dss.diagnostic.DiagnosticData;
import eu.europa.esig.dss.diagnostic.SignatureWrapper;
import eu.europa.esig.dss.diagnostic.TimestampWrapper;
import eu.europa.esig.dss.enumerations.Indication;
import eu.europa.esig.dss.enumerations.SubIndication;
import eu.europa.esig.dss.i18n.I18nProvider;
import eu.europa.esig.dss.policy.jaxb.LevelConstraint;
import eu.europa.esig.dss.utils.Utils;
import eu.europa.esig.dss.validation.process.ChainItem;

import java.util.ArrayList;
import java.util.Date;
import java.util.List;
import java.util.Map;

/**
 * Abstract BasicBuildingBlock check
 *
 * @param <T> {@code XmlConstraintsConclusion}
 */
public abstract class AbstractBasicBuildingBlocksCheck<T extends XmlConstraintsConclusion> extends ChainItem<T> {

	/** Diagnostic data */
	private final DiagnosticData diagnosticData;

	/** Contains BasicBuildingBlocks performed for the token */
	private final XmlBasicBuildingBlocks tokenBBBs;

	/** Map of token ids and related BBBs */
	private final Map<String, XmlBasicBuildingBlocks> bbbs;

	/** The validation indication */
	private Indication indication;

	/** The validation subIndication */
	private SubIndication subIndication;

	/** List of errors */
	private List<XmlName> errors = new ArrayList<>();

<<<<<<< HEAD
	protected AbstractBasicBuildingBlocksCheck(I18nProvider i18nProvider, T result, DiagnosticData diagnosticData, XmlBasicBuildingBlocks tokenBBB,
			Map<String, XmlBasicBuildingBlocks> bbbs, LevelConstraint constraint) {
		super(i18nProvider, result, constraint, tokenBBB.getId());
=======
	/**
	 * Default constructor
	 *
	 * @param i18nProvider {@link I18nProvider}
	 * @param result the result
	 * @param diagnosticData {@link DiagnosticData}
	 * @param tokenBBBs {@link XmlBasicBuildingBlocks} for the current token
	 * @param bbbs map of all BBBs
	 * @param constraint {@link LevelConstraint}
	 */
	public AbstractBasicBuildingBlocksCheck(I18nProvider i18nProvider, T result, DiagnosticData diagnosticData,
											XmlBasicBuildingBlocks tokenBBBs, Map<String, XmlBasicBuildingBlocks> bbbs,
											LevelConstraint constraint) {
		super(i18nProvider, result, constraint, tokenBBBs.getId());
>>>>>>> 344330b2

		this.diagnosticData = diagnosticData;
		this.tokenBBBs = tokenBBBs;
		this.bbbs = bbbs;
	}

	@Override
	protected boolean process() {

		/* 5.3.4 Processing (ETSI TS 119 102-1 V1.2.1) */

		/*
		 * 1) The Basic Signature validation process shall perform the format checking
		 * as per clause 5.2.2. If the process returns PASSED, the Basic Signature
		 * validation process shall continue with the next step. Otherwise, the Basic
		 * Signature validation process shall return the indication FAILED with the
		 * sub-indication FORMAT_FAILURE.
		 */
		XmlFC fc = tokenBBBs.getFC();
		if (fc != null) {
			XmlConclusion fcConclusion = fc.getConclusion();
			if (!Indication.PASSED.equals(fcConclusion.getIndication())) {
				indication = Indication.FAILED;
				subIndication = SubIndication.FORMAT_FAILURE;
				errors.addAll(fcConclusion.getErrors());
				return false;
			}
		}

		/*
		 * 2) The Basic Signature validation process shall perform the identification of
		 * the signing certificate (as per clause 5.2.3) with the signature and the
		 * signing certificate, if provided as a parameter. If the identification of the
		 * signing certificate process returns the indication INDETERMINATE with the
		 * sub-indication NO_SIGNING_CERTIFICATE_FOUND, the Basic Signature validation
		 * process shall return the indication INDETERMINATE with the sub-indication
		 * NO_SIGNING_CERTIFICATE_FOUND, otherwise it shall go to the next step.
		 */
		XmlISC isc = tokenBBBs.getISC();
		XmlConclusion iscConclusion = isc.getConclusion();
		if (Indication.INDETERMINATE.equals(iscConclusion.getIndication())
				&& SubIndication.NO_SIGNING_CERTIFICATE_FOUND.equals(iscConclusion.getSubIndication())) {
			indication = iscConclusion.getIndication();
			subIndication = iscConclusion.getSubIndication();
			errors.addAll(iscConclusion.getErrors());
			return false;
		}

		/*
		 * 3) The Basic Signature validation process shall perform the Validation
		 * Context Initialization as per clause 5.2.4. If the process returns
		 * INDETERMINATE with some sub-indication, the Basic Signature validation
		 * process shall return the indication INDETERMINATE together with that
		 * sub-indication, otherwise it shall go to the next step.
		 */
		XmlVCI vci = tokenBBBs.getVCI();
		if (vci != null) {
			XmlConclusion vciConclusion = vci.getConclusion();
			if (Indication.INDETERMINATE.equals(vciConclusion.getIndication())) {
				indication = vciConclusion.getIndication();
				subIndication = vciConclusion.getSubIndication();
				errors.addAll(vciConclusion.getErrors());
				return false;
			}
		}

		/*
		 * 4) The Basic Signature validation process shall perform the X.509 Certificate
		 * Validation as per clause 5.2.6 with the following inputs:
		 * 
		 * a) The signing certificate obtained in step 2). And
		 * 
		 * b) X.509 validation constraints, certificate validation-data and
		 * cryptographic constraints obtained in step 3) or provided as input.
		 * 
		 * If the X.509 Certificate Validation process returns the indication PASSED,
		 * the Basic Signature validation process shall set X509_validation-status to
		 * PASSED and it shall go to step 5).
		 * 
		 * NOTE 2: X509_validation-status is an internal variable. This is done because
		 * the cryptographic validation has not been performed yet. Other building
		 * blocks assume that when this building block returns an INDETERMINATE status
		 * with a sub-indication related to X.509 certificate validation, cryptographic
		 * validation has been performed successfully. Cryptographic validation can, in
		 * some cases, only be performed after X.509 validation.
		 * 
		 * If the X.509 Certificate Validation process returns the indication
		 * INDETERMINATE with the sub-indication REVOKED_NO_POE and if the signature
		 * contains a content-time-stamp attribute, the Basic Signature validation
		 * process shall perform the validation process for AdES time-stamps as defined
		 * in clause 5.4. If this process returns the indication PASSED and the
		 * generation time of the time-stamp token is after the revocation time, the
		 * Basic Signature validation process shall set X509_validation-status to FAILED
		 * with the sub-indication REVOKED. In all other cases, the Basic Signature
		 * validation process shall set X509_validation-status to INDETERMINATE with the
		 * sub-indication REVOKED_NO_POE. The process shall continue with step 5).
		 */
		XmlXCV xcv = tokenBBBs.getXCV();
		XmlConclusion x509ValidationStatus = null;
		if (xcv != null) {

			XmlConclusion xcvConclusion = x509ValidationStatus = xcv.getConclusion();

			x509ValidationStatus.setIndication(xcvConclusion.getIndication());
			x509ValidationStatus.setSubIndication(xcvConclusion.getSubIndication());
			errors.addAll(xcvConclusion.getErrors());

			if (Indication.INDETERMINATE.equals(xcvConclusion.getIndication()) && SubIndication.REVOKED_NO_POE.equals(xcvConclusion.getSubIndication())) {
				SignatureWrapper currentSignature = diagnosticData.getSignatureById(tokenBBBs.getId());
				if (currentSignature != null && isThereValidContentTimestampAfterDate(currentSignature, getRevocationDateForSigningCertificate(currentSignature))) {
					x509ValidationStatus.setIndication(Indication.FAILED);
					x509ValidationStatus.setSubIndication(SubIndication.REVOKED);
				}
			}
			/*
			 * If the X.509 Certificate Validation process returns the indication
			 * INDETERMINATE with the sub-indication OUT_OF_BOUNDS_NO_POE or
			 * OUT_OF_BOUNDS_NOT_REVOKED, and if the signature contains a content-time-stamp
			 * attribute, the Basic Signature validation process shall perform the
			 * validation process for AdES time-stamps as defined in clause 5.4. If it
			 * returns the indication PASSED and the generation time of the time-stamp token
			 * is after the expiration date of the signing certificate, the Basic Signature
			 * validation process shall set X509_validation-status to FAILED with the
			 * sub-indication EXPIRED. Otherwise, the Basic Signature validation process
			 * shall set X509_validation-status to INDETERMINATE with the sub-indication
			 * OUT_OF_BOUNDS_NO_POE or OUT_OF_BOUNDS_NOT_REVOKED, respectively. The process
			 * shall continue with step 5).
			 */
			else if (Indication.INDETERMINATE.equals(xcvConclusion.getIndication())
					&& (SubIndication.OUT_OF_BOUNDS_NO_POE.equals(xcvConclusion.getSubIndication())
							|| SubIndication.OUT_OF_BOUNDS_NOT_REVOKED.equals(xcvConclusion.getSubIndication()))) {

				SignatureWrapper currentSignature = diagnosticData.getSignatureById(tokenBBBs.getId());
				if (currentSignature != null && isThereValidContentTimestampAfterDate(currentSignature, getExpirationDateForSigningCertificate(currentSignature))) {
					x509ValidationStatus.setIndication(Indication.FAILED);
					x509ValidationStatus.setSubIndication(SubIndication.EXPIRED);
				}
			}
			/*
			 * If the X.509 Certificate Validation process returns the indication
			 * INDETERMINATE with the sub-indication NO_CERTIFICATE_CHAIN_FOUND and if the
			 * signature algorithm requires the full certificate chain for determining the
			 * public key, the Basic Signature validation process shall return the
			 * indication INDETERMINATE with the sub-indication NO_CERTIFICATE_CHAIN_FOUND.
			 * 
			 * In all other cases, the Basic Signature validation process shall set
			 * X509_validation-status to the indication and sub-indication returned by the
			 * X.509 Certificate Validation process and continue with step 5).
			 */

			// x509ValidationStatus is filled at the beginning
		}

		/*
		 * 5) The Basic Signature validation process shall perform the Cryptographic
		 * Verification process as per clause 5.2.7 with the following inputs:
		 * 
		 * a) The signed data object.
		 * 
		 * b) The signing certificate obtained in step 2).
		 * 
		 * c) The certificate chain returned in the previous step, if it was returned in
		 * step 4). And
		 * 
		 * d) The SD or SDR, if given in the input.
		 * 
		 * If the Cryptographic Verification process returns PASSED:
		 * 
		 * a) If the X509_validation-status set in the previous step contains the
		 * indication PASSED, the Basic Signature validation process shall go to the
		 * next step;
		 * 
		 * b) If the X509_validation-status set in the previous step contains the
		 * indication INDETERMINATE or FAILED with any subindication, the Basic
		 * Signature validation process shall return the indication and subindication
		 * contained in X509_validation-status, with any associated information about
		 * the reason.
		 * 
		 * Otherwise, the Basic Signature validation process shall return the returned
		 * indication, sub-indication and associated information provided by the
		 * Cryptographic Verification process.
		 */
		XmlCV cv = tokenBBBs.getCV();
		XmlConclusion cvConclusion = cv.getConclusion();
		if (Indication.PASSED.equals(cvConclusion.getIndication())) {
			if (x509ValidationStatus != null && !Indication.PASSED.equals(x509ValidationStatus.getIndication())) {
				indication = x509ValidationStatus.getIndication();
				subIndication = x509ValidationStatus.getSubIndication();
				return false;
			}
		} else {
			indication = cvConclusion.getIndication();
			subIndication = cvConclusion.getSubIndication();
			errors.addAll(cvConclusion.getErrors());
			return false;
		}

		/*
		 * 6) The Basic Signature validation process shall perform the Signature
		 * Acceptance Validation process as per clause 5.2.8 with the following inputs:
		 * 
		 * a) the Signed Data Object(s);
		 * 
		 * b) the certificate chain obtained in step 4);
		 * 
		 * c) the Cryptographic Constraints; and
		 * 
		 * d) the Signature Elements Constraints.
		 * 
		 * If the signature acceptance validation process returns PASSED, the Basic
		 * Signature validation process shall go to the next step.
		 * 
		 * If the signature acceptance validation process returns the indication
		 * INDETERMINATE with the sub-indication CRYPTO_CONSTRAINTS_FAILURE_NO_POE and
		 * the material concerned by this failure is the signature value and if the
		 * signature contains a content-time-stamp attribute, the Basic Signature
		 * validation process shall perform the validation process for AdES time-stamps
		 * as defined in clause 5.4. If it returns the indication PASSED and the
		 * algorithm(s) concerned were no longer considered reliable at the generation
		 * time of the time-stamp token, the Basic Signature validation process shall
		 * return the indication INDETERMINATE with the sub-indication
		 * CRYPTO_CONSTRAINTS_FAILURE. In all other cases, the Basic Signature
		 * validation process shall return the indication INDETERMINATE with the
		 * sub-indication CRYPTO_CONSTRAINTS_FAILURE_NO_POE.
		 * 
		 * NOTE 3: The content time-stamp is a signed attribute and hence proves that
		 * the signature value was produced after the generation time of the time-stamp
		 * token.
		 * 
		 * NOTE 4: In case this clause returns
		 * INDETERMINATE/CRYPTO_CONSTRAINTS_FAILURE_NO_POE, the validation process for
		 * Signatures providing Long Term Availability and Integrity of Validation
		 * Material can be used to validate the signature, if other POE (e.g. from a
		 * trusted archive) exist.
		 * 
		 * In all other cases, the Basic Signature validation process shall return the
		 * indication and associated information returned by the signature acceptance
		 * validation building block
		 */
		XmlSAV sav = tokenBBBs.getSAV();
		XmlConclusion savConclusion = sav.getConclusion();
		if (Indication.INDETERMINATE.equals(savConclusion.getIndication())
				&& SubIndication.CRYPTO_CONSTRAINTS_FAILURE_NO_POE.equals(savConclusion.getSubIndication())) {

			XmlCryptographicInformation cryptographicInfo = sav.getCryptographicInfo();

			SignatureWrapper currentSignature = diagnosticData.getSignatureById(tokenBBBs.getId());
			if (currentSignature != null && isSignatureValueConcernedByFailure(currentSignature, cryptographicInfo) 
					&& isThereValidContentTimestampAfterDate(currentSignature, cryptographicInfo.getNotAfter())) {
				indication = Indication.INDETERMINATE;
				subIndication = SubIndication.CRYPTO_CONSTRAINTS_FAILURE;
				return false;
			}

			indication = Indication.INDETERMINATE;
			subIndication = SubIndication.CRYPTO_CONSTRAINTS_FAILURE_NO_POE;
			errors.addAll(savConclusion.getErrors());
			return false;

		} else if (!Indication.PASSED.equals(savConclusion.getIndication())) {
			indication = savConclusion.getIndication();
			subIndication = savConclusion.getSubIndication();
			errors.addAll(savConclusion.getErrors());
			return false;
		}

		return true;
	}
	
	private boolean isSignatureValueConcernedByFailure(SignatureWrapper currentSignature, XmlCryptographicInformation cryptographicInformation) {
		return currentSignature.getId().equals(cryptographicInformation.getConcernedMaterial());
	}

	private boolean isThereValidContentTimestampAfterDate(SignatureWrapper currentSignature, Date date) {
		List<TimestampWrapper> contentTimestamps = currentSignature.getContentTimestamps();
		if (Utils.isCollectionNotEmpty(contentTimestamps)) {
			for (TimestampWrapper timestamp : contentTimestamps) {
				if (isValidTimestamp(timestamp)) {
					Date tspProductionTime = timestamp.getProductionTime();
					if (tspProductionTime.after(date)) {
						return true;
					}
				}
			}
		}
		return false;
	}

	private boolean isValidTimestamp(TimestampWrapper timestamp) {
		XmlBasicBuildingBlocks timestampBasicBuildingBlocks = bbbs.get(timestamp.getId());
		return (timestampBasicBuildingBlocks != null && timestampBasicBuildingBlocks.getConclusion() != null)
				&& Indication.PASSED.equals(timestampBasicBuildingBlocks.getConclusion().getIndication());
	}

	private Date getRevocationDateForSigningCertificate(SignatureWrapper currentSignature) {
		CertificateWrapper signingCertificate = currentSignature.getSigningCertificate();
		if (signingCertificate != null && Utils.isCollectionNotEmpty(signingCertificate.getCertificateRevocationData())) {
			return diagnosticData.getLatestRevocationDataForCertificate(signingCertificate).getRevocationDate();
		}
		return null;
	}

	private Date getExpirationDateForSigningCertificate(SignatureWrapper currentSignature) {
		CertificateWrapper signingCertificate = currentSignature.getSigningCertificate();
		if (signingCertificate != null) {
			return signingCertificate.getNotAfter();
		}
		return null;
	}

	@Override
	protected Indication getFailedIndicationForConclusion() {
		return indication;
	}

	@Override
	protected SubIndication getFailedSubIndicationForConclusion() {
		return subIndication;
	}

	@Override
	protected List<XmlName> getPreviousErrors() {
		return errors;
	}

}<|MERGE_RESOLUTION|>--- conflicted
+++ resolved
@@ -72,11 +72,6 @@
 	/** List of errors */
 	private List<XmlName> errors = new ArrayList<>();
 
-<<<<<<< HEAD
-	protected AbstractBasicBuildingBlocksCheck(I18nProvider i18nProvider, T result, DiagnosticData diagnosticData, XmlBasicBuildingBlocks tokenBBB,
-			Map<String, XmlBasicBuildingBlocks> bbbs, LevelConstraint constraint) {
-		super(i18nProvider, result, constraint, tokenBBB.getId());
-=======
 	/**
 	 * Default constructor
 	 *
@@ -91,8 +86,6 @@
 											XmlBasicBuildingBlocks tokenBBBs, Map<String, XmlBasicBuildingBlocks> bbbs,
 											LevelConstraint constraint) {
 		super(i18nProvider, result, constraint, tokenBBBs.getId());
->>>>>>> 344330b2
-
 		this.diagnosticData = diagnosticData;
 		this.tokenBBBs = tokenBBBs;
 		this.bbbs = bbbs;
