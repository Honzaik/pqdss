/**
 * DSS - Digital Signature Services
 * Copyright (C) 2015 European Commission, provided under the CEF programme
 * 
 * This file is part of the "DSS - Digital Signature Services" project.
 * 
 * This library is free software; you can redistribute it and/or
 * modify it under the terms of the GNU Lesser General Public
 * License as published by the Free Software Foundation; either
 * version 2.1 of the License, or (at your option) any later version.
 * 
 * This library is distributed in the hope that it will be useful,
 * but WITHOUT ANY WARRANTY; without even the implied warranty of
 * MERCHANTABILITY or FITNESS FOR A PARTICULAR PURPOSE.  See the GNU
 * Lesser General Public License for more details.
 * 
 * You should have received a copy of the GNU Lesser General Public
 * License along with this library; if not, write to the Free Software
 * Foundation, Inc., 51 Franklin Street, Fifth Floor, Boston, MA  02110-1301  USA
 */
package eu.europa.esig.dss.validation.process.bbb.xcv.rac.checks;

import eu.europa.esig.dss.detailedreport.jaxb.XmlBlockType;
import eu.europa.esig.dss.detailedreport.jaxb.XmlConstraintsConclusion;
import eu.europa.esig.dss.diagnostic.CertificateWrapper;
import eu.europa.esig.dss.diagnostic.RevocationWrapper;
import eu.europa.esig.dss.enumerations.Indication;
import eu.europa.esig.dss.enumerations.RevocationType;
import eu.europa.esig.dss.enumerations.SubIndication;
import eu.europa.esig.dss.i18n.I18nProvider;
import eu.europa.esig.dss.i18n.MessageTag;
import eu.europa.esig.dss.policy.jaxb.LevelConstraint;
import eu.europa.esig.dss.validation.process.ChainItem;
import eu.europa.esig.dss.validation.process.ValidationProcessUtils;

import java.util.Date;

/**
 * Checks if the revocation is consistent and can be used for the given certificate
 *
 * @param <T> {@link XmlConstraintsConclusion}
 */
public class RevocationConsistentCheck<T extends XmlConstraintsConclusion> extends ChainItem<T> {

	/** The certificate in question */
	protected final CertificateWrapper certificate;

	/** Revocation data to check */
	protected final RevocationWrapper revocationData;

	/** ThisUpdate of the revocation */
	protected Date thisUpdate;

	/** ProducedAt time of the revocation */
	protected Date producedAt;

	/** ProducedAt time of the revocation */
	private Date producedAt;

	/** Certificate's NotBefore */
	protected Date certNotBefore;

	/** Certificate's NotAfter */
	protected Date certNotAfter;

	/** Defines date after which the revocation issuer ensure the revocation is contained for the certificate */
	protected Date notAfterRevoc;

	/** Defines if certHash matches */
	protected boolean certHashOK;

	/**
	 * Default constructor
	 *
	 * @param i18nProvider {@link I18nProvider}
	 * @param result the result
	 * @param certificate {@link CertificateWrapper}
	 * @param revocationData {@link RevocationWrapper}
	 * @param constraint {@link LevelConstraint}
	 */
	public RevocationConsistentCheck(I18nProvider i18nProvider, T result, CertificateWrapper certificate, 
			RevocationWrapper revocationData, LevelConstraint constraint) {
		super(i18nProvider, result, constraint, revocationData.getId());
		this.certificate = certificate;
		this.revocationData = revocationData;
	}

	@Override
	protected XmlBlockType getBlockType() {
		return XmlBlockType.REV_CC;
	}

	@Override
	protected boolean process() {
		certNotBefore = certificate.getNotBefore();
		certNotAfter = certificate.getNotAfter();
		thisUpdate = revocationData.getThisUpdate();
		producedAt = revocationData.getProductionDate();

		notAfterRevoc = thisUpdate;

		/*
		 * If a CRL contains the extension expiredCertsOnCRL defined in [i.12], it shall prevail over the TL
		 * extension value but only for that specific CRL.
		 */
		Date expiredCertsOnCRL = revocationData.getExpiredCertsOnCRL();
		if (expiredCertsOnCRL != null) {
			notAfterRevoc = expiredCertsOnCRL;
		}

		/*
		 * If an OCSP response contains the extension ArchiveCutoff defined in section 4.4.4 of
		 * IETF RFC 6960 [i.11], it shall prevail over the TL extension value but only for that specific OCSP
		 * response.
		 */
		Date archiveCutOff = revocationData.getArchiveCutOff();
		if (archiveCutOff != null) {
			notAfterRevoc = archiveCutOff;
		}

		/* expiredCertsRevocationInfo Extension from TL */
		if (expiredCertsOnCRL != null || archiveCutOff != null) {
			CertificateWrapper revocCert = revocationData.getSigningCertificate();
			if (revocCert != null) {
				Date expiredCertsRevocationInfo = revocCert.getCertificateTSPServiceExpiredCertsRevocationInfo();
				if (expiredCertsRevocationInfo != null && expiredCertsRevocationInfo.before(notAfterRevoc)) {
					notAfterRevoc = expiredCertsRevocationInfo;
				}
			}
		}

		/*
		 * certHash extension can be present in an OCSP Response. If present, a digest match indicates the OCSP
		 * responder knows the certificate as we have it, and so also its revocation state
		 */
		certHashOK = revocationData.isCertHashExtensionPresent() && revocationData.isCertHashExtensionMatch();

		return checkThisUpdateDefined() && checkRevocationDataHasInformationAboutCertificate() &&
				checkIssuerKnowsCertificate() && checkRevocationIssuerKnown() &&
				checkIssuerValidAtProductionTime();
	}

	private boolean checkThisUpdateDefined() {
		return thisUpdate != null;
	}

	private boolean checkRevocationDataHasInformationAboutCertificate() {
		return certNotBefore.compareTo(thisUpdate) <= 0;
	}

	private boolean checkIssuerKnowsCertificate() {
		return checkIssuerHasInformationForExpiredCertificate() || checkCertHashMatches();
	}

	private boolean checkIssuerHasInformationForExpiredCertificate() {
		return certNotAfter.compareTo(notAfterRevoc) >= 0;
	}

	private boolean checkCertHashMatches() {
		return certHashOK;
	}

	private boolean checkRevocationIssuerKnown() {
		return revocationData.getSigningCertificate() != null;
	}

	private boolean checkIssuerValidAtProductionTime() {
		// check performed only for OCSP certificates
		return !RevocationType.OCSP.equals(revocationData.getRevocationType()) ||
				checkOCSPResponderValidAtRevocationProductionTime();
	}

	private boolean checkOCSPResponderValidAtRevocationProductionTime() {
		CertificateWrapper revocationIssuer = revocationData.getSigningCertificate();
		return producedAt.compareTo(revocationIssuer.getNotBefore()) >= 0 &&
						producedAt.compareTo(revocationIssuer.getNotAfter()) <= 0;
	}

	@Override
	protected MessageTag getMessageTag() {
		return MessageTag.BBB_XCV_IRDC;
	}

	@Override
	protected MessageTag getErrorMessageTag() {
		return MessageTag.BBB_XCV_IRDC_ANS;
	}

	@Override
	protected Indication getFailedIndicationForConclusion() {
		return Indication.INDETERMINATE;
	}

	@Override
	protected SubIndication getFailedSubIndicationForConclusion() {
		return SubIndication.TRY_LATER;
	}

	@Override
	protected String buildAdditionalInfo() {
<<<<<<< HEAD

		if (!checkThisUpdateDefined()) {
			return i18nProvider.getMessage(MessageTag.REVOCATION_NO_THIS_UPDATE, revocationData.getId());

		} else if (!checkRevocationDataHasInformationAboutCertificate()) {
			return i18nProvider.getMessage(MessageTag.REVOCATION_THIS_UPDATE_BEFORE, revocationData.getId(),
					ValidationProcessUtils.getFormattedDate(thisUpdate),
					ValidationProcessUtils.getFormattedDate(certNotBefore),
					ValidationProcessUtils.getFormattedDate(certNotAfter));

		} else if (!checkIssuerKnowsCertificate()) {
			return i18nProvider.getMessage(MessageTag.REVOCATION_NOT_AFTER_AFTER, revocationData.getId(),
					ValidationProcessUtils.getFormattedDate(notAfterRevoc),
					ValidationProcessUtils.getFormattedDate(certNotBefore),
					ValidationProcessUtils.getFormattedDate(certNotAfter));

		} else if (!checkRevocationIssuerKnown()) {
			return i18nProvider.getMessage(MessageTag.REVOCATION_ISSUER_FOUND, revocationData.getId());

		} else if (!checkIssuerValidAtProductionTime()) {
			return i18nProvider.getMessage(MessageTag.REVOCATION_PRODUCED_AT_OUT_OF_BOUNDS, revocationData.getId(),
					ValidationProcessUtils.getFormattedDate(producedAt),
					ValidationProcessUtils.getFormattedDate(revocationData.getSigningCertificate().getNotBefore()),
					ValidationProcessUtils.getFormattedDate(revocationData.getSigningCertificate().getNotAfter()));

		} else if (checkCertHashMatches()) {
			return i18nProvider.getMessage(MessageTag.REVOCATION_CERT_HASH_OK, revocationData.getId());

		} else {
			return i18nProvider.getMessage(MessageTag.REVOCATION_CONSISTENT, revocationData.getId(),
					ValidationProcessUtils.getFormattedDate(thisUpdate),
					ValidationProcessUtils.getFormattedDate(certNotBefore),
					ValidationProcessUtils.getFormattedDate(certNotAfter));
=======
		if (!checkThisUpdateDefined()) {
			return getNoThisUpdateMessage();

		} else if (!checkRevocationDataHasInformationAboutCertificate()) {
			return getThisUpdateBeforeCertificateNotBeforeMessage();

		} else if (!checkIssuerKnowsCertificate()) {
			return getNotAfterAfterCertificateNotAfterMessage();

		} else if (!checkRevocationIssuerKnown()) {
			return getRevocationIssuerNotFoundMessage();

		} else if (!checkIssuerValidAtProductionTime()) {
			return getRevocationProducesAtOutOfBoundsMessage();

		} else if (checkCertHashMatches()) {
			return getRevocationCertHashOkMessage();

		} else {
			return getRevocationConsistentMessage();
>>>>>>> 72a44003
		}

	}

	/**
	 * Returns the additional information message in case of no thisUpdate field defined
	 *
	 * @return {@link String}
	 */
	protected String getNoThisUpdateMessage() {
		return i18nProvider.getMessage(MessageTag.REVOCATION_NO_THIS_UPDATE);
	}

	/**
	 * Returns the additional information message in case if thisUpdate is before certificate's notBefore
	 *
	 * @return {@link String}
	 */
	protected String getThisUpdateBeforeCertificateNotBeforeMessage() {
		return i18nProvider.getMessage(MessageTag.REVOCATION_THIS_UPDATE_BEFORE,
				ValidationProcessUtils.getFormattedDate(thisUpdate),
				ValidationProcessUtils.getFormattedDate(certNotBefore),
				ValidationProcessUtils.getFormattedDate(certNotAfter));
	}

	/**
	 * Returns the additional information message in case if
	 * computed time 'notAfter' is after the certificate's notAfter
	 *
	 * @return {@link String}
	 */
	protected String getNotAfterAfterCertificateNotAfterMessage() {
		return i18nProvider.getMessage(MessageTag.REVOCATION_NOT_AFTER_AFTER,
				ValidationProcessUtils.getFormattedDate(notAfterRevoc),
				ValidationProcessUtils.getFormattedDate(certNotBefore),
				ValidationProcessUtils.getFormattedDate(certNotAfter));
	}

	/**
	 * Returns the additional information message when revocation's issue is not found
	 *
	 * @return {@link String}
	 */
	protected String getRevocationIssuerNotFoundMessage() {
		return i18nProvider.getMessage(MessageTag.REVOCATION_ISSUER_NOT_FOUND);
	}

	/**
	 * Returns the additional information message when revocation has been produced at out of
	 * the signing certificate's validity
	 *
	 * @return {@link String}
	 */
	protected String getRevocationProducesAtOutOfBoundsMessage() {
		return i18nProvider.getMessage(MessageTag.REVOCATION_PRODUCED_AT_OUT_OF_BOUNDS,
				ValidationProcessUtils.getFormattedDate(producedAt),
				ValidationProcessUtils.getFormattedDate(revocationData.getSigningCertificate().getNotBefore()),
				ValidationProcessUtils.getFormattedDate(revocationData.getSigningCertificate().getNotAfter()));
	}

	/**
	 * Returns the additional information message when certHash matches
	 *
	 * @return {@link String}
	 */
	protected String getRevocationCertHashOkMessage() {
		return i18nProvider.getMessage(MessageTag.REVOCATION_CERT_HASH_OK);
	}

	/**
	 * Returns the additional information message when the revocation is consistent
	 *
	 * @return {@link String}
	 */
	protected String getRevocationConsistentMessage() {
		return i18nProvider.getMessage(MessageTag.REVOCATION_CONSISTENT,
				ValidationProcessUtils.getFormattedDate(thisUpdate),
				ValidationProcessUtils.getFormattedDate(certNotBefore),
				ValidationProcessUtils.getFormattedDate(certNotAfter));
	}

}<|MERGE_RESOLUTION|>--- conflicted
+++ resolved
@@ -54,9 +54,6 @@
 	/** ProducedAt time of the revocation */
 	protected Date producedAt;
 
-	/** ProducedAt time of the revocation */
-	private Date producedAt;
-
 	/** Certificate's NotBefore */
 	protected Date certNotBefore;
 
@@ -198,41 +195,6 @@
 
 	@Override
 	protected String buildAdditionalInfo() {
-<<<<<<< HEAD
-
-		if (!checkThisUpdateDefined()) {
-			return i18nProvider.getMessage(MessageTag.REVOCATION_NO_THIS_UPDATE, revocationData.getId());
-
-		} else if (!checkRevocationDataHasInformationAboutCertificate()) {
-			return i18nProvider.getMessage(MessageTag.REVOCATION_THIS_UPDATE_BEFORE, revocationData.getId(),
-					ValidationProcessUtils.getFormattedDate(thisUpdate),
-					ValidationProcessUtils.getFormattedDate(certNotBefore),
-					ValidationProcessUtils.getFormattedDate(certNotAfter));
-
-		} else if (!checkIssuerKnowsCertificate()) {
-			return i18nProvider.getMessage(MessageTag.REVOCATION_NOT_AFTER_AFTER, revocationData.getId(),
-					ValidationProcessUtils.getFormattedDate(notAfterRevoc),
-					ValidationProcessUtils.getFormattedDate(certNotBefore),
-					ValidationProcessUtils.getFormattedDate(certNotAfter));
-
-		} else if (!checkRevocationIssuerKnown()) {
-			return i18nProvider.getMessage(MessageTag.REVOCATION_ISSUER_FOUND, revocationData.getId());
-
-		} else if (!checkIssuerValidAtProductionTime()) {
-			return i18nProvider.getMessage(MessageTag.REVOCATION_PRODUCED_AT_OUT_OF_BOUNDS, revocationData.getId(),
-					ValidationProcessUtils.getFormattedDate(producedAt),
-					ValidationProcessUtils.getFormattedDate(revocationData.getSigningCertificate().getNotBefore()),
-					ValidationProcessUtils.getFormattedDate(revocationData.getSigningCertificate().getNotAfter()));
-
-		} else if (checkCertHashMatches()) {
-			return i18nProvider.getMessage(MessageTag.REVOCATION_CERT_HASH_OK, revocationData.getId());
-
-		} else {
-			return i18nProvider.getMessage(MessageTag.REVOCATION_CONSISTENT, revocationData.getId(),
-					ValidationProcessUtils.getFormattedDate(thisUpdate),
-					ValidationProcessUtils.getFormattedDate(certNotBefore),
-					ValidationProcessUtils.getFormattedDate(certNotAfter));
-=======
 		if (!checkThisUpdateDefined()) {
 			return getNoThisUpdateMessage();
 
@@ -253,9 +215,7 @@
 
 		} else {
 			return getRevocationConsistentMessage();
->>>>>>> 72a44003
-		}
-
+		}
 	}
 
 	/**
