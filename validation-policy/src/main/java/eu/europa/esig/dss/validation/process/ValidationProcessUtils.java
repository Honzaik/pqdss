--- conflicted
+++ resolved
@@ -495,13 +495,10 @@
 				return MessageTag.VT_CERTIFICATE_ISSUANCE_TIME;
 			case VALIDATION_TIME:
 				return MessageTag.VT_VALIDATION_TIME;
-<<<<<<< HEAD
-=======
 			case TIMESTAMP_GENERATION_TIME:
 				return MessageTag.VT_TST_GENERATION_TIME;
 			case TIMESTAMP_POE_TIME:
 				return MessageTag.VT_TST_POE_TIME;
->>>>>>> ae8482f3
 			default:
 				throw new IllegalArgumentException(String.format("The validation time [%s] is not supported", validationTime));
 		}
