/**
 * DSS - Digital Signature Services
 * Copyright (C) 2015 European Commission, provided under the CEF programme
 * 
 * This file is part of the "DSS - Digital Signature Services" project.
 * 
 * This library is free software; you can redistribute it and/or
 * modify it under the terms of the GNU Lesser General Public
 * License as published by the Free Software Foundation; either
 * version 2.1 of the License, or (at your option) any later version.
 * 
 * This library is distributed in the hope that it will be useful,
 * but WITHOUT ANY WARRANTY; without even the implied warranty of
 * MERCHANTABILITY or FITNESS FOR A PARTICULAR PURPOSE.  See the GNU
 * Lesser General Public License for more details.
 * 
 * You should have received a copy of the GNU Lesser General Public
 * License along with this library; if not, write to the Free Software
 * Foundation, Inc., 51 Franklin Street, Fifth Floor, Boston, MA  02110-1301  USA
 */
package eu.europa.esig.dss.validation.process.qualification.trust.filter;

import eu.europa.esig.dss.diagnostic.TrustServiceWrapper;
import eu.europa.esig.dss.utils.Utils;

import java.util.Collections;
import java.util.Set;

/**
 * This class is used to filter trusted services by the TL Url.
 * 
 */
public class ServiceByTLUrlFilter extends AbstractTrustServiceFilter {

	/** Set of TL URLs to filter by */
	private final Set<String> tlUrls;

	/**
	 * Constructor to instantiate the filter with a single TL URL
	 *
	 * @param tlUrl {@link String}
	 */
	public ServiceByTLUrlFilter(String tlUrl) {
		this(Collections.singleton(tlUrl));
	}

	/**
	 * Constructor to instantiate the filter with a set of TL URLs
	 *
	 * @param tlUrls a set of {@link String}s
	 */
	public ServiceByTLUrlFilter(Set<String> tlUrls) {
		this.tlUrls = tlUrls;
	}

	@Override
<<<<<<< HEAD
	protected boolean isAcceptable(TrustedServiceWrapper service) {
=======
	protected boolean isAcceptable(TrustServiceWrapper service) {
>>>>>>> ae8482f3
		for (String url : tlUrls) {
			if (Utils.areStringsEqualIgnoreCase(url, service.getTrustedList().getUrl())) {
				return true;
			}
		}
		return false;
	}

}<|MERGE_RESOLUTION|>--- conflicted
+++ resolved
@@ -54,11 +54,7 @@
 	}
 
 	@Override
-<<<<<<< HEAD
-	protected boolean isAcceptable(TrustedServiceWrapper service) {
-=======
 	protected boolean isAcceptable(TrustServiceWrapper service) {
->>>>>>> ae8482f3
 		for (String url : tlUrls) {
 			if (Utils.areStringsEqualIgnoreCase(url, service.getTrustedList().getUrl())) {
 				return true;
