--- conflicted
+++ resolved
@@ -93,8 +93,6 @@
 
 			certificateChain = reduceChainUntilFirstTrustAnchor(certificateChain);
 
-			certificateChainIds = reduceChainUntilFirstTrustAnchor(certificateChainIds);
-
 			/*
 			 * 2) For each certificate in the chain starting from the first
 			 * certificate (the certificate issued by the trust anchor):
@@ -205,20 +203,11 @@
 		}
 	}
 
-<<<<<<< HEAD
-	private List<String> reduceChainUntilFirstTrustAnchor(List<String> originalCertificateChain) {
-		List<String> result = new ArrayList<String>();
-		for (String certId : originalCertificateChain) {
-			result.add(certId);
-			CertificateWrapper currentCert = diagnosticData.getUsedCertificateByIdNullSafe(certId);
-			if (currentCert.isTrusted()) {
-=======
 	private List<CertificateWrapper> reduceChainUntilFirstTrustAnchor(List<CertificateWrapper> originalCertificateChain) {
 		List<CertificateWrapper> result = new ArrayList<CertificateWrapper>();
 		for (CertificateWrapper cert : originalCertificateChain) {
 			result.add(cert);
 			if (cert.isTrusted()) {
->>>>>>> 49c412d9
 				break;
 			}
 		}
