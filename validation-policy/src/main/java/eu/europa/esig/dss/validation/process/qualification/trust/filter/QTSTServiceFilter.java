--- conflicted
+++ resolved
@@ -37,11 +37,7 @@
 	}
 
 	@Override
-<<<<<<< HEAD
-	protected boolean isAcceptable(TrustedServiceWrapper service) {
-=======
 	protected boolean isAcceptable(TrustServiceWrapper service) {
->>>>>>> ae8482f3
 		return ServiceTypeIdentifier.isQTST(service.getType());
 	}
 
