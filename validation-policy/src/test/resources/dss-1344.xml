<?xml version="1.0" encoding="UTF-8" standalone="yes"?>
<DiagnosticData xmlns="http://dss.esig.europa.eu/validation/diagnostic">
    <DocumentName>screenshot.png.signed_qes_detached.extended.p7s</DocumentName>
    <ValidationDate>2018-02-19T06:51:19</ValidationDate>
    <Signatures>
        <Signature Id="id-a12aec7b8eda0165ac6dfeda2488e039">
            <SignatureFilename>screenshot.png.signed_qes_detached.extended.p7s</SignatureFilename>
            <DateTime>2013-08-14T15:45:21</DateTime>
            <SignatureFormat>CAdES-BASELINE-LTA</SignatureFormat>
            <StructuralValidation>
                <Valid>true</Valid>
            </StructuralValidation>
	        <DigestMatchers>
                <DigestMatcher type="MESSAGE_DIGEST">
                    <DigestMethod>SHA256</DigestMethod>
                    <DigestValue>cfwwLPkuUbNIkqCbkrUSfxL8DcfxtNE2fgUuZUTPuLg=</DigestValue>
                    <DataFound>true</DataFound>
                    <DataIntact>true</DataIntact>
                </DigestMatcher>
            </DigestMatchers>
            <BasicSignature>
                <EncryptionAlgoUsedToSignThisToken>RSA</EncryptionAlgoUsedToSignThisToken>
                <KeyLengthUsedToSignThisToken>2048</KeyLengthUsedToSignThisToken>
                <DigestAlgoUsedToSignThisToken>SHA256</DigestAlgoUsedToSignThisToken>
                <SignatureIntact>true</SignatureIntact>
                <SignatureValid>true</SignatureValid>
            </BasicSignature>
            <SigningCertificate Certificate="C-E07F11472BC72BB04A6E3C012DFC838CD323D130BDB3F0E5B1E9558DE1B723D0">
                <AttributePresent>true</AttributePresent>
                <DigestValuePresent>true</DigestValuePresent>
                <DigestValueMatch>true</DigestValueMatch>
                <IssuerSerialMatch>true</IssuerSerialMatch>
            </SigningCertificate>
            <CertificateChain>
                <ChainItem Certificate="C-E07F11472BC72BB04A6E3C012DFC838CD323D130BDB3F0E5B1E9558DE1B723D0"/>
                <ChainItem Certificate="C-1A07376222BF46318884EA94953003ECF8E35635C373305C973C1B39169202F0"/>
                <ChainItem Certificate="C-058A40323EC8C46262C3052A5D357B91AC24D3DA26351B3FF4407E99F7A4E9B4"/>
            </CertificateChain>
            <ContentType>1.2.840.113549.1.7.1</ContentType>
            <CommitmentTypeIndication/>
            
            <FoundCertificates/>
            <FoundRevocations/>
            <FoundTimestamps>
				<FoundTimestamp Timestamp="T-E951D2E9EBCFB55D0B564A11814858BF7A8FA07503C714099D0FCB7F60353798"/>
				<FoundTimestamp Timestamp="T-AB100CD4FBA024FA787E1AB3D3A5D5098E13DF017E113F4751341CBEE91E45CD"/>
				<FoundTimestamp Timestamp="T-927B470D4877BD9CFD10E22E7B1B7050005CC4A3F551D182B006B9FF75A817BE"/>
			</FoundTimestamps>
            <SignatureScopes>
                <SignatureScope SignerData="D-d64b80be44b9621213391f00b5cda5ae4be0a02da999b50faf823e77262693bd">
                    <Scope>FULL</Scope>
                    <Name>Full document</Name>
                    <Description>Full document</Description>
                </SignatureScope>
            </SignatureScopes>
			<SignatureDigestReference>
			    <DigestMethod>SHA256</DigestMethod>
			    <DigestValue>zOpon8lYy1REmzRezOtliRjgg3Z1Qw2EXgwDQtgl+ZU=</DigestValue>
			</SignatureDigestReference>
        </Signature>
    </Signatures>
    <UsedCertificates>
        <Certificate Id="C-3D62E6557C1DB8C28114420B85F9632206A12586E9EEC4F91280E4D5B6171E1A">
            <SubjectDistinguishedName Format="CANONICAL">cn=certipost e-trust primary qualified ca,o=certipost s.a./n.v.,c=be</SubjectDistinguishedName>
            <SubjectDistinguishedName Format="RFC2253">CN=Certipost E-Trust Primary Qualified CA,O=Certipost s.a./n.v.,C=BE</SubjectDistinguishedName>
            <IssuerDistinguishedName Format="CANONICAL">cn=gte cybertrust global root,ou=gte cybertrust solutions\, inc.,o=gte corporation,c=us</IssuerDistinguishedName>
            <IssuerDistinguishedName Format="RFC2253">CN=GTE CyberTrust Global Root,OU=GTE CyberTrust Solutions\, Inc.,O=GTE Corporation,C=US</IssuerDistinguishedName>
            <SerialNumber>120001587</SerialNumber>
            <CommonName>Certipost E-Trust Primary Qualified CA</CommonName>
            <CountryName>BE</CountryName>
            <OrganizationName>Certipost s.a./n.v.</OrganizationName>
            <AuthorityInformationAccessUrls/>
            <CRLDistributionPoints>
                <crlUrl>http://www.public-trust.com/cgi-bin/CRL/2018/cdp.crl</crlUrl>
            </CRLDistributionPoints>
            <OCSPAccessUrls/>
            <Sources>
            	<Source>UNKNOWN</Source>
            </Sources>
            <NotAfter>2017-03-07T14:19:43</NotAfter>
            <NotBefore>2007-03-21T14:20:17</NotBefore>
            <PublicKeySize>2048</PublicKeySize>
            <PublicKeyEncryptionAlgo>RSA</PublicKeyEncryptionAlgo>
            <KeyUsageBits>
                <KeyUsage>crlSign</KeyUsage>
                <KeyUsage>keyCertSign</KeyUsage>
            </KeyUsageBits>
            <ExtendedKeyUsages/>
            <IdPkixOcspNoCheck>false</IdPkixOcspNoCheck>
            <BasicSignature>
                <EncryptionAlgoUsedToSignThisToken>RSA</EncryptionAlgoUsedToSignThisToken>
                <KeyLengthUsedToSignThisToken>?</KeyLengthUsedToSignThisToken>
                <DigestAlgoUsedToSignThisToken>SHA1</DigestAlgoUsedToSignThisToken>
                <SignatureIntact>true</SignatureIntact>
                <SignatureValid>true</SignatureValid>
            </BasicSignature>
            <Trusted>true</Trusted>
            <SelfSigned>false</SelfSigned>
            <CertificatePolicies>
                <certificatePolicy cpsUrl="http://www.public-trust.com/CPS/OmniRoot.html">1.3.6.1.4.1.6334.1.0</certificatePolicy>
            </CertificatePolicies>
            <QCStatementIds/>
            <QCTypes/>
            <TrustedServiceProviders/>
            <Revocations/>
            <DigestAlgoAndValue>
                <DigestMethod>SHA512</DigestMethod>
                <DigestValue>uq5/8LPwlBneZYbWrhN7EI48Drq+AxMOWL9wt11kY4wP43aDMwCmo2G1oPEk2cDOQWaU0DeQn7keF+gLcDyViA==</DigestValue>
            </DigestAlgoAndValue>
        </Certificate>
        <Certificate Id="C-A53125188D2110AA964B02C7B7C6DA3203170894E5FB71FFFB6667D5E6810A36">
            <SubjectDistinguishedName Format="CANONICAL">cn=gte cybertrust global root,ou=gte cybertrust solutions\, inc.,o=gte corporation,c=us</SubjectDistinguishedName>
            <SubjectDistinguishedName Format="RFC2253">CN=GTE CyberTrust Global Root,OU=GTE CyberTrust Solutions\, Inc.,O=GTE Corporation,C=US</SubjectDistinguishedName>
            <IssuerDistinguishedName Format="CANONICAL">cn=gte cybertrust global root,ou=gte cybertrust solutions\, inc.,o=gte corporation,c=us</IssuerDistinguishedName>
            <IssuerDistinguishedName Format="RFC2253">CN=GTE CyberTrust Global Root,OU=GTE CyberTrust Solutions\, Inc.,O=GTE Corporation,C=US</IssuerDistinguishedName>
            <SerialNumber>421</SerialNumber>
            <CommonName>GTE CyberTrust Global Root</CommonName>
            <CountryName>US</CountryName>
            <OrganizationName>GTE Corporation</OrganizationName>
            <OrganizationalUnit>GTE CyberTrust Solutions, Inc.</OrganizationalUnit>
            <AuthorityInformationAccessUrls/>
            <CRLDistributionPoints/>
            <OCSPAccessUrls/>
            <Sources>
            	<Source>UNKNOWN</Source>
            </Sources>
            <NotAfter>2018-08-13T23:59:00</NotAfter>
            <NotBefore>1998-08-13T00:29:00</NotBefore>
            <PublicKeySize>1024</PublicKeySize>
            <PublicKeyEncryptionAlgo>RSA</PublicKeyEncryptionAlgo>
            <KeyUsageBits/>
            <ExtendedKeyUsages/>
            <IdPkixOcspNoCheck>false</IdPkixOcspNoCheck>
            <BasicSignature>
                <EncryptionAlgoUsedToSignThisToken>RSA</EncryptionAlgoUsedToSignThisToken>
                <KeyLengthUsedToSignThisToken>1024</KeyLengthUsedToSignThisToken>
                <DigestAlgoUsedToSignThisToken>MD5</DigestAlgoUsedToSignThisToken>
                <SignatureIntact>true</SignatureIntact>
                <SignatureValid>true</SignatureValid>
            </BasicSignature>
            <Trusted>false</Trusted>
            <SelfSigned>true</SelfSigned>
            <CertificatePolicies/>
            <QCStatementIds/>
            <QCTypes/>
            <TrustedServiceProviders/>
            <Revocations/>
            <DigestAlgoAndValue>
                <DigestMethod>SHA512</DigestMethod>
                <DigestValue>gdW6MxinqcMTq8fzrRGXdC+bvdZy6g+Yyo4r9lx+RIzRSsIZhBkcrN0QAofL98qbieHPsOpHAlT7ZM3fXmfhlg==</DigestValue>
            </DigestAlgoAndValue>
        </Certificate>
        <Certificate Id="C-4F6007666E1C29A201B145DE7F9BBE160E10B3C60743773A2E838EAC0FC4D79A">
            <SubjectDistinguishedName Format="CANONICAL">c=fr,o=cryptolog international,ou=0002 43912916400026,cn=universign timestamping ca</SubjectDistinguishedName>
            <SubjectDistinguishedName Format="RFC2253">C=FR,O=Cryptolog International,OU=0002 43912916400026,CN=Universign Timestamping CA</SubjectDistinguishedName>
            <IssuerDistinguishedName Format="CANONICAL">c=fr,o=cryptolog international,ou=0002 43912916400026,cn=universign timestamping ca</IssuerDistinguishedName>
            <IssuerDistinguishedName Format="RFC2253">C=FR,O=Cryptolog International,OU=0002 43912916400026,CN=Universign Timestamping CA</IssuerDistinguishedName>
            <SerialNumber>31158342327722195646521991179711490984</SerialNumber>
            <CommonName>Universign Timestamping CA</CommonName>
            <CountryName>FR</CountryName>
            <OrganizationName>Cryptolog International</OrganizationName>
            <OrganizationalUnit>0002 43912916400026</OrganizationalUnit>
            <AuthorityInformationAccessUrls/>
            <CRLDistributionPoints/>
            <OCSPAccessUrls/>
            <Sources>
            	<Source>TRUSTED_LIST</Source>
            </Sources>
            <NotAfter>2020-05-06T09:30:59</NotAfter>
            <NotBefore>2010-05-06T09:30:59</NotBefore>
            <PublicKeySize>2048</PublicKeySize>
            <PublicKeyEncryptionAlgo>RSA</PublicKeyEncryptionAlgo>
            <KeyUsageBits>
                <KeyUsage>crlSign</KeyUsage>
                <KeyUsage>keyCertSign</KeyUsage>
            </KeyUsageBits>
            <ExtendedKeyUsages/>
            <IdPkixOcspNoCheck>false</IdPkixOcspNoCheck>
            <BasicSignature>
                <EncryptionAlgoUsedToSignThisToken>RSA</EncryptionAlgoUsedToSignThisToken>
                <KeyLengthUsedToSignThisToken>2048</KeyLengthUsedToSignThisToken>
                <DigestAlgoUsedToSignThisToken>SHA256</DigestAlgoUsedToSignThisToken>
                <SignatureIntact>true</SignatureIntact>
                <SignatureValid>true</SignatureValid>
            </BasicSignature>
            <CertificateChain/>
            <Trusted>true</Trusted>
            <SelfSigned>true</SelfSigned>
            <CertificatePolicies>
                <certificatePolicy cpsUrl="http://docs.universign.eu/">1.3.6.1.4.1.15819.5.1.1</certificatePolicy>
            </CertificatePolicies>
            <QCStatementIds/>
            <QCTypes/>
            <TrustedServiceProviders>
                <TrustedServiceProvider>
                    <TSPName>Cryptolog International</TSPName>
                    <TSPRegistrationIdentifier>VATFR-46439129164</TSPRegistrationIdentifier>
                    <CountryCode>FR</CountryCode>
                    <TrustedServices>
<<<<<<< HEAD
                        <TrustedService>
                        	<ServiceDigitalIdentifier>4F6007666E1C29A201B145DE7F9BBE160E10B3C60743773A2E838EAC0FC4D79A</ServiceDigitalIdentifier>
=======
                        <TrustedService ServiceDigitalIdentifier="C-4F6007666E1C29A201B145DE7F9BBE160E10B3C60743773A2E838EAC0FC4D79A">
>>>>>>> 49c412d9
                            <ServiceName>Universign Time Stamping</ServiceName>
                            <ServiceType>http://uri.etsi.org/TrstSvc/Svctype/TSA/QTST</ServiceType>
                            <Status>http://uri.etsi.org/TrstSvc/TrustedList/Svcstatus/granted</Status>
                            <StartDate>2016-12-01T01:00:00</StartDate>
                        </TrustedService>
<<<<<<< HEAD
                        <TrustedService>
                        	<ServiceDigitalIdentifier>4F6007666E1C29A201B145DE7F9BBE160E10B3C60743773A2E838EAC0FC4D79A</ServiceDigitalIdentifier>
=======
                        <TrustedService ServiceDigitalIdentifier="C-4F6007666E1C29A201B145DE7F9BBE160E10B3C60743773A2E838EAC0FC4D79A">
>>>>>>> 49c412d9
                            <ServiceName>Universign Time Stamping</ServiceName>
                            <ServiceType>http://uri.etsi.org/TrstSvc/Svctype/TSA/QTST</ServiceType>
                            <Status>http://uri.etsi.org/TrstSvc/TrustedList/Svcstatus/withdrawn</Status>
                            <StartDate>2016-07-01T00:00:00</StartDate>
                            <EndDate>2016-12-01T01:00:00</EndDate>
                        </TrustedService>
<<<<<<< HEAD
                        <TrustedService>
                        	<ServiceDigitalIdentifier>4F6007666E1C29A201B145DE7F9BBE160E10B3C60743773A2E838EAC0FC4D79A</ServiceDigitalIdentifier>
=======
                        <TrustedService ServiceDigitalIdentifier="C-4F6007666E1C29A201B145DE7F9BBE160E10B3C60743773A2E838EAC0FC4D79A">
>>>>>>> 49c412d9
                            <ServiceName>Universign Time Stamping</ServiceName>
                            <ServiceType>http://uri.etsi.org/TrstSvc/Svctype/TSA/QTST</ServiceType>
                            <Status>http://uri.etsi.org/TrstSvc/TrustedList/Svcstatus/accredited</Status>
                            <StartDate>2010-05-05T22:00:00</StartDate>
                            <EndDate>2016-07-01T00:00:00</EndDate>
                        </TrustedService>
<<<<<<< HEAD
                        <TrustedService>
                        	<ServiceDigitalIdentifier>4F6007666E1C29A201B145DE7F9BBE160E10B3C60743773A2E838EAC0FC4D79A</ServiceDigitalIdentifier>
=======
                        <TrustedService ServiceDigitalIdentifier="C-4F6007666E1C29A201B145DE7F9BBE160E10B3C60743773A2E838EAC0FC4D79A">
>>>>>>> 49c412d9
                            <ServiceName>Certification Authority for Universign Time Stamping</ServiceName>
                            <ServiceType>http://uri.etsi.org/TrstSvc/Svctype/CA/PKC</ServiceType>
                            <Status>http://uri.etsi.org/TrstSvc/TrustedList/Svcstatus/recognisedatnationallevel</Status>
                            <StartDate>2016-07-01T00:00:00</StartDate>
                        </TrustedService>
<<<<<<< HEAD
                        <TrustedService>
                        	<ServiceDigitalIdentifier>4F6007666E1C29A201B145DE7F9BBE160E10B3C60743773A2E838EAC0FC4D79A</ServiceDigitalIdentifier>
=======
                        <TrustedService ServiceDigitalIdentifier="C-4F6007666E1C29A201B145DE7F9BBE160E10B3C60743773A2E838EAC0FC4D79A">
>>>>>>> 49c412d9
                            <ServiceName>Certification Authority for Universign Time Stamping</ServiceName>
                            <ServiceType>http://uri.etsi.org/TrstSvc/Svctype/CA/PKC</ServiceType>
                            <Status>http://uri.etsi.org/TrstSvc/TrustedList/Svcstatus/accredited</Status>
                            <StartDate>2010-05-05T22:00:00</StartDate>
                            <EndDate>2016-07-01T00:00:00</EndDate>
                        </TrustedService>
                    </TrustedServices>
                </TrustedServiceProvider>
            </TrustedServiceProviders>
            <Revocations/>
            <DigestAlgoAndValue>
                <DigestMethod>SHA512</DigestMethod>
                <DigestValue>HQ1UKLCUA6YnmhCi+RkolHpdM+nkds+qVSW53fvj3TaLnT8/8ytlQwv4nlIWGdS5RSNBmNraJKShOAcuXf84aw==</DigestValue>
            </DigestAlgoAndValue>
        </Certificate>
        <Certificate Id="C-E07F11472BC72BB04A6E3C012DFC838CD323D130BDB3F0E5B1E9558DE1B723D0">
            <SubjectDistinguishedName Format="CANONICAL">2.5.4.12=#13055469746c65,1.2.840.113549.1.9.1=#1613636572746e5f3230343840534d4330312e6575,l=brussels,ou=date of birth : 01/04/1965,o=organization nv / sa,c=be,cn=certn-activetestcertifcertipost first-name second-name thirdname</SubjectDistinguishedName>
            <SubjectDistinguishedName Format="RFC2253">2.5.4.12=#13055469746c65,1.2.840.113549.1.9.1=#1613636572746e5f3230343840534d4330312e6575,L=Brussels,OU=Date of birth : 01/04/1965,O=Organization nv / sa,C=BE,CN=CERTN-Activetestcertifcertipost First-name Second-name Thirdname</SubjectDistinguishedName>
            <IssuerDistinguishedName Format="CANONICAL">cn=certipost e-trust secondary qualified ca for physical persons,o=certipost s.a./n.v.,c=be</IssuerDistinguishedName>
            <IssuerDistinguishedName Format="RFC2253">CN=Certipost E-Trust Secondary Qualified CA for Physical Persons,O=Certipost s.a./n.v.,C=BE</IssuerDistinguishedName>
            <SerialNumber>1208925819615908381226147</SerialNumber>
            <CommonName>CERTN-Activetestcertifcertipost First-name Second-name Thirdname</CommonName>
            <Locality>Brussels</Locality>
            <CountryName>BE</CountryName>
            <OrganizationName>Organization nv / sa</OrganizationName>
            <OrganizationalUnit>Date of birth : 01/04/1965</OrganizationalUnit>
            <Email>certn_2048@SMC01.eu</Email>
            <AuthorityInformationAccessUrls>
                <aiaUrl>http://ca.e-trust.be/QCA_PhP.crt</aiaUrl>
            </AuthorityInformationAccessUrls>
            <CRLDistributionPoints>
                <crlUrl>http://crl.e-trust.be/QCA_PhP.crl</crlUrl>
            </CRLDistributionPoints>
            <OCSPAccessUrls/>
            <Sources>
            	<Source>SIGNATURE</Source>
            </Sources>
            <NotAfter>2015-07-15T14:50:56</NotAfter>
            <NotBefore>2010-07-15T14:50:56</NotBefore>
            <PublicKeySize>2048</PublicKeySize>
            <PublicKeyEncryptionAlgo>RSA</PublicKeyEncryptionAlgo>
            <KeyUsageBits>
                <KeyUsage>digitalSignature</KeyUsage>
                <KeyUsage>nonRepudiation</KeyUsage>
            </KeyUsageBits>
            <ExtendedKeyUsages/>
            <IdPkixOcspNoCheck>false</IdPkixOcspNoCheck>
            <BasicSignature>
                <EncryptionAlgoUsedToSignThisToken>RSA</EncryptionAlgoUsedToSignThisToken>
                <KeyLengthUsedToSignThisToken>2048</KeyLengthUsedToSignThisToken>
                <DigestAlgoUsedToSignThisToken>SHA1</DigestAlgoUsedToSignThisToken>
                <SignatureIntact>true</SignatureIntact>
                <SignatureValid>true</SignatureValid>
            </BasicSignature>
            <SigningCertificate Certificate="C-1A07376222BF46318884EA94953003ECF8E35635C373305C973C1B39169202F0"/>
            <CertificateChain>
                <ChainItem Certificate="C-1A07376222BF46318884EA94953003ECF8E35635C373305C973C1B39169202F0"/>
                <ChainItem Certificate="C-058A40323EC8C46262C3052A5D357B91AC24D3DA26351B3FF4407E99F7A4E9B4"/>
            </CertificateChain>
            <Trusted>false</Trusted>
            <SelfSigned>false</SelfSigned>
            <CertificatePolicies>
                <certificatePolicy cpsUrl="http://www.e-trust.be/CPS/QNCerts">0.3.2062.7.1.1.101.1</certificatePolicy>
                <certificatePolicy Description="qcp-public-with-sscd">0.4.0.1456.1.1</certificatePolicy>
            </CertificatePolicies>
            <QCStatementIds>
                <qcStatementOid Description="qc-compliance">0.4.0.1862.1.1</qcStatementOid>
            </QCStatementIds>
            <QCTypes/>
            <TrustedServiceProviders>
                <TrustedServiceProvider>
                    <TSPName>Certipost n.v./s.a.</TSPName>
                    <TSPRegistrationIdentifier>VATBE-0475396406</TSPRegistrationIdentifier>
                    <CountryCode>BE</CountryCode>
                    <TrustedServices>
<<<<<<< HEAD
                        <TrustedService>
                        	<ServiceDigitalIdentifier>058A40323EC8C46262C3052A5D357B91AC24D3DA26351B3FF4407E99F7A4E9B4</ServiceDigitalIdentifier>
=======
                        <TrustedService ServiceDigitalIdentifier="C-058A40323EC8C46262C3052A5D357B91AC24D3DA26351B3FF4407E99F7A4E9B4">
>>>>>>> 49c412d9
                            <ServiceName>CN=Certipost E-Trust Primary Qualified CA, O=Certipost s.a./n.v., C=BE</ServiceName>
                            <ServiceType>http://uri.etsi.org/TrstSvc/Svctype/CA/QC</ServiceType>
                            <Status>http://uri.etsi.org/TrstSvc/TrustedList/Svcstatus/withdrawn</Status>
                            <StartDate>2016-12-14T22:00:00</StartDate>
                            <CapturedQualifiers/>
                            <AdditionalServiceInfoUris>
                                <additionalServiceInfoUri>http://uri.etsi.org/TrstSvc/TrustedList/SvcInfoExt/RootCA-QC</additionalServiceInfoUri>
                                <additionalServiceInfoUri>http://uri.etsi.org/TrstSvc/TrustedList/SvcInfoExt/ForeSignatures</additionalServiceInfoUri>
                            </AdditionalServiceInfoUris>
                        </TrustedService>
<<<<<<< HEAD
                        <TrustedService>
                        	<ServiceDigitalIdentifier>058A40323EC8C46262C3052A5D357B91AC24D3DA26351B3FF4407E99F7A4E9B4</ServiceDigitalIdentifier>
=======
                        <TrustedService ServiceDigitalIdentifier="C-058A40323EC8C46262C3052A5D357B91AC24D3DA26351B3FF4407E99F7A4E9B4">
>>>>>>> 49c412d9
                            <ServiceName>CN=Certipost E-Trust Primary Qualified CA, O=Certipost s.a./n.v., C=BE</ServiceName>
                            <ServiceType>http://uri.etsi.org/TrstSvc/Svctype/CA/QC</ServiceType>
                            <Status>http://uri.etsi.org/TrstSvc/TrustedList/Svcstatus/granted</Status>
                            <StartDate>2016-06-30T22:00:00</StartDate>
                            <EndDate>2016-12-14T22:00:00</EndDate>
                            <CapturedQualifiers/>
                            <AdditionalServiceInfoUris>
                                <additionalServiceInfoUri>http://uri.etsi.org/TrstSvc/TrustedList/SvcInfoExt/RootCA-QC</additionalServiceInfoUri>
                                <additionalServiceInfoUri>http://uri.etsi.org/TrstSvc/TrustedList/SvcInfoExt/ForeSignatures</additionalServiceInfoUri>
                            </AdditionalServiceInfoUris>
                        </TrustedService>
<<<<<<< HEAD
                        <TrustedService>
                        	<ServiceDigitalIdentifier>058A40323EC8C46262C3052A5D357B91AC24D3DA26351B3FF4407E99F7A4E9B4</ServiceDigitalIdentifier>
=======
                        <TrustedService ServiceDigitalIdentifier="C-058A40323EC8C46262C3052A5D357B91AC24D3DA26351B3FF4407E99F7A4E9B4">
>>>>>>> 49c412d9
                            <ServiceName>CN=Certipost E-Trust Primary Qualified CA, O=Certipost s.a./n.v., C=BE</ServiceName>
                            <ServiceType>http://uri.etsi.org/TrstSvc/Svctype/CA/QC</ServiceType>
                            <Status>http://uri.etsi.org/TrstSvc/TrustedList/Svcstatus/undersupervision</Status>
                            <StartDate>2005-07-26T10:00:00</StartDate>
                            <EndDate>2016-06-30T22:00:00</EndDate>
                            <CapturedQualifiers/>
                            <AdditionalServiceInfoUris>
                                <additionalServiceInfoUri>http://uri.etsi.org/TrstSvc/TrustedList/SvcInfoExt/RootCA-QC</additionalServiceInfoUri>
                            </AdditionalServiceInfoUris>
                        </TrustedService>
                    </TrustedServices>
                </TrustedServiceProvider>
            </TrustedServiceProviders>
            <Revocations>
                <CertificateRevocation Revocation="R-e07f11472bc72bb04a6e3c012dfc838cd323d130bdb3f0e5b1e9558de1b723d0639285188fba321c3b3ade9102a0222b43d3ee4133b9e64b2e9984f9b5f335e6">
                    <Status>true</Status>
        
                </CertificateRevocation>
            </Revocations>
            <DigestAlgoAndValue>
                <DigestMethod>SHA512</DigestMethod>
                <DigestValue>FDEv0MEKay9J2vmbGi0aTlHdGhV230QN8gdX4DaFihE22ujT5zVialoCfQLLCGrDF1eVhSaGM0+GO2aPoiJsCQ==</DigestValue>
            </DigestAlgoAndValue>
        </Certificate>
        <Certificate Id="C-058A40323EC8C46262C3052A5D357B91AC24D3DA26351B3FF4407E99F7A4E9B4">
            <SubjectDistinguishedName Format="CANONICAL">cn=certipost e-trust primary qualified ca,o=certipost s.a./n.v.,c=be</SubjectDistinguishedName>
            <SubjectDistinguishedName Format="RFC2253">CN=Certipost E-Trust Primary Qualified CA,O=Certipost s.a./n.v.,C=BE</SubjectDistinguishedName>
            <IssuerDistinguishedName Format="CANONICAL">cn=certipost e-trust primary qualified ca,o=certipost s.a./n.v.,c=be</IssuerDistinguishedName>
            <IssuerDistinguishedName Format="RFC2253">CN=Certipost E-Trust Primary Qualified CA,O=Certipost s.a./n.v.,C=BE</IssuerDistinguishedName>
            <SerialNumber>4835703278459639067624485</SerialNumber>
            <CommonName>Certipost E-Trust Primary Qualified CA</CommonName>
            <CountryName>BE</CountryName>
            <OrganizationName>Certipost s.a./n.v.</OrganizationName>
            <AuthorityInformationAccessUrls/>
            <CRLDistributionPoints/>
            <OCSPAccessUrls/>
            <Sources>
            	<Source>TRUSTED_LIST</Source>
            </Sources>
            <NotAfter>2020-07-26T10:00:00</NotAfter>
            <NotBefore>2005-07-26T10:00:00</NotBefore>
            <PublicKeySize>2048</PublicKeySize>
            <PublicKeyEncryptionAlgo>RSA</PublicKeyEncryptionAlgo>
            <KeyUsageBits>
                <KeyUsage>crlSign</KeyUsage>
                <KeyUsage>keyCertSign</KeyUsage>
            </KeyUsageBits>
            <ExtendedKeyUsages/>
            <IdPkixOcspNoCheck>false</IdPkixOcspNoCheck>
            <BasicSignature>
                <EncryptionAlgoUsedToSignThisToken>RSA</EncryptionAlgoUsedToSignThisToken>
                <KeyLengthUsedToSignThisToken>2048</KeyLengthUsedToSignThisToken>
                <DigestAlgoUsedToSignThisToken>SHA1</DigestAlgoUsedToSignThisToken>
                <SignatureIntact>true</SignatureIntact>
                <SignatureValid>true</SignatureValid>
            </BasicSignature>
            <CertificateChain/>
            <Trusted>true</Trusted>
            <SelfSigned>true</SelfSigned>
            <CertificatePolicies>
                <certificatePolicy cpsUrl="http://www.e-trust.be/CPS/QNcerts ">0.3.2062.7.1.0.1.2.0</certificatePolicy>
            </CertificatePolicies>
            <QCStatementIds/>
            <QCTypes/>
            <TrustedServiceProviders>
                <TrustedServiceProvider>
                    <TSPName>Certipost n.v./s.a.</TSPName>
                    <TSPRegistrationIdentifier>VATBE-0475396406</TSPRegistrationIdentifier>
                    <CountryCode>BE</CountryCode>
                    <TrustedServices>
<<<<<<< HEAD
                        <TrustedService>
                        	<ServiceDigitalIdentifier>058A40323EC8C46262C3052A5D357B91AC24D3DA26351B3FF4407E99F7A4E9B4</ServiceDigitalIdentifier>
=======
                        <TrustedService ServiceDigitalIdentifier="C-058A40323EC8C46262C3052A5D357B91AC24D3DA26351B3FF4407E99F7A4E9B4">
>>>>>>> 49c412d9
                            <ServiceName>CN=Certipost E-Trust Primary Qualified CA, O=Certipost s.a./n.v., C=BE</ServiceName>
                            <ServiceType>http://uri.etsi.org/TrstSvc/Svctype/CA/QC</ServiceType>
                            <Status>http://uri.etsi.org/TrstSvc/TrustedList/Svcstatus/withdrawn</Status>
                            <StartDate>2016-12-14T22:00:00</StartDate>
                            <AdditionalServiceInfoUris>
                                <additionalServiceInfoUri>http://uri.etsi.org/TrstSvc/TrustedList/SvcInfoExt/RootCA-QC</additionalServiceInfoUri>
                                <additionalServiceInfoUri>http://uri.etsi.org/TrstSvc/TrustedList/SvcInfoExt/ForeSignatures</additionalServiceInfoUri>
                            </AdditionalServiceInfoUris>
                        </TrustedService>
<<<<<<< HEAD
                        <TrustedService>
                        	<ServiceDigitalIdentifier>058A40323EC8C46262C3052A5D357B91AC24D3DA26351B3FF4407E99F7A4E9B4</ServiceDigitalIdentifier>
=======
                        <TrustedService ServiceDigitalIdentifier="C-058A40323EC8C46262C3052A5D357B91AC24D3DA26351B3FF4407E99F7A4E9B4">
>>>>>>> 49c412d9
                            <ServiceName>CN=Certipost E-Trust Primary Qualified CA, O=Certipost s.a./n.v., C=BE</ServiceName>
                            <ServiceType>http://uri.etsi.org/TrstSvc/Svctype/CA/QC</ServiceType>
                            <Status>http://uri.etsi.org/TrstSvc/TrustedList/Svcstatus/granted</Status>
                            <StartDate>2016-06-30T22:00:00</StartDate>
                            <EndDate>2016-12-14T22:00:00</EndDate>
                            <AdditionalServiceInfoUris>
                                <additionalServiceInfoUri>http://uri.etsi.org/TrstSvc/TrustedList/SvcInfoExt/RootCA-QC</additionalServiceInfoUri>
                                <additionalServiceInfoUri>http://uri.etsi.org/TrstSvc/TrustedList/SvcInfoExt/ForeSignatures</additionalServiceInfoUri>
                            </AdditionalServiceInfoUris>
                        </TrustedService>
<<<<<<< HEAD
                        <TrustedService>
                        	<ServiceDigitalIdentifier>058A40323EC8C46262C3052A5D357B91AC24D3DA26351B3FF4407E99F7A4E9B4</ServiceDigitalIdentifier>
=======
                        <TrustedService ServiceDigitalIdentifier="C-058A40323EC8C46262C3052A5D357B91AC24D3DA26351B3FF4407E99F7A4E9B4">
>>>>>>> 49c412d9
                            <ServiceName>CN=Certipost E-Trust Primary Qualified CA, O=Certipost s.a./n.v., C=BE</ServiceName>
                            <ServiceType>http://uri.etsi.org/TrstSvc/Svctype/CA/QC</ServiceType>
                            <Status>http://uri.etsi.org/TrstSvc/TrustedList/Svcstatus/undersupervision</Status>
                            <StartDate>2005-07-26T10:00:00</StartDate>
                            <EndDate>2016-06-30T22:00:00</EndDate>
                            <AdditionalServiceInfoUris>
                                <additionalServiceInfoUri>http://uri.etsi.org/TrstSvc/TrustedList/SvcInfoExt/RootCA-QC</additionalServiceInfoUri>
                            </AdditionalServiceInfoUris>
                        </TrustedService>
                    </TrustedServices>
                </TrustedServiceProvider>
            </TrustedServiceProviders>
            <Revocations/>
            <DigestAlgoAndValue>
                <DigestMethod>SHA512</DigestMethod>
                <DigestValue>MULeC8qjbYjG7zXZkU1hoHQQXGYDhTrnq7/5slTmZs/1eBTrGrXftpfP1Bl/y9BTi5Vjq5/ANq/d272cEceS9Q==</DigestValue>
            </DigestAlgoAndValue>
        </Certificate>
        <Certificate Id="C-F4E7DF969A590AF41E38E5854542EBF9DF6A5BE9B16FD31494FA689509057494">
            <SubjectDistinguishedName Format="CANONICAL">c=fr,o=cryptolog international,ou=0002 43912916400026,cn=universign timestamping unit 018</SubjectDistinguishedName>
            <SubjectDistinguishedName Format="RFC2253">C=FR,O=Cryptolog International,OU=0002 43912916400026,CN=Universign Timestamping Unit 018</SubjectDistinguishedName>
            <IssuerDistinguishedName Format="CANONICAL">cn=universign timestamping ca 2015,ou=0002 43912916400026,o=cryptolog international,c=fr</IssuerDistinguishedName>
            <IssuerDistinguishedName Format="RFC2253">CN=Universign Timestamping CA 2015,OU=0002 43912916400026,O=Cryptolog International,C=FR</IssuerDistinguishedName>
            <SerialNumber>144440652068579617862909512827429075476</SerialNumber>
            <CommonName>Universign Timestamping Unit 018</CommonName>
            <CountryName>FR</CountryName>
            <OrganizationName>Cryptolog International</OrganizationName>
            <OrganizationalUnit>0002 43912916400026</OrganizationalUnit>
            <AuthorityInformationAccessUrls/>
            <CRLDistributionPoints>
                <crlUrl>http://crl.universign.eu/universign_tsa_root_2015.crl</crlUrl>
            </CRLDistributionPoints>
            <OCSPAccessUrls/>
            <Sources>
            	<Source>TIMESTAMP</Source>
            </Sources>
            <NotAfter>2023-04-21T13:18:51</NotAfter>
            <NotBefore>2017-04-21T13:18:51</NotBefore>
            <PublicKeySize>2048</PublicKeySize>
            <PublicKeyEncryptionAlgo>RSA</PublicKeyEncryptionAlgo>
            <KeyUsageBits>
                <KeyUsage>digitalSignature</KeyUsage>
            </KeyUsageBits>
            <ExtendedKeyUsages>
                <extendedKeyUsagesOid Description="timeStamping">1.3.6.1.5.5.7.3.8</extendedKeyUsagesOid>
            </ExtendedKeyUsages>
            <IdPkixOcspNoCheck>false</IdPkixOcspNoCheck>
            <BasicSignature>
                <EncryptionAlgoUsedToSignThisToken>RSA</EncryptionAlgoUsedToSignThisToken>
                <KeyLengthUsedToSignThisToken>2048</KeyLengthUsedToSignThisToken>
                <DigestAlgoUsedToSignThisToken>SHA256</DigestAlgoUsedToSignThisToken>
                <SignatureIntact>true</SignatureIntact>
                <SignatureValid>true</SignatureValid>
            </BasicSignature>
            <SigningCertificate Certificate="C-9CF3C96697B720589B10CC13B8A2BD35FFBC417B7050A3820AF599A439DE75E5"/>
            <CertificateChain>
                <ChainItem Certificate="C-9CF3C96697B720589B10CC13B8A2BD35FFBC417B7050A3820AF599A439DE75E5"/>
            </CertificateChain>
            <Trusted>false</Trusted>
            <SelfSigned>false</SelfSigned>
            <CertificatePolicies>
                <certificatePolicy cpsUrl="http://docs.universign.eu/">1.3.6.1.4.1.15819.5.1.1</certificatePolicy>
            </CertificatePolicies>
            <QCStatementIds/>
            <QCTypes/>
            <TrustedServiceProviders>
                <TrustedServiceProvider>
                    <TSPName>Cryptolog International</TSPName>
                    <TSPRegistrationIdentifier>VATFR-46439129164</TSPRegistrationIdentifier>
                    <CountryCode>FR</CountryCode>
                    <TrustedServices>
<<<<<<< HEAD
                        <TrustedService>
                        	<ServiceDigitalIdentifier>9CF3C96697B720589B10CC13B8A2BD35FFBC417B7050A3820AF599A439DE75E5</ServiceDigitalIdentifier>
=======
                        <TrustedService ServiceDigitalIdentifier="C-9CF3C96697B720589B10CC13B8A2BD35FFBC417B7050A3820AF599A439DE75E5">
>>>>>>> 49c412d9
                            <ServiceName>Certification Authority for Universign Time Stamping 2015</ServiceName>
                            <ServiceType>http://uri.etsi.org/TrstSvc/Svctype/CA/PKC</ServiceType>
                            <Status>http://uri.etsi.org/TrstSvc/TrustedList/Svcstatus/recognisedatnationallevel</Status>
                            <StartDate>2016-07-01T00:00:00</StartDate>
                        </TrustedService>
<<<<<<< HEAD
                        <TrustedService>
                        	<ServiceDigitalIdentifier>9CF3C96697B720589B10CC13B8A2BD35FFBC417B7050A3820AF599A439DE75E5</ServiceDigitalIdentifier>
=======
                        <TrustedService ServiceDigitalIdentifier="C-9CF3C96697B720589B10CC13B8A2BD35FFBC417B7050A3820AF599A439DE75E5">
>>>>>>> 49c412d9
                            <ServiceName>Universign Time Stamping 2015</ServiceName>
                            <ServiceType>http://uri.etsi.org/TrstSvc/Svctype/TSA/QTST</ServiceType>
                            <Status>http://uri.etsi.org/TrstSvc/TrustedList/Svcstatus/granted</Status>
                            <StartDate>2016-12-01T01:00:00</StartDate>
                        </TrustedService>
                    </TrustedServices>
                </TrustedServiceProvider>
            </TrustedServiceProviders>
            <Revocations>
                <CertificateRevocation Revocation="R-f4e7df969a590af41e38e5854542ebf9df6a5be9b16fd31494fa689509057494cc99ff005e499c964a1d2ccf78dfaf20d8280d9af4eb026cdd56fbe4694f85d0">
                    <Status>true</Status>
<<<<<<< HEAD
                    <ProductionDate>2018-02-19T06:30:30</ProductionDate>
                    <ThisUpdate>2018-02-19T06:30:30</ThisUpdate>
                    <NextUpdate>2018-02-26T05:30:30</NextUpdate>
                    <DigestAlgoAndValues>
                        <DigestAlgoAndValue>
                            <DigestMethod>SHA1</DigestMethod>
                            <DigestValue>VRGRJZQN9i0UfYgSe8zdtOJouqQ=</DigestValue>
                        </DigestAlgoAndValue>
                        <DigestAlgoAndValue>
                            <DigestMethod>SHA512</DigestMethod>
                            <DigestValue>VkWzg6u214faVuVm7PxJmv7KiXUUyO8naThACVkmF0jvMYXDlOiYjXMQVaTyJMrkolneE3uXl0TDg4/2p7ab3Q==</DigestValue>
                        </DigestAlgoAndValue>
                        <DigestAlgoAndValue>
                            <DigestMethod>SHA256</DigestMethod>
                            <DigestValue>zJn/AF5JnJZKHSzPeN+vINgoDZr06wJs3Vb75GlPhdA=</DigestValue>
                        </DigestAlgoAndValue>
                    </DigestAlgoAndValues>
                    <BasicSignature>
                        <EncryptionAlgoUsedToSignThisToken>RSA</EncryptionAlgoUsedToSignThisToken>
                        <KeyLengthUsedToSignThisToken>2048</KeyLengthUsedToSignThisToken>
                        <DigestAlgoUsedToSignThisToken>SHA256</DigestAlgoUsedToSignThisToken>
                        <SignatureIntact>true</SignatureIntact>
                        <SignatureValid>true</SignatureValid>
                    </BasicSignature>
                    <SigningCertificate Id="9CF3C96697B720589B10CC13B8A2BD35FFBC417B7050A3820AF599A439DE75E5"/>
                    <CertificateChain>
                        <ChainItem Id="9CF3C96697B720589B10CC13B8A2BD35FFBC417B7050A3820AF599A439DE75E5">
                            <Source>TRUSTED_LIST</Source>
                        </ChainItem>
                    </CertificateChain>
                </Revocation>
=======
                </CertificateRevocation>
>>>>>>> 49c412d9
            </Revocations>
            <DigestAlgoAndValue>
                <DigestMethod>SHA512</DigestMethod>
                <DigestValue>t58LAZh7NGtJ0REGnZmLQLTBc9WDVoQSBcDNG+YZiAt9rcd62qiiSQM9yRxbI/ANfZ+m0VKO3iLuRYp27ZfmrQ==</DigestValue>
            </DigestAlgoAndValue>
        </Certificate>
        <Certificate Id="C-1A07376222BF46318884EA94953003ECF8E35635C373305C973C1B39169202F0">
            <SubjectDistinguishedName Format="CANONICAL">cn=certipost e-trust secondary qualified ca for physical persons,o=certipost s.a./n.v.,c=be</SubjectDistinguishedName>
            <SubjectDistinguishedName Format="RFC2253">CN=Certipost E-Trust Secondary Qualified CA for Physical Persons,O=Certipost s.a./n.v.,C=BE</SubjectDistinguishedName>
            <IssuerDistinguishedName Format="CANONICAL">cn=certipost e-trust primary qualified ca,o=certipost s.a./n.v.,c=be</IssuerDistinguishedName>
            <IssuerDistinguishedName Format="RFC2253">CN=Certipost E-Trust Primary Qualified CA,O=Certipost s.a./n.v.,C=BE</IssuerDistinguishedName>
            <SerialNumber>4835703278459793907577500</SerialNumber>
            <CommonName>Certipost E-Trust Secondary Qualified CA for Physical Persons</CommonName>
            <CountryName>BE</CountryName>
            <OrganizationName>Certipost s.a./n.v.</OrganizationName>
            <AuthorityInformationAccessUrls/>
            <CRLDistributionPoints>
                <crlUrl>http://crl.e-trust.be/QCA.crl</crlUrl>
            </CRLDistributionPoints>
            <OCSPAccessUrls/>
            <Sources>
            	<Source>SIGNATURE</Source>
            </Sources>
            <NotAfter>2017-03-07T14:00:00</NotAfter>
            <NotBefore>2005-07-26T10:00:00</NotBefore>
            <PublicKeySize>2048</PublicKeySize>
            <PublicKeyEncryptionAlgo>RSA</PublicKeyEncryptionAlgo>
            <KeyUsageBits>
                <KeyUsage>crlSign</KeyUsage>
                <KeyUsage>keyCertSign</KeyUsage>
            </KeyUsageBits>
            <ExtendedKeyUsages/>
            <IdPkixOcspNoCheck>false</IdPkixOcspNoCheck>
            <BasicSignature>
                <EncryptionAlgoUsedToSignThisToken>RSA</EncryptionAlgoUsedToSignThisToken>
                <KeyLengthUsedToSignThisToken>2048</KeyLengthUsedToSignThisToken>
                <DigestAlgoUsedToSignThisToken>SHA1</DigestAlgoUsedToSignThisToken>
                <SignatureIntact>true</SignatureIntact>
                <SignatureValid>true</SignatureValid>
            </BasicSignature>
            <SigningCertificate Certificate="C-058A40323EC8C46262C3052A5D357B91AC24D3DA26351B3FF4407E99F7A4E9B4"/>
            <CertificateChain>
                <ChainItem Certificate="C-058A40323EC8C46262C3052A5D357B91AC24D3DA26351B3FF4407E99F7A4E9B4"/>
            </CertificateChain>
            <Trusted>false</Trusted>
            <SelfSigned>false</SelfSigned>
            <CertificatePolicies>
                <certificatePolicy cpsUrl="http://www.e-trust.be/CPS/QNcerts ">0.3.2062.7.1.0.1.2.0</certificatePolicy>
            </CertificatePolicies>
            <QCStatementIds/>
            <QCTypes/>
            <TrustedServiceProviders>
                <TrustedServiceProvider>
                    <TSPName>Certipost n.v./s.a.</TSPName>
                    <TSPRegistrationIdentifier>VATBE-0475396406</TSPRegistrationIdentifier>
                    <CountryCode>BE</CountryCode>
                    <TrustedServices>
<<<<<<< HEAD
                        <TrustedService>
                        	<ServiceDigitalIdentifier>058A40323EC8C46262C3052A5D357B91AC24D3DA26351B3FF4407E99F7A4E9B4</ServiceDigitalIdentifier>
=======
                        <TrustedService ServiceDigitalIdentifier="C-058A40323EC8C46262C3052A5D357B91AC24D3DA26351B3FF4407E99F7A4E9B4">
>>>>>>> 49c412d9
                            <ServiceName>CN=Certipost E-Trust Primary Qualified CA, O=Certipost s.a./n.v., C=BE</ServiceName>
                            <ServiceType>http://uri.etsi.org/TrstSvc/Svctype/CA/QC</ServiceType>
                            <Status>http://uri.etsi.org/TrstSvc/TrustedList/Svcstatus/withdrawn</Status>
                            <StartDate>2016-12-14T22:00:00</StartDate>
                            <AdditionalServiceInfoUris>
                                <additionalServiceInfoUri>http://uri.etsi.org/TrstSvc/TrustedList/SvcInfoExt/RootCA-QC</additionalServiceInfoUri>
                                <additionalServiceInfoUri>http://uri.etsi.org/TrstSvc/TrustedList/SvcInfoExt/ForeSignatures</additionalServiceInfoUri>
                            </AdditionalServiceInfoUris>
                        </TrustedService>
<<<<<<< HEAD
                        <TrustedService>
                        	<ServiceDigitalIdentifier>058A40323EC8C46262C3052A5D357B91AC24D3DA26351B3FF4407E99F7A4E9B4</ServiceDigitalIdentifier>
=======
                        <TrustedService ServiceDigitalIdentifier="C-058A40323EC8C46262C3052A5D357B91AC24D3DA26351B3FF4407E99F7A4E9B4">
>>>>>>> 49c412d9
                            <ServiceName>CN=Certipost E-Trust Primary Qualified CA, O=Certipost s.a./n.v., C=BE</ServiceName>
                            <ServiceType>http://uri.etsi.org/TrstSvc/Svctype/CA/QC</ServiceType>
                            <Status>http://uri.etsi.org/TrstSvc/TrustedList/Svcstatus/granted</Status>
                            <StartDate>2016-06-30T22:00:00</StartDate>
                            <EndDate>2016-12-14T22:00:00</EndDate>
                            <AdditionalServiceInfoUris>
                                <additionalServiceInfoUri>http://uri.etsi.org/TrstSvc/TrustedList/SvcInfoExt/RootCA-QC</additionalServiceInfoUri>
                                <additionalServiceInfoUri>http://uri.etsi.org/TrstSvc/TrustedList/SvcInfoExt/ForeSignatures</additionalServiceInfoUri>
                            </AdditionalServiceInfoUris>
                        </TrustedService>
<<<<<<< HEAD
                        <TrustedService>
                        	<ServiceDigitalIdentifier>058A40323EC8C46262C3052A5D357B91AC24D3DA26351B3FF4407E99F7A4E9B4</ServiceDigitalIdentifier>
=======
                        <TrustedService ServiceDigitalIdentifier="C-058A40323EC8C46262C3052A5D357B91AC24D3DA26351B3FF4407E99F7A4E9B4">
>>>>>>> 49c412d9
                            <ServiceName>CN=Certipost E-Trust Primary Qualified CA, O=Certipost s.a./n.v., C=BE</ServiceName>
                            <ServiceType>http://uri.etsi.org/TrstSvc/Svctype/CA/QC</ServiceType>
                            <Status>http://uri.etsi.org/TrstSvc/TrustedList/Svcstatus/undersupervision</Status>
                            <StartDate>2005-07-26T10:00:00</StartDate>
                            <EndDate>2016-06-30T22:00:00</EndDate>
                            <AdditionalServiceInfoUris>
                                <additionalServiceInfoUri>http://uri.etsi.org/TrstSvc/TrustedList/SvcInfoExt/RootCA-QC</additionalServiceInfoUri>
                            </AdditionalServiceInfoUris>
                        </TrustedService>
                    </TrustedServices>
                </TrustedServiceProvider>
            </TrustedServiceProviders>
            <Revocations>
                <CertificateRevocation Revocation="R-1a07376222bf46318884ea94953003ecf8e35635c373305c973c1b39169202f0add0a9b25b1db305a80fb69659a26675d0a7f3dfdee0b75cad7c1c8381b2e4ff">
                    <Status>true</Status>
        
                </CertificateRevocation>
            </Revocations>
            <DigestAlgoAndValue>
                <DigestMethod>SHA512</DigestMethod>
                <DigestValue>Ct3CL2TgDRFrchDu9qUzmmMrQppsGYhvQYUXcOzo1IUZlH5gnwqEwGzL9/5I/9N/t1N3cGkdRa2CZCbofcYB1g==</DigestValue>
            </DigestAlgoAndValue>
        </Certificate>
        <Certificate Id="C-CFF2E3B95D7EBF7D89B1D586102D09632CE5E39BFA31115C3C9577461DD856AD">
            <SubjectDistinguishedName Format="CANONICAL">c=fr,o=cryptolog international,ou=0002 43912916400026,cn=universign timestamping unit 009</SubjectDistinguishedName>
            <SubjectDistinguishedName Format="RFC2253">C=FR,O=Cryptolog International,OU=0002 43912916400026,CN=Universign Timestamping Unit 009</SubjectDistinguishedName>
            <IssuerDistinguishedName Format="CANONICAL">c=fr,o=cryptolog international,ou=0002 43912916400026,cn=universign timestamping ca</IssuerDistinguishedName>
            <IssuerDistinguishedName Format="RFC2253">C=FR,O=Cryptolog International,OU=0002 43912916400026,CN=Universign Timestamping CA</IssuerDistinguishedName>
            <SerialNumber>222024014663809181684901171247077616392</SerialNumber>
            <CommonName>Universign Timestamping Unit 009</CommonName>
            <CountryName>FR</CountryName>
            <OrganizationName>Cryptolog International</OrganizationName>
            <OrganizationalUnit>0002 43912916400026</OrganizationalUnit>
            <AuthorityInformationAccessUrls/>
            <CRLDistributionPoints>
                <crlUrl>http://crl.universign.eu/tsa_root.crl</crlUrl>
            </CRLDistributionPoints>
            <OCSPAccessUrls/>
            <Sources>
            	<Source>TIMESTAMP</Source>
            </Sources>
            <NotAfter>2019-04-24T12:50:41</NotAfter>
            <NotBefore>2013-04-24T12:50:41</NotBefore>
            <PublicKeySize>2048</PublicKeySize>
            <PublicKeyEncryptionAlgo>RSA</PublicKeyEncryptionAlgo>
            <KeyUsageBits>
                <KeyUsage>digitalSignature</KeyUsage>
            </KeyUsageBits>
            <ExtendedKeyUsages>
                <extendedKeyUsagesOid Description="timeStamping">1.3.6.1.5.5.7.3.8</extendedKeyUsagesOid>
            </ExtendedKeyUsages>
            <IdPkixOcspNoCheck>false</IdPkixOcspNoCheck>
            <BasicSignature>
                <EncryptionAlgoUsedToSignThisToken>RSA</EncryptionAlgoUsedToSignThisToken>
                <KeyLengthUsedToSignThisToken>2048</KeyLengthUsedToSignThisToken>
                <DigestAlgoUsedToSignThisToken>SHA256</DigestAlgoUsedToSignThisToken>
                <SignatureIntact>true</SignatureIntact>
                <SignatureValid>true</SignatureValid>
            </BasicSignature>
            <SigningCertificate Certificate="C-4F6007666E1C29A201B145DE7F9BBE160E10B3C60743773A2E838EAC0FC4D79A"/>
            <CertificateChain>
                <ChainItem Certificate="C-4F6007666E1C29A201B145DE7F9BBE160E10B3C60743773A2E838EAC0FC4D79A"/>
            </CertificateChain>
            <Trusted>false</Trusted>
            <SelfSigned>false</SelfSigned>
            <CertificatePolicies>
                <certificatePolicy cpsUrl="http://docs.universign.eu/">1.3.6.1.4.1.15819.5.1.1</certificatePolicy>
            </CertificatePolicies>
            <QCStatementIds/>
            <QCTypes/>
            <TrustedServiceProviders>
                <TrustedServiceProvider>
                    <TSPName>Cryptolog International</TSPName>
                    <TSPRegistrationIdentifier>VATFR-46439129164</TSPRegistrationIdentifier>
                    <CountryCode>FR</CountryCode>
                    <TrustedServices>
<<<<<<< HEAD
                        <TrustedService>
                        	<ServiceDigitalIdentifier>4F6007666E1C29A201B145DE7F9BBE160E10B3C60743773A2E838EAC0FC4D79A</ServiceDigitalIdentifier>
=======
                        <TrustedService ServiceDigitalIdentifier="C-4F6007666E1C29A201B145DE7F9BBE160E10B3C60743773A2E838EAC0FC4D79A">
>>>>>>> 49c412d9
                            <ServiceName>Universign Time Stamping</ServiceName>
                            <ServiceType>http://uri.etsi.org/TrstSvc/Svctype/TSA/QTST</ServiceType>
                            <Status>http://uri.etsi.org/TrstSvc/TrustedList/Svcstatus/granted</Status>
                            <StartDate>2016-12-01T01:00:00</StartDate>
                        </TrustedService>
<<<<<<< HEAD
                        <TrustedService>
                        	<ServiceDigitalIdentifier>4F6007666E1C29A201B145DE7F9BBE160E10B3C60743773A2E838EAC0FC4D79A</ServiceDigitalIdentifier>
=======
                        <TrustedService ServiceDigitalIdentifier="C-4F6007666E1C29A201B145DE7F9BBE160E10B3C60743773A2E838EAC0FC4D79A">
>>>>>>> 49c412d9
                            <ServiceName>Universign Time Stamping</ServiceName>
                            <ServiceType>http://uri.etsi.org/TrstSvc/Svctype/TSA/QTST</ServiceType>
                            <Status>http://uri.etsi.org/TrstSvc/TrustedList/Svcstatus/withdrawn</Status>
                            <StartDate>2016-07-01T00:00:00</StartDate>
                            <EndDate>2016-12-01T01:00:00</EndDate>
                        </TrustedService>
<<<<<<< HEAD
                        <TrustedService>
                        	<ServiceDigitalIdentifier>4F6007666E1C29A201B145DE7F9BBE160E10B3C60743773A2E838EAC0FC4D79A</ServiceDigitalIdentifier>
=======
                        <TrustedService ServiceDigitalIdentifier="C-4F6007666E1C29A201B145DE7F9BBE160E10B3C60743773A2E838EAC0FC4D79A">
>>>>>>> 49c412d9
                            <ServiceName>Universign Time Stamping</ServiceName>
                            <ServiceType>http://uri.etsi.org/TrstSvc/Svctype/TSA/QTST</ServiceType>
                            <Status>http://uri.etsi.org/TrstSvc/TrustedList/Svcstatus/accredited</Status>
                            <StartDate>2010-05-05T22:00:00</StartDate>
                            <EndDate>2016-07-01T00:00:00</EndDate>
                        </TrustedService>
<<<<<<< HEAD
                        <TrustedService>
                        	<ServiceDigitalIdentifier>4F6007666E1C29A201B145DE7F9BBE160E10B3C60743773A2E838EAC0FC4D79A</ServiceDigitalIdentifier>
=======
                        <TrustedService ServiceDigitalIdentifier="C-4F6007666E1C29A201B145DE7F9BBE160E10B3C60743773A2E838EAC0FC4D79A">
>>>>>>> 49c412d9
                            <ServiceName>Certification Authority for Universign Time Stamping</ServiceName>
                            <ServiceType>http://uri.etsi.org/TrstSvc/Svctype/CA/PKC</ServiceType>
                            <Status>http://uri.etsi.org/TrstSvc/TrustedList/Svcstatus/recognisedatnationallevel</Status>
                            <StartDate>2016-07-01T00:00:00</StartDate>
                        </TrustedService>
<<<<<<< HEAD
                        <TrustedService>
                        	<ServiceDigitalIdentifier>4F6007666E1C29A201B145DE7F9BBE160E10B3C60743773A2E838EAC0FC4D79A</ServiceDigitalIdentifier>
=======
                        <TrustedService ServiceDigitalIdentifier="C-4F6007666E1C29A201B145DE7F9BBE160E10B3C60743773A2E838EAC0FC4D79A">
>>>>>>> 49c412d9
                            <ServiceName>Certification Authority for Universign Time Stamping</ServiceName>
                            <ServiceType>http://uri.etsi.org/TrstSvc/Svctype/CA/PKC</ServiceType>
                            <Status>http://uri.etsi.org/TrstSvc/TrustedList/Svcstatus/accredited</Status>
                            <StartDate>2010-05-05T22:00:00</StartDate>
                            <EndDate>2016-07-01T00:00:00</EndDate>
                        </TrustedService>
                    </TrustedServices>
                </TrustedServiceProvider>
            </TrustedServiceProviders>
            <Revocations>
                <CertificateRevocation Revocation="R-da1994ddfbdf2294ca907be84c9ae592a19aff7f417b4288c1f772ffdc85f0c">
                    <Status>true</Status>
                </CertificateRevocation>
            </Revocations>
            <DigestAlgoAndValue>
                <DigestMethod>SHA512</DigestMethod>
                <DigestValue>elAK8HkWc0la9cw6LAQFcnP7RcgbwST8KfDASaTAIW0CkxpibhSaRpH+KbVxTuJ3wKNe2PgD9g5AqTGkT+OcJg==</DigestValue>
            </DigestAlgoAndValue>
        </Certificate>
        <Certificate Id="C-81AF749F424A8DF91012FF63D44357A75384FF64BB1C2ED59D0A658EE3C8C755">
            <SubjectDistinguishedName Format="CANONICAL">c=fr,o=cryptolog international,ou=0002 43912916400026,cn=universign timestamping unit 008</SubjectDistinguishedName>
            <SubjectDistinguishedName Format="RFC2253">C=FR,O=Cryptolog International,OU=0002 43912916400026,CN=Universign Timestamping Unit 008</SubjectDistinguishedName>
            <IssuerDistinguishedName Format="CANONICAL">c=fr,o=cryptolog international,ou=0002 43912916400026,cn=universign timestamping ca</IssuerDistinguishedName>
            <IssuerDistinguishedName Format="RFC2253">C=FR,O=Cryptolog International,OU=0002 43912916400026,CN=Universign Timestamping CA</IssuerDistinguishedName>
            <SerialNumber>162489369950566889795747795572477578719</SerialNumber>
            <CommonName>Universign Timestamping Unit 008</CommonName>
            <CountryName>FR</CountryName>
            <OrganizationName>Cryptolog International</OrganizationName>
            <OrganizationalUnit>0002 43912916400026</OrganizationalUnit>
            <AuthorityInformationAccessUrls/>
            <CRLDistributionPoints>
                <crlUrl>http://crl.universign.eu/tsa_root.crl</crlUrl>
            </CRLDistributionPoints>
            <OCSPAccessUrls/>
            <Sources>
            	<Source>TIMESTAMP</Source>
            </Sources>
            <NotAfter>2019-04-24T12:50:04</NotAfter>
            <NotBefore>2013-04-24T12:50:04</NotBefore>
            <PublicKeySize>2048</PublicKeySize>
            <PublicKeyEncryptionAlgo>RSA</PublicKeyEncryptionAlgo>
            <KeyUsageBits>
                <KeyUsage>digitalSignature</KeyUsage>
            </KeyUsageBits>
            <ExtendedKeyUsages>
                <extendedKeyUsagesOid Description="timeStamping">1.3.6.1.5.5.7.3.8</extendedKeyUsagesOid>
            </ExtendedKeyUsages>
            <IdPkixOcspNoCheck>false</IdPkixOcspNoCheck>
            <BasicSignature>
                <EncryptionAlgoUsedToSignThisToken>RSA</EncryptionAlgoUsedToSignThisToken>
                <KeyLengthUsedToSignThisToken>2048</KeyLengthUsedToSignThisToken>
                <DigestAlgoUsedToSignThisToken>SHA256</DigestAlgoUsedToSignThisToken>
                <SignatureIntact>true</SignatureIntact>
                <SignatureValid>true</SignatureValid>
            </BasicSignature>
            <SigningCertificate Certificate="C-4F6007666E1C29A201B145DE7F9BBE160E10B3C60743773A2E838EAC0FC4D79A"/>
            <CertificateChain>
                <ChainItem Certificate="C-4F6007666E1C29A201B145DE7F9BBE160E10B3C60743773A2E838EAC0FC4D79A"/>
            </CertificateChain>
            <Trusted>false</Trusted>
            <SelfSigned>false</SelfSigned>
            <CertificatePolicies>
                <certificatePolicy cpsUrl="http://docs.universign.eu/">1.3.6.1.4.1.15819.5.1.1</certificatePolicy>
            </CertificatePolicies>
            <QCStatementIds/>
            <QCTypes/>
            <TrustedServiceProviders>
                <TrustedServiceProvider>
                    <TSPName>Cryptolog International</TSPName>
                    <TSPRegistrationIdentifier>VATFR-46439129164</TSPRegistrationIdentifier>
                    <CountryCode>FR</CountryCode>
                    <TrustedServices>
<<<<<<< HEAD
                        <TrustedService>
                        	<ServiceDigitalIdentifier>4F6007666E1C29A201B145DE7F9BBE160E10B3C60743773A2E838EAC0FC4D79A</ServiceDigitalIdentifier>
=======
                        <TrustedService ServiceDigitalIdentifier="C-4F6007666E1C29A201B145DE7F9BBE160E10B3C60743773A2E838EAC0FC4D79A">
>>>>>>> 49c412d9
                            <ServiceName>Universign Time Stamping</ServiceName>
                            <ServiceType>http://uri.etsi.org/TrstSvc/Svctype/TSA/QTST</ServiceType>
                            <Status>http://uri.etsi.org/TrstSvc/TrustedList/Svcstatus/granted</Status>
                            <StartDate>2016-12-01T01:00:00</StartDate>
                        </TrustedService>
<<<<<<< HEAD
                        <TrustedService>
                        	<ServiceDigitalIdentifier>4F6007666E1C29A201B145DE7F9BBE160E10B3C60743773A2E838EAC0FC4D79A</ServiceDigitalIdentifier>
=======
                        <TrustedService ServiceDigitalIdentifier="C-4F6007666E1C29A201B145DE7F9BBE160E10B3C60743773A2E838EAC0FC4D79A">
>>>>>>> 49c412d9
                            <ServiceName>Universign Time Stamping</ServiceName>
                            <ServiceType>http://uri.etsi.org/TrstSvc/Svctype/TSA/QTST</ServiceType>
                            <Status>http://uri.etsi.org/TrstSvc/TrustedList/Svcstatus/withdrawn</Status>
                            <StartDate>2016-07-01T00:00:00</StartDate>
                            <EndDate>2016-12-01T01:00:00</EndDate>
                        </TrustedService>
<<<<<<< HEAD
                        <TrustedService>
                        	<ServiceDigitalIdentifier>4F6007666E1C29A201B145DE7F9BBE160E10B3C60743773A2E838EAC0FC4D79A</ServiceDigitalIdentifier>
=======
                        <TrustedService ServiceDigitalIdentifier="C-4F6007666E1C29A201B145DE7F9BBE160E10B3C60743773A2E838EAC0FC4D79A">
>>>>>>> 49c412d9
                            <ServiceName>Universign Time Stamping</ServiceName>
                            <ServiceType>http://uri.etsi.org/TrstSvc/Svctype/TSA/QTST</ServiceType>
                            <Status>http://uri.etsi.org/TrstSvc/TrustedList/Svcstatus/accredited</Status>
                            <StartDate>2010-05-05T22:00:00</StartDate>
                            <EndDate>2016-07-01T00:00:00</EndDate>
                        </TrustedService>
<<<<<<< HEAD
                        <TrustedService>
                        	<ServiceDigitalIdentifier>4F6007666E1C29A201B145DE7F9BBE160E10B3C60743773A2E838EAC0FC4D79A</ServiceDigitalIdentifier>
=======
                        <TrustedService ServiceDigitalIdentifier="C-4F6007666E1C29A201B145DE7F9BBE160E10B3C60743773A2E838EAC0FC4D79A">
>>>>>>> 49c412d9
                            <ServiceName>Certification Authority for Universign Time Stamping</ServiceName>
                            <ServiceType>http://uri.etsi.org/TrstSvc/Svctype/CA/PKC</ServiceType>
                            <Status>http://uri.etsi.org/TrstSvc/TrustedList/Svcstatus/recognisedatnationallevel</Status>
                            <StartDate>2016-07-01T00:00:00</StartDate>
                        </TrustedService>
<<<<<<< HEAD
                        <TrustedService>
                        	<ServiceDigitalIdentifier>4F6007666E1C29A201B145DE7F9BBE160E10B3C60743773A2E838EAC0FC4D79A</ServiceDigitalIdentifier>
=======
                        <TrustedService ServiceDigitalIdentifier="C-4F6007666E1C29A201B145DE7F9BBE160E10B3C60743773A2E838EAC0FC4D79A">
>>>>>>> 49c412d9
                            <ServiceName>Certification Authority for Universign Time Stamping</ServiceName>
                            <ServiceType>http://uri.etsi.org/TrstSvc/Svctype/CA/PKC</ServiceType>
                            <Status>http://uri.etsi.org/TrstSvc/TrustedList/Svcstatus/accredited</Status>
                            <StartDate>2010-05-05T22:00:00</StartDate>
                            <EndDate>2016-07-01T00:00:00</EndDate>
                        </TrustedService>
                    </TrustedServices>
                </TrustedServiceProvider>
            </TrustedServiceProviders>
            <Revocations>
                <CertificateRevocation Revocation="R-da1994ddfbdf2294ca907be84c9ae592a19aff7f417b4288c1f772ffdc85f0c">
                    <Status>true</Status>
                </CertificateRevocation>
            </Revocations>
            <DigestAlgoAndValue>
                <DigestMethod>SHA512</DigestMethod>
                <DigestValue>GZfmGgW0GB+CrrVPqtiI/KDJPlX5hA7DJ7JXFSAKrtw80Asnme2gWB/Va2664gGr7FhQ7AcY+LZRC2BbrYKqKg==</DigestValue>
            </DigestAlgoAndValue>
        </Certificate>
        <Certificate Id="C-9CF3C96697B720589B10CC13B8A2BD35FFBC417B7050A3820AF599A439DE75E5">
            <SubjectDistinguishedName Format="CANONICAL">cn=universign timestamping ca 2015,ou=0002 43912916400026,o=cryptolog international,c=fr</SubjectDistinguishedName>
            <SubjectDistinguishedName Format="RFC2253">CN=Universign Timestamping CA 2015,OU=0002 43912916400026,O=Cryptolog International,C=FR</SubjectDistinguishedName>
            <IssuerDistinguishedName Format="CANONICAL">cn=universign timestamping ca 2015,ou=0002 43912916400026,o=cryptolog international,c=fr</IssuerDistinguishedName>
            <IssuerDistinguishedName Format="RFC2253">CN=Universign Timestamping CA 2015,OU=0002 43912916400026,O=Cryptolog International,C=FR</IssuerDistinguishedName>
            <SerialNumber>84798768403750469096602040280354891940</SerialNumber>
            <CommonName>Universign Timestamping CA 2015</CommonName>
            <CountryName>FR</CountryName>
            <OrganizationName>Cryptolog International</OrganizationName>
            <OrganizationalUnit>0002 43912916400026</OrganizationalUnit>
            <AuthorityInformationAccessUrls/>
            <CRLDistributionPoints/>
            <OCSPAccessUrls/>
            <Sources>
            	<Source>TRUSTED_LIST</Source>
            </Sources>
            <NotAfter>2025-01-29T14:03:15</NotAfter>
            <NotBefore>2015-01-29T14:03:15</NotBefore>
            <PublicKeySize>2048</PublicKeySize>
            <PublicKeyEncryptionAlgo>RSA</PublicKeyEncryptionAlgo>
            <KeyUsageBits>
                <KeyUsage>crlSign</KeyUsage>
                <KeyUsage>keyCertSign</KeyUsage>
            </KeyUsageBits>
            <ExtendedKeyUsages/>
            <IdPkixOcspNoCheck>false</IdPkixOcspNoCheck>
            <BasicSignature>
                <EncryptionAlgoUsedToSignThisToken>RSA</EncryptionAlgoUsedToSignThisToken>
                <KeyLengthUsedToSignThisToken>2048</KeyLengthUsedToSignThisToken>
                <DigestAlgoUsedToSignThisToken>SHA256</DigestAlgoUsedToSignThisToken>
                <SignatureIntact>true</SignatureIntact>
                <SignatureValid>true</SignatureValid>
            </BasicSignature>
            <CertificateChain/>
            <Trusted>true</Trusted>
            <SelfSigned>true</SelfSigned>
            <CertificatePolicies>
                <certificatePolicy cpsUrl="http://docs.universign.eu/">1.3.6.1.4.1.15819.5.1.1</certificatePolicy>
            </CertificatePolicies>
            <QCStatementIds/>
            <QCTypes/>
            <TrustedServiceProviders>
                <TrustedServiceProvider>
                    <TSPName>Cryptolog International</TSPName>
                    <TSPRegistrationIdentifier>VATFR-46439129164</TSPRegistrationIdentifier>
                    <CountryCode>FR</CountryCode>
                    <TrustedServices>
<<<<<<< HEAD
                        <TrustedService>
                        	<ServiceDigitalIdentifier>9CF3C96697B720589B10CC13B8A2BD35FFBC417B7050A3820AF599A439DE75E5</ServiceDigitalIdentifier>
=======
                        <TrustedService ServiceDigitalIdentifier="C-9CF3C96697B720589B10CC13B8A2BD35FFBC417B7050A3820AF599A439DE75E5">
>>>>>>> 49c412d9
                            <ServiceName>Certification Authority for Universign Time Stamping 2015</ServiceName>
                            <ServiceType>http://uri.etsi.org/TrstSvc/Svctype/CA/PKC</ServiceType>
                            <Status>http://uri.etsi.org/TrstSvc/TrustedList/Svcstatus/recognisedatnationallevel</Status>
                            <StartDate>2016-07-01T00:00:00</StartDate>
                        </TrustedService>
<<<<<<< HEAD
                        <TrustedService>
                        	<ServiceDigitalIdentifier>9CF3C96697B720589B10CC13B8A2BD35FFBC417B7050A3820AF599A439DE75E5</ServiceDigitalIdentifier>
=======
                        <TrustedService ServiceDigitalIdentifier="C-9CF3C96697B720589B10CC13B8A2BD35FFBC417B7050A3820AF599A439DE75E5">
>>>>>>> 49c412d9
                            <ServiceName>Certification Authority for Universign Time Stamping 2015</ServiceName>
                            <ServiceType>http://uri.etsi.org/TrstSvc/Svctype/CA/PKC</ServiceType>
                            <Status>http://uri.etsi.org/TrstSvc/TrustedList/Svcstatus/accredited</Status>
                            <StartDate>2015-04-13T22:00:00</StartDate>
                            <EndDate>2016-07-01T00:00:00</EndDate>
                        </TrustedService>
<<<<<<< HEAD
                        <TrustedService>
                        	<ServiceDigitalIdentifier>9CF3C96697B720589B10CC13B8A2BD35FFBC417B7050A3820AF599A439DE75E5</ServiceDigitalIdentifier>
=======
                        <TrustedService ServiceDigitalIdentifier="C-9CF3C96697B720589B10CC13B8A2BD35FFBC417B7050A3820AF599A439DE75E5">
>>>>>>> 49c412d9
                            <ServiceName>Universign Time Stamping 2015</ServiceName>
                            <ServiceType>http://uri.etsi.org/TrstSvc/Svctype/TSA/QTST</ServiceType>
                            <Status>http://uri.etsi.org/TrstSvc/TrustedList/Svcstatus/granted</Status>
                            <StartDate>2016-12-01T01:00:00</StartDate>
                        </TrustedService>
<<<<<<< HEAD
                        <TrustedService>
                        	<ServiceDigitalIdentifier>9CF3C96697B720589B10CC13B8A2BD35FFBC417B7050A3820AF599A439DE75E5</ServiceDigitalIdentifier>
=======
                        <TrustedService ServiceDigitalIdentifier="C-9CF3C96697B720589B10CC13B8A2BD35FFBC417B7050A3820AF599A439DE75E5">
>>>>>>> 49c412d9
                            <ServiceName>Universign Time Stamping 2015</ServiceName>
                            <ServiceType>http://uri.etsi.org/TrstSvc/Svctype/TSA/QTST</ServiceType>
                            <Status>http://uri.etsi.org/TrstSvc/TrustedList/Svcstatus/withdrawn</Status>
                            <StartDate>2016-07-01T00:00:00</StartDate>
                            <EndDate>2016-12-01T01:00:00</EndDate>
                        </TrustedService>
<<<<<<< HEAD
                        <TrustedService>
                        	<ServiceDigitalIdentifier>9CF3C96697B720589B10CC13B8A2BD35FFBC417B7050A3820AF599A439DE75E5</ServiceDigitalIdentifier>
=======
                        <TrustedService ServiceDigitalIdentifier="C-9CF3C96697B720589B10CC13B8A2BD35FFBC417B7050A3820AF599A439DE75E5">
>>>>>>> 49c412d9
                            <ServiceName>Universign Time Stamping 2015</ServiceName>
                            <ServiceType>http://uri.etsi.org/TrstSvc/Svctype/TSA/QTST</ServiceType>
                            <Status>http://uri.etsi.org/TrstSvc/TrustedList/Svcstatus/accredited</Status>
                            <StartDate>2015-04-13T22:00:00</StartDate>
                            <EndDate>2016-07-01T00:00:00</EndDate>
                        </TrustedService>
                    </TrustedServices>
                </TrustedServiceProvider>
            </TrustedServiceProviders>
            <Revocations/>
            <DigestAlgoAndValue>
                <DigestMethod>SHA512</DigestMethod>
                <DigestValue>2T0WGDDbckV+bHZCcJ2LZcuu0P9BNqb+N6LA8zedQ5noDNOFgvL7lj8rZZELHM3BovZvY/Fqmx02Vfy4ij96nQ==</DigestValue>
            </DigestAlgoAndValue>
        </Certificate>
    </UsedCertificates>
    <UsedRevocations>
        <Revocation Id="R-e07f11472bc72bb04a6e3c012dfc838cd323d130bdb3f0e5b1e9558de1b723d0639285188fba321c3b3ade9102a0222b43d3ee4133b9e64b2e9984f9b5f335e6">
            <Origin>SIGNATURE</Origin>
            <Type>CRL</Type>
            <ProductionDate>2013-08-13T18:09:00</ProductionDate>
            <ThisUpdate>2013-08-13T18:09:00</ThisUpdate>
            <NextUpdate>2013-08-14T19:09:00</NextUpdate>
            <BasicSignature>
                <EncryptionAlgoUsedToSignThisToken>RSA</EncryptionAlgoUsedToSignThisToken>
                <KeyLengthUsedToSignThisToken>2048</KeyLengthUsedToSignThisToken>
                <DigestAlgoUsedToSignThisToken>SHA1</DigestAlgoUsedToSignThisToken>
                <SignatureIntact>true</SignatureIntact>
                <SignatureValid>true</SignatureValid>
            </BasicSignature>
            <SigningCertificate Certificate="C-1A07376222BF46318884EA94953003ECF8E35635C373305C973C1B39169202F0"/>
            <CertificateChain>
                <ChainItem Certificate="C-1A07376222BF46318884EA94953003ECF8E35635C373305C973C1B39169202F0"/>
                <ChainItem Certificate="C-058A40323EC8C46262C3052A5D357B91AC24D3DA26351B3FF4407E99F7A4E9B4"/>
            </CertificateChain>
            <DigestAlgoAndValue>
                <DigestMethod>SHA512</DigestMethod>
                <DigestValue>YTjSOn7Dtmc5YoB3xeewpN5zevBnbr3xRnEok9lpXPZzi5bmFXz9LjzPFw9jcJshJ/icLM17ChoIaJYzslj6Gw==</DigestValue>
            </DigestAlgoAndValue>

        </Revocation>
        <Revocation Id="R-f4e7df969a590af41e38e5854542ebf9df6a5be9b16fd31494fa689509057494cc99ff005e499c964a1d2ccf78dfaf20d8280d9af4eb026cdd56fbe4694f85d0">
            <Origin>EXTERNAL</Origin>
            <Type>CRL</Type>
            <SourceAddress>http://crl.universign.eu/universign_tsa_root_2015.crl</SourceAddress>
            <ProductionDate>2018-02-19T06:30:30</ProductionDate>
            <ThisUpdate>2018-02-19T06:30:30</ThisUpdate>
            <NextUpdate>2018-02-26T05:30:30</NextUpdate>
            <BasicSignature>
                <EncryptionAlgoUsedToSignThisToken>RSA</EncryptionAlgoUsedToSignThisToken>
                <KeyLengthUsedToSignThisToken>2048</KeyLengthUsedToSignThisToken>
                <DigestAlgoUsedToSignThisToken>SHA256</DigestAlgoUsedToSignThisToken>
                <SignatureIntact>true</SignatureIntact>
                <SignatureValid>true</SignatureValid>
            </BasicSignature>
            <SigningCertificate Certificate="C-9CF3C96697B720589B10CC13B8A2BD35FFBC417B7050A3820AF599A439DE75E5"/>
            <CertificateChain>
                <ChainItem Certificate="C-9CF3C96697B720589B10CC13B8A2BD35FFBC417B7050A3820AF599A439DE75E5"/>
            </CertificateChain>
            <DigestAlgoAndValue>
                <DigestMethod>SHA512</DigestMethod>
                <DigestValue>VkWzg6u214faVuVm7PxJmv7KiXUUyO8naThACVkmF0jvMYXDlOiYjXMQVaTyJMrkolneE3uXl0TDg4/2p7ab3Q==</DigestValue>
            </DigestAlgoAndValue>
        </Revocation>
        <Revocation Id="R-1a07376222bf46318884ea94953003ecf8e35635c373305c973c1b39169202f0add0a9b25b1db305a80fb69659a26675d0a7f3dfdee0b75cad7c1c8381b2e4ff">
            <Origin>SIGNATURE</Origin>
            <Type>CRL</Type>
            <ProductionDate>2013-07-01T06:00:00</ProductionDate>
            <ThisUpdate>2013-07-01T06:00:00</ThisUpdate>
            <NextUpdate>2014-01-15T06:00:00</NextUpdate>
            <BasicSignature>
                <EncryptionAlgoUsedToSignThisToken>RSA</EncryptionAlgoUsedToSignThisToken>
                <KeyLengthUsedToSignThisToken>2048</KeyLengthUsedToSignThisToken>
                <DigestAlgoUsedToSignThisToken>SHA1</DigestAlgoUsedToSignThisToken>
                <SignatureIntact>true</SignatureIntact>
                <SignatureValid>true</SignatureValid>
            </BasicSignature>
            <SigningCertificate Certificate="C-058A40323EC8C46262C3052A5D357B91AC24D3DA26351B3FF4407E99F7A4E9B4"/>
            <CertificateChain>
                <ChainItem Certificate="C-058A40323EC8C46262C3052A5D357B91AC24D3DA26351B3FF4407E99F7A4E9B4"/>
            </CertificateChain>
            <DigestAlgoAndValue>
                <DigestMethod>SHA512</DigestMethod>
                <DigestValue>dgMMZuvb6G2MClB//7Kr2t7EAZ8NU2QK7hOHba4KIsg3zoWPgcqND5nfGY5Z7Gca5hkJNHGi8GhGaNn+MPapVQ==</DigestValue>
            </DigestAlgoAndValue>
        </Revocation>
        <Revocation Id="R-da1994ddfbdf2294ca907be84c9ae592a19aff7f417b4288c1f772ffdc85f0c">
            <Origin>SIGNATURE</Origin>
            <Type>CRL</Type>
            <ProductionDate>2018-02-05T17:00:30</ProductionDate>
            <ThisUpdate>2018-02-05T17:00:30</ThisUpdate>
            <NextUpdate>2018-02-12T17:00:30</NextUpdate>
            <BasicSignature>
                <EncryptionAlgoUsedToSignThisToken>RSA</EncryptionAlgoUsedToSignThisToken>
                <KeyLengthUsedToSignThisToken>2048</KeyLengthUsedToSignThisToken>
                <DigestAlgoUsedToSignThisToken>SHA256</DigestAlgoUsedToSignThisToken>
                <SignatureIntact>true</SignatureIntact>
                <SignatureValid>true</SignatureValid>
            </BasicSignature>
            <SigningCertificate Certificate="C-4F6007666E1C29A201B145DE7F9BBE160E10B3C60743773A2E838EAC0FC4D79A"/>
            <CertificateChain>
                <ChainItem Certificate="C-4F6007666E1C29A201B145DE7F9BBE160E10B3C60743773A2E838EAC0FC4D79A"/>
            </CertificateChain>
            <DigestAlgoAndValue>
                <DigestMethod>SHA512</DigestMethod>
                <DigestValue>ajECoKKjslvIaBMX7CFKESBZl6Vk+XY3A3RMzIpGBaaS/XQ9YHBjOk+wi4O2Z0/zX3gHtmNpMXdi92zO18sLPw==</DigestValue>
            </DigestAlgoAndValue>
        </Revocation>
    </UsedRevocations>
    <UsedTimestamps>
                <Timestamp Id="T-E951D2E9EBCFB55D0B564A11814858BF7A8FA07503C714099D0FCB7F60353798" Type="SIGNATURE_TIMESTAMP">
                    <ProductionTime>2013-08-14T15:45:31</ProductionTime>
                    <DigestMatcher type="MESSAGE_IMPRINT">
		              <DigestMethod>SHA256</DigestMethod>
		              <DigestValue>4i0ZtDT4YCQ3WIecGOhrNaW9M/op3rC/V+1hpDTW+Kk=</DigestValue>
		              <DataFound>true</DataFound>
		              <DataIntact>true</DataIntact>
		          	</DigestMatcher>
                    <BasicSignature>
                        <EncryptionAlgoUsedToSignThisToken>RSA</EncryptionAlgoUsedToSignThisToken>
                        <KeyLengthUsedToSignThisToken>2048</KeyLengthUsedToSignThisToken>
                        <DigestAlgoUsedToSignThisToken>SHA256</DigestAlgoUsedToSignThisToken>
                        <SignatureIntact>true</SignatureIntact>
                        <SignatureValid>true</SignatureValid>
                    </BasicSignature>
                    <SigningCertificate Certificate="C-81AF749F424A8DF91012FF63D44357A75384FF64BB1C2ED59D0A658EE3C8C755"/>
                    <CertificateChain>
                        <ChainItem Certificate="C-81AF749F424A8DF91012FF63D44357A75384FF64BB1C2ED59D0A658EE3C8C755"/>
                        <ChainItem Certificate="C-4F6007666E1C29A201B145DE7F9BBE160E10B3C60743773A2E838EAC0FC4D79A"/>
                    </CertificateChain>
                    
                    <TimestampedObjects>
					   	<TimestampedObject Category="SIGNATURE" Token="id-a12aec7b8eda0165ac6dfeda2488e039" />
					   	<TimestampedObject Category="CERTIFICATE" Token="C-E07F11472BC72BB04A6E3C012DFC838CD323D130BDB3F0E5B1E9558DE1B723D0" />
					   	<TimestampedObject Category="CERTIFICATE" Token="C-1A07376222BF46318884EA94953003ECF8E35635C373305C973C1B39169202F0" />
					   	<TimestampedObject Category="CERTIFICATE" Token="C-3D62E6557C1DB8C28114420B85F9632206A12586E9EEC4F91280E4D5B6171E1A" />
					   	<TimestampedObject Category="CERTIFICATE" Token="C-A53125188D2110AA964B02C7B7C6DA3203170894E5FB71FFFB6667D5E6810A36" />
					</TimestampedObjects>
		            <DigestAlgoAndValue>
		            	<DigestMethod>SHA1</DigestMethod>
		            	<DigestValue>u+ckXvcv5SzIAEjn+W5XWas86DM=</DigestValue>
		            </DigestAlgoAndValue>
                </Timestamp>
                <Timestamp Id="T-AB100CD4FBA024FA787E1AB3D3A5D5098E13DF017E113F4751341CBEE91E45CD" Type="ARCHIVE_TIMESTAMP">
                    <ProductionTime>2013-08-14T15:45:33</ProductionTime>
                    <DigestMatcher type="MESSAGE_IMPRINT">
		              <DigestMethod>SHA256</DigestMethod>
		              <DigestValue>4i0ZtDT4YCQ3WIecGOhrNaW9M/op3rC/V+1hpDTW+Kk=</DigestValue>
		              <DataFound>true</DataFound>
		              <DataIntact>true</DataIntact>
		          	</DigestMatcher>
                    <BasicSignature>
                        <EncryptionAlgoUsedToSignThisToken>RSA</EncryptionAlgoUsedToSignThisToken>
                        <KeyLengthUsedToSignThisToken>2048</KeyLengthUsedToSignThisToken>
                        <DigestAlgoUsedToSignThisToken>SHA256</DigestAlgoUsedToSignThisToken>
                        <SignatureIntact>true</SignatureIntact>
                        <SignatureValid>true</SignatureValid>
                    </BasicSignature>
                    <SigningCertificate Certificate="C-CFF2E3B95D7EBF7D89B1D586102D09632CE5E39BFA31115C3C9577461DD856AD"/>
                    <CertificateChain>
                        <ChainItem Certificate="C-CFF2E3B95D7EBF7D89B1D586102D09632CE5E39BFA31115C3C9577461DD856AD"/>
                        <ChainItem Certificate="C-4F6007666E1C29A201B145DE7F9BBE160E10B3C60743773A2E838EAC0FC4D79A"/>
                    </CertificateChain>
                    <TimestampedObjects>
					   	<TimestampedObject Category="SIGNATURE" Token="id-a12aec7b8eda0165ac6dfeda2488e039" />
					   	<TimestampedObject Category="CERTIFICATE" Token="C-E07F11472BC72BB04A6E3C012DFC838CD323D130BDB3F0E5B1E9558DE1B723D0" />
					   	<TimestampedObject Category="CERTIFICATE" Token="C-1A07376222BF46318884EA94953003ECF8E35635C373305C973C1B39169202F0" />
					   	<TimestampedObject Category="CERTIFICATE" Token="C-3D62E6557C1DB8C28114420B85F9632206A12586E9EEC4F91280E4D5B6171E1A" />
					   	<TimestampedObject Category="CERTIFICATE" Token="C-A53125188D2110AA964B02C7B7C6DA3203170894E5FB71FFFB6667D5E6810A36" />

		   				<TimestampedObject Category="TIMESTAMP" Token="T-E951D2E9EBCFB55D0B564A11814858BF7A8FA07503C714099D0FCB7F60353798" />
		   				
					   	<TimestampedObject Category="CERTIFICATE" Token="C-1A07376222BF46318884EA94953003ECF8E35635C373305C973C1B39169202F0" />
					   	<TimestampedObject Category="CERTIFICATE" Token="C-E07F11472BC72BB04A6E3C012DFC838CD323D130BDB3F0E5B1E9558DE1B723D0" />
					   	
		   				<TimestampedObject Category="REVOCATION" Token="R-da1994ddfbdf2294ca907be84c9ae592a19aff7f417b4288c1f772ffdc85f0c" />
		   				<TimestampedObject Category="REVOCATION" Token="R-e07f11472bc72bb04a6e3c012dfc838cd323d130bdb3f0e5b1e9558de1b723d0639285188fba321c3b3ade9102a0222b43d3ee4133b9e64b2e9984f9b5f335e6" />
		   				<TimestampedObject Category="REVOCATION" Token="R-1a07376222bf46318884ea94953003ecf8e35635c373305c973c1b39169202f0add0a9b25b1db305a80fb69659a26675d0a7f3dfdee0b75cad7c1c8381b2e4ff" />
					</TimestampedObjects>
		            <DigestAlgoAndValue>
		            	<DigestMethod>SHA1</DigestMethod>
		            	<DigestValue>Zg+C6XdHdwa43+dzw5o5eJtq1JI=</DigestValue>
		            </DigestAlgoAndValue>
                </Timestamp>
                <Timestamp Id="T-927B470D4877BD9CFD10E22E7B1B7050005CC4A3F551D182B006B9FF75A817BE" Type="ARCHIVE_TIMESTAMP">
                    <ProductionTime>2018-02-06T14:55:50</ProductionTime>
                    <DigestMatcher type="MESSAGE_IMPRINT">
		              <DigestMethod>SHA256</DigestMethod>
		              <DigestValue>4i0ZtDT4YCQ3WIecGOhrNaW9M/op3rC/V+1hpDTW+Kk=</DigestValue>
		              <DataFound>true</DataFound>
		              <DataIntact>true</DataIntact>
		          	</DigestMatcher>
                    <BasicSignature>
                        <EncryptionAlgoUsedToSignThisToken>RSA</EncryptionAlgoUsedToSignThisToken>
                        <KeyLengthUsedToSignThisToken>2048</KeyLengthUsedToSignThisToken>
                        <DigestAlgoUsedToSignThisToken>SHA256</DigestAlgoUsedToSignThisToken>
                        <SignatureIntact>true</SignatureIntact>
                        <SignatureValid>true</SignatureValid>
                    </BasicSignature>
                    <SigningCertificate Certificate="C-F4E7DF969A590AF41E38E5854542EBF9DF6A5BE9B16FD31494FA689509057494"/>
                    <CertificateChain>
                        <ChainItem Certificate="C-F4E7DF969A590AF41E38E5854542EBF9DF6A5BE9B16FD31494FA689509057494"/>
                        <ChainItem Certificate="C-9CF3C96697B720589B10CC13B8A2BD35FFBC417B7050A3820AF599A439DE75E5"/>
                    </CertificateChain>
                     <TimestampedObjects>
					   	<TimestampedObject Category="SIGNATURE" Token="id-a12aec7b8eda0165ac6dfeda2488e039" />
					   	<TimestampedObject Category="CERTIFICATE" Token="C-E07F11472BC72BB04A6E3C012DFC838CD323D130BDB3F0E5B1E9558DE1B723D0" />
					   	<TimestampedObject Category="CERTIFICATE" Token="C-1A07376222BF46318884EA94953003ECF8E35635C373305C973C1B39169202F0" />
					   	<TimestampedObject Category="CERTIFICATE" Token="C-3D62E6557C1DB8C28114420B85F9632206A12586E9EEC4F91280E4D5B6171E1A" />
					   	<TimestampedObject Category="CERTIFICATE" Token="C-A53125188D2110AA964B02C7B7C6DA3203170894E5FB71FFFB6667D5E6810A36" />

		   				<TimestampedObject Category="TIMESTAMP" Token="T-E951D2E9EBCFB55D0B564A11814858BF7A8FA07503C714099D0FCB7F60353798" />
		   				<TimestampedObject Category="TIMESTAMP" Token="T-AB100CD4FBA024FA787E1AB3D3A5D5098E13DF017E113F4751341CBEE91E45CD" />
		   				
					   	<TimestampedObject Category="CERTIFICATE" Token="C-1A07376222BF46318884EA94953003ECF8E35635C373305C973C1B39169202F0" />
					   	<TimestampedObject Category="CERTIFICATE" Token="C-E07F11472BC72BB04A6E3C012DFC838CD323D130BDB3F0E5B1E9558DE1B723D0" />
					   	
		   				<TimestampedObject Category="REVOCATION" Token="R-da1994ddfbdf2294ca907be84c9ae592a19aff7f417b4288c1f772ffdc85f0c" />
		   				<TimestampedObject Category="REVOCATION" Token="R-e07f11472bc72bb04a6e3c012dfc838cd323d130bdb3f0e5b1e9558de1b723d0639285188fba321c3b3ade9102a0222b43d3ee4133b9e64b2e9984f9b5f335e6" />
		   				<TimestampedObject Category="REVOCATION" Token="R-1a07376222bf46318884ea94953003ecf8e35635c373305c973c1b39169202f0add0a9b25b1db305a80fb69659a26675d0a7f3dfdee0b75cad7c1c8381b2e4ff" />
					</TimestampedObjects>
		            <DigestAlgoAndValue>
		            	<DigestMethod>SHA1</DigestMethod>
		            	<DigestValue>TENKrEwLSHuTKcPN5Tjs4avRhdw=</DigestValue>
		            </DigestAlgoAndValue>
                </Timestamp>
            </UsedTimestamps>
    <OriginalDocuments>
        <SignerData Id="D-d64b80be44b9621213391f00b5cda5ae4be0a02da999b50faf823e77262693bd">
            <ReferencedName>Full document</ReferencedName>
            <DigestAlgoAndValue>
                <DigestMethod>SHA256</DigestMethod>
                <DigestValue>cfwwLPkuUbNIkqCbkrUSfxL8DcfxtNE2fgUuZUTPuLg=</DigestValue>
            </DigestAlgoAndValue>
        </SignerData>
    </OriginalDocuments>
    <TrustedLists>
        <TrustedList>
            <CountryCode>BE</CountryCode>
            <Url>https://tsl.belgium.be/tsl-be.xml</Url>
            <SequenceNumber>36</SequenceNumber>
            <Version>5</Version>
            <LastLoading>2018-02-19T06:50:41</LastLoading>
            <IssueDate>2018-02-08T00:00:00</IssueDate>
            <NextUpdate>2018-07-30T00:00:00</NextUpdate>
            <WellSigned>true</WellSigned>
        </TrustedList>
        <TrustedList>
            <CountryCode>FR</CountryCode>
            <Url>http://www.ssi.gouv.fr/eidas/TL-FR.xml</Url>
            <SequenceNumber>39</SequenceNumber>
            <Version>5</Version>
            <LastLoading>2018-02-19T06:50:44</LastLoading>
            <IssueDate>2018-01-30T01:00:00</IssueDate>
            <NextUpdate>2018-07-30T00:00:00</NextUpdate>
            <WellSigned>true</WellSigned>
        </TrustedList>
    </TrustedLists>
    <ListOfTrustedLists>
        <CountryCode>EU</CountryCode>
        <Url>https://ec.europa.eu/information_society/policy/esignature/trusted-list/tl-mp.xml</Url>
        <SequenceNumber>199</SequenceNumber>
        <Version>5</Version>
        <LastLoading>2018-02-19T06:50:40</LastLoading>
        <IssueDate>2018-02-09T06:00:00</IssueDate>
        <NextUpdate>2018-08-08T00:00:00</NextUpdate>
        <WellSigned>true</WellSigned>
    </ListOfTrustedLists>
</DiagnosticData><|MERGE_RESOLUTION|>--- conflicted
+++ resolved
@@ -197,58 +197,33 @@
                     <TSPRegistrationIdentifier>VATFR-46439129164</TSPRegistrationIdentifier>
                     <CountryCode>FR</CountryCode>
                     <TrustedServices>
-<<<<<<< HEAD
-                        <TrustedService>
-                        	<ServiceDigitalIdentifier>4F6007666E1C29A201B145DE7F9BBE160E10B3C60743773A2E838EAC0FC4D79A</ServiceDigitalIdentifier>
-=======
-                        <TrustedService ServiceDigitalIdentifier="C-4F6007666E1C29A201B145DE7F9BBE160E10B3C60743773A2E838EAC0FC4D79A">
->>>>>>> 49c412d9
+                        <TrustedService ServiceDigitalIdentifier="C-4F6007666E1C29A201B145DE7F9BBE160E10B3C60743773A2E838EAC0FC4D79A">
                             <ServiceName>Universign Time Stamping</ServiceName>
                             <ServiceType>http://uri.etsi.org/TrstSvc/Svctype/TSA/QTST</ServiceType>
                             <Status>http://uri.etsi.org/TrstSvc/TrustedList/Svcstatus/granted</Status>
                             <StartDate>2016-12-01T01:00:00</StartDate>
                         </TrustedService>
-<<<<<<< HEAD
-                        <TrustedService>
-                        	<ServiceDigitalIdentifier>4F6007666E1C29A201B145DE7F9BBE160E10B3C60743773A2E838EAC0FC4D79A</ServiceDigitalIdentifier>
-=======
-                        <TrustedService ServiceDigitalIdentifier="C-4F6007666E1C29A201B145DE7F9BBE160E10B3C60743773A2E838EAC0FC4D79A">
->>>>>>> 49c412d9
+                        <TrustedService ServiceDigitalIdentifier="C-4F6007666E1C29A201B145DE7F9BBE160E10B3C60743773A2E838EAC0FC4D79A">
                             <ServiceName>Universign Time Stamping</ServiceName>
                             <ServiceType>http://uri.etsi.org/TrstSvc/Svctype/TSA/QTST</ServiceType>
                             <Status>http://uri.etsi.org/TrstSvc/TrustedList/Svcstatus/withdrawn</Status>
                             <StartDate>2016-07-01T00:00:00</StartDate>
                             <EndDate>2016-12-01T01:00:00</EndDate>
                         </TrustedService>
-<<<<<<< HEAD
-                        <TrustedService>
-                        	<ServiceDigitalIdentifier>4F6007666E1C29A201B145DE7F9BBE160E10B3C60743773A2E838EAC0FC4D79A</ServiceDigitalIdentifier>
-=======
-                        <TrustedService ServiceDigitalIdentifier="C-4F6007666E1C29A201B145DE7F9BBE160E10B3C60743773A2E838EAC0FC4D79A">
->>>>>>> 49c412d9
+                        <TrustedService ServiceDigitalIdentifier="C-4F6007666E1C29A201B145DE7F9BBE160E10B3C60743773A2E838EAC0FC4D79A">
                             <ServiceName>Universign Time Stamping</ServiceName>
                             <ServiceType>http://uri.etsi.org/TrstSvc/Svctype/TSA/QTST</ServiceType>
                             <Status>http://uri.etsi.org/TrstSvc/TrustedList/Svcstatus/accredited</Status>
                             <StartDate>2010-05-05T22:00:00</StartDate>
                             <EndDate>2016-07-01T00:00:00</EndDate>
                         </TrustedService>
-<<<<<<< HEAD
-                        <TrustedService>
-                        	<ServiceDigitalIdentifier>4F6007666E1C29A201B145DE7F9BBE160E10B3C60743773A2E838EAC0FC4D79A</ServiceDigitalIdentifier>
-=======
-                        <TrustedService ServiceDigitalIdentifier="C-4F6007666E1C29A201B145DE7F9BBE160E10B3C60743773A2E838EAC0FC4D79A">
->>>>>>> 49c412d9
+                        <TrustedService ServiceDigitalIdentifier="C-4F6007666E1C29A201B145DE7F9BBE160E10B3C60743773A2E838EAC0FC4D79A">
                             <ServiceName>Certification Authority for Universign Time Stamping</ServiceName>
                             <ServiceType>http://uri.etsi.org/TrstSvc/Svctype/CA/PKC</ServiceType>
                             <Status>http://uri.etsi.org/TrstSvc/TrustedList/Svcstatus/recognisedatnationallevel</Status>
                             <StartDate>2016-07-01T00:00:00</StartDate>
                         </TrustedService>
-<<<<<<< HEAD
-                        <TrustedService>
-                        	<ServiceDigitalIdentifier>4F6007666E1C29A201B145DE7F9BBE160E10B3C60743773A2E838EAC0FC4D79A</ServiceDigitalIdentifier>
-=======
-                        <TrustedService ServiceDigitalIdentifier="C-4F6007666E1C29A201B145DE7F9BBE160E10B3C60743773A2E838EAC0FC4D79A">
->>>>>>> 49c412d9
+                        <TrustedService ServiceDigitalIdentifier="C-4F6007666E1C29A201B145DE7F9BBE160E10B3C60743773A2E838EAC0FC4D79A">
                             <ServiceName>Certification Authority for Universign Time Stamping</ServiceName>
                             <ServiceType>http://uri.etsi.org/TrstSvc/Svctype/CA/PKC</ServiceType>
                             <Status>http://uri.etsi.org/TrstSvc/TrustedList/Svcstatus/accredited</Status>
@@ -324,12 +299,7 @@
                     <TSPRegistrationIdentifier>VATBE-0475396406</TSPRegistrationIdentifier>
                     <CountryCode>BE</CountryCode>
                     <TrustedServices>
-<<<<<<< HEAD
-                        <TrustedService>
-                        	<ServiceDigitalIdentifier>058A40323EC8C46262C3052A5D357B91AC24D3DA26351B3FF4407E99F7A4E9B4</ServiceDigitalIdentifier>
-=======
                         <TrustedService ServiceDigitalIdentifier="C-058A40323EC8C46262C3052A5D357B91AC24D3DA26351B3FF4407E99F7A4E9B4">
->>>>>>> 49c412d9
                             <ServiceName>CN=Certipost E-Trust Primary Qualified CA, O=Certipost s.a./n.v., C=BE</ServiceName>
                             <ServiceType>http://uri.etsi.org/TrstSvc/Svctype/CA/QC</ServiceType>
                             <Status>http://uri.etsi.org/TrstSvc/TrustedList/Svcstatus/withdrawn</Status>
@@ -340,12 +310,7 @@
                                 <additionalServiceInfoUri>http://uri.etsi.org/TrstSvc/TrustedList/SvcInfoExt/ForeSignatures</additionalServiceInfoUri>
                             </AdditionalServiceInfoUris>
                         </TrustedService>
-<<<<<<< HEAD
-                        <TrustedService>
-                        	<ServiceDigitalIdentifier>058A40323EC8C46262C3052A5D357B91AC24D3DA26351B3FF4407E99F7A4E9B4</ServiceDigitalIdentifier>
-=======
                         <TrustedService ServiceDigitalIdentifier="C-058A40323EC8C46262C3052A5D357B91AC24D3DA26351B3FF4407E99F7A4E9B4">
->>>>>>> 49c412d9
                             <ServiceName>CN=Certipost E-Trust Primary Qualified CA, O=Certipost s.a./n.v., C=BE</ServiceName>
                             <ServiceType>http://uri.etsi.org/TrstSvc/Svctype/CA/QC</ServiceType>
                             <Status>http://uri.etsi.org/TrstSvc/TrustedList/Svcstatus/granted</Status>
@@ -357,12 +322,7 @@
                                 <additionalServiceInfoUri>http://uri.etsi.org/TrstSvc/TrustedList/SvcInfoExt/ForeSignatures</additionalServiceInfoUri>
                             </AdditionalServiceInfoUris>
                         </TrustedService>
-<<<<<<< HEAD
-                        <TrustedService>
-                        	<ServiceDigitalIdentifier>058A40323EC8C46262C3052A5D357B91AC24D3DA26351B3FF4407E99F7A4E9B4</ServiceDigitalIdentifier>
-=======
                         <TrustedService ServiceDigitalIdentifier="C-058A40323EC8C46262C3052A5D357B91AC24D3DA26351B3FF4407E99F7A4E9B4">
->>>>>>> 49c412d9
                             <ServiceName>CN=Certipost E-Trust Primary Qualified CA, O=Certipost s.a./n.v., C=BE</ServiceName>
                             <ServiceType>http://uri.etsi.org/TrstSvc/Svctype/CA/QC</ServiceType>
                             <Status>http://uri.etsi.org/TrstSvc/TrustedList/Svcstatus/undersupervision</Status>
@@ -433,12 +393,7 @@
                     <TSPRegistrationIdentifier>VATBE-0475396406</TSPRegistrationIdentifier>
                     <CountryCode>BE</CountryCode>
                     <TrustedServices>
-<<<<<<< HEAD
-                        <TrustedService>
-                        	<ServiceDigitalIdentifier>058A40323EC8C46262C3052A5D357B91AC24D3DA26351B3FF4407E99F7A4E9B4</ServiceDigitalIdentifier>
-=======
                         <TrustedService ServiceDigitalIdentifier="C-058A40323EC8C46262C3052A5D357B91AC24D3DA26351B3FF4407E99F7A4E9B4">
->>>>>>> 49c412d9
                             <ServiceName>CN=Certipost E-Trust Primary Qualified CA, O=Certipost s.a./n.v., C=BE</ServiceName>
                             <ServiceType>http://uri.etsi.org/TrstSvc/Svctype/CA/QC</ServiceType>
                             <Status>http://uri.etsi.org/TrstSvc/TrustedList/Svcstatus/withdrawn</Status>
@@ -448,12 +403,7 @@
                                 <additionalServiceInfoUri>http://uri.etsi.org/TrstSvc/TrustedList/SvcInfoExt/ForeSignatures</additionalServiceInfoUri>
                             </AdditionalServiceInfoUris>
                         </TrustedService>
-<<<<<<< HEAD
-                        <TrustedService>
-                        	<ServiceDigitalIdentifier>058A40323EC8C46262C3052A5D357B91AC24D3DA26351B3FF4407E99F7A4E9B4</ServiceDigitalIdentifier>
-=======
                         <TrustedService ServiceDigitalIdentifier="C-058A40323EC8C46262C3052A5D357B91AC24D3DA26351B3FF4407E99F7A4E9B4">
->>>>>>> 49c412d9
                             <ServiceName>CN=Certipost E-Trust Primary Qualified CA, O=Certipost s.a./n.v., C=BE</ServiceName>
                             <ServiceType>http://uri.etsi.org/TrstSvc/Svctype/CA/QC</ServiceType>
                             <Status>http://uri.etsi.org/TrstSvc/TrustedList/Svcstatus/granted</Status>
@@ -464,12 +414,7 @@
                                 <additionalServiceInfoUri>http://uri.etsi.org/TrstSvc/TrustedList/SvcInfoExt/ForeSignatures</additionalServiceInfoUri>
                             </AdditionalServiceInfoUris>
                         </TrustedService>
-<<<<<<< HEAD
-                        <TrustedService>
-                        	<ServiceDigitalIdentifier>058A40323EC8C46262C3052A5D357B91AC24D3DA26351B3FF4407E99F7A4E9B4</ServiceDigitalIdentifier>
-=======
                         <TrustedService ServiceDigitalIdentifier="C-058A40323EC8C46262C3052A5D357B91AC24D3DA26351B3FF4407E99F7A4E9B4">
->>>>>>> 49c412d9
                             <ServiceName>CN=Certipost E-Trust Primary Qualified CA, O=Certipost s.a./n.v., C=BE</ServiceName>
                             <ServiceType>http://uri.etsi.org/TrstSvc/Svctype/CA/QC</ServiceType>
                             <Status>http://uri.etsi.org/TrstSvc/TrustedList/Svcstatus/undersupervision</Status>
@@ -541,23 +486,13 @@
                     <TSPRegistrationIdentifier>VATFR-46439129164</TSPRegistrationIdentifier>
                     <CountryCode>FR</CountryCode>
                     <TrustedServices>
-<<<<<<< HEAD
-                        <TrustedService>
-                        	<ServiceDigitalIdentifier>9CF3C96697B720589B10CC13B8A2BD35FFBC417B7050A3820AF599A439DE75E5</ServiceDigitalIdentifier>
-=======
                         <TrustedService ServiceDigitalIdentifier="C-9CF3C96697B720589B10CC13B8A2BD35FFBC417B7050A3820AF599A439DE75E5">
->>>>>>> 49c412d9
                             <ServiceName>Certification Authority for Universign Time Stamping 2015</ServiceName>
                             <ServiceType>http://uri.etsi.org/TrstSvc/Svctype/CA/PKC</ServiceType>
                             <Status>http://uri.etsi.org/TrstSvc/TrustedList/Svcstatus/recognisedatnationallevel</Status>
                             <StartDate>2016-07-01T00:00:00</StartDate>
                         </TrustedService>
-<<<<<<< HEAD
-                        <TrustedService>
-                        	<ServiceDigitalIdentifier>9CF3C96697B720589B10CC13B8A2BD35FFBC417B7050A3820AF599A439DE75E5</ServiceDigitalIdentifier>
-=======
                         <TrustedService ServiceDigitalIdentifier="C-9CF3C96697B720589B10CC13B8A2BD35FFBC417B7050A3820AF599A439DE75E5">
->>>>>>> 49c412d9
                             <ServiceName>Universign Time Stamping 2015</ServiceName>
                             <ServiceType>http://uri.etsi.org/TrstSvc/Svctype/TSA/QTST</ServiceType>
                             <Status>http://uri.etsi.org/TrstSvc/TrustedList/Svcstatus/granted</Status>
@@ -569,41 +504,7 @@
             <Revocations>
                 <CertificateRevocation Revocation="R-f4e7df969a590af41e38e5854542ebf9df6a5be9b16fd31494fa689509057494cc99ff005e499c964a1d2ccf78dfaf20d8280d9af4eb026cdd56fbe4694f85d0">
                     <Status>true</Status>
-<<<<<<< HEAD
-                    <ProductionDate>2018-02-19T06:30:30</ProductionDate>
-                    <ThisUpdate>2018-02-19T06:30:30</ThisUpdate>
-                    <NextUpdate>2018-02-26T05:30:30</NextUpdate>
-                    <DigestAlgoAndValues>
-                        <DigestAlgoAndValue>
-                            <DigestMethod>SHA1</DigestMethod>
-                            <DigestValue>VRGRJZQN9i0UfYgSe8zdtOJouqQ=</DigestValue>
-                        </DigestAlgoAndValue>
-                        <DigestAlgoAndValue>
-                            <DigestMethod>SHA512</DigestMethod>
-                            <DigestValue>VkWzg6u214faVuVm7PxJmv7KiXUUyO8naThACVkmF0jvMYXDlOiYjXMQVaTyJMrkolneE3uXl0TDg4/2p7ab3Q==</DigestValue>
-                        </DigestAlgoAndValue>
-                        <DigestAlgoAndValue>
-                            <DigestMethod>SHA256</DigestMethod>
-                            <DigestValue>zJn/AF5JnJZKHSzPeN+vINgoDZr06wJs3Vb75GlPhdA=</DigestValue>
-                        </DigestAlgoAndValue>
-                    </DigestAlgoAndValues>
-                    <BasicSignature>
-                        <EncryptionAlgoUsedToSignThisToken>RSA</EncryptionAlgoUsedToSignThisToken>
-                        <KeyLengthUsedToSignThisToken>2048</KeyLengthUsedToSignThisToken>
-                        <DigestAlgoUsedToSignThisToken>SHA256</DigestAlgoUsedToSignThisToken>
-                        <SignatureIntact>true</SignatureIntact>
-                        <SignatureValid>true</SignatureValid>
-                    </BasicSignature>
-                    <SigningCertificate Id="9CF3C96697B720589B10CC13B8A2BD35FFBC417B7050A3820AF599A439DE75E5"/>
-                    <CertificateChain>
-                        <ChainItem Id="9CF3C96697B720589B10CC13B8A2BD35FFBC417B7050A3820AF599A439DE75E5">
-                            <Source>TRUSTED_LIST</Source>
-                        </ChainItem>
-                    </CertificateChain>
-                </Revocation>
-=======
                 </CertificateRevocation>
->>>>>>> 49c412d9
             </Revocations>
             <DigestAlgoAndValue>
                 <DigestMethod>SHA512</DigestMethod>
@@ -661,12 +562,7 @@
                     <TSPRegistrationIdentifier>VATBE-0475396406</TSPRegistrationIdentifier>
                     <CountryCode>BE</CountryCode>
                     <TrustedServices>
-<<<<<<< HEAD
-                        <TrustedService>
-                        	<ServiceDigitalIdentifier>058A40323EC8C46262C3052A5D357B91AC24D3DA26351B3FF4407E99F7A4E9B4</ServiceDigitalIdentifier>
-=======
                         <TrustedService ServiceDigitalIdentifier="C-058A40323EC8C46262C3052A5D357B91AC24D3DA26351B3FF4407E99F7A4E9B4">
->>>>>>> 49c412d9
                             <ServiceName>CN=Certipost E-Trust Primary Qualified CA, O=Certipost s.a./n.v., C=BE</ServiceName>
                             <ServiceType>http://uri.etsi.org/TrstSvc/Svctype/CA/QC</ServiceType>
                             <Status>http://uri.etsi.org/TrstSvc/TrustedList/Svcstatus/withdrawn</Status>
@@ -676,12 +572,7 @@
                                 <additionalServiceInfoUri>http://uri.etsi.org/TrstSvc/TrustedList/SvcInfoExt/ForeSignatures</additionalServiceInfoUri>
                             </AdditionalServiceInfoUris>
                         </TrustedService>
-<<<<<<< HEAD
-                        <TrustedService>
-                        	<ServiceDigitalIdentifier>058A40323EC8C46262C3052A5D357B91AC24D3DA26351B3FF4407E99F7A4E9B4</ServiceDigitalIdentifier>
-=======
                         <TrustedService ServiceDigitalIdentifier="C-058A40323EC8C46262C3052A5D357B91AC24D3DA26351B3FF4407E99F7A4E9B4">
->>>>>>> 49c412d9
                             <ServiceName>CN=Certipost E-Trust Primary Qualified CA, O=Certipost s.a./n.v., C=BE</ServiceName>
                             <ServiceType>http://uri.etsi.org/TrstSvc/Svctype/CA/QC</ServiceType>
                             <Status>http://uri.etsi.org/TrstSvc/TrustedList/Svcstatus/granted</Status>
@@ -692,12 +583,7 @@
                                 <additionalServiceInfoUri>http://uri.etsi.org/TrstSvc/TrustedList/SvcInfoExt/ForeSignatures</additionalServiceInfoUri>
                             </AdditionalServiceInfoUris>
                         </TrustedService>
-<<<<<<< HEAD
-                        <TrustedService>
-                        	<ServiceDigitalIdentifier>058A40323EC8C46262C3052A5D357B91AC24D3DA26351B3FF4407E99F7A4E9B4</ServiceDigitalIdentifier>
-=======
                         <TrustedService ServiceDigitalIdentifier="C-058A40323EC8C46262C3052A5D357B91AC24D3DA26351B3FF4407E99F7A4E9B4">
->>>>>>> 49c412d9
                             <ServiceName>CN=Certipost E-Trust Primary Qualified CA, O=Certipost s.a./n.v., C=BE</ServiceName>
                             <ServiceType>http://uri.etsi.org/TrstSvc/Svctype/CA/QC</ServiceType>
                             <Status>http://uri.etsi.org/TrstSvc/TrustedList/Svcstatus/undersupervision</Status>
@@ -774,58 +660,33 @@
                     <TSPRegistrationIdentifier>VATFR-46439129164</TSPRegistrationIdentifier>
                     <CountryCode>FR</CountryCode>
                     <TrustedServices>
-<<<<<<< HEAD
-                        <TrustedService>
-                        	<ServiceDigitalIdentifier>4F6007666E1C29A201B145DE7F9BBE160E10B3C60743773A2E838EAC0FC4D79A</ServiceDigitalIdentifier>
-=======
-                        <TrustedService ServiceDigitalIdentifier="C-4F6007666E1C29A201B145DE7F9BBE160E10B3C60743773A2E838EAC0FC4D79A">
->>>>>>> 49c412d9
+                        <TrustedService ServiceDigitalIdentifier="C-4F6007666E1C29A201B145DE7F9BBE160E10B3C60743773A2E838EAC0FC4D79A">
                             <ServiceName>Universign Time Stamping</ServiceName>
                             <ServiceType>http://uri.etsi.org/TrstSvc/Svctype/TSA/QTST</ServiceType>
                             <Status>http://uri.etsi.org/TrstSvc/TrustedList/Svcstatus/granted</Status>
                             <StartDate>2016-12-01T01:00:00</StartDate>
                         </TrustedService>
-<<<<<<< HEAD
-                        <TrustedService>
-                        	<ServiceDigitalIdentifier>4F6007666E1C29A201B145DE7F9BBE160E10B3C60743773A2E838EAC0FC4D79A</ServiceDigitalIdentifier>
-=======
-                        <TrustedService ServiceDigitalIdentifier="C-4F6007666E1C29A201B145DE7F9BBE160E10B3C60743773A2E838EAC0FC4D79A">
->>>>>>> 49c412d9
+                        <TrustedService ServiceDigitalIdentifier="C-4F6007666E1C29A201B145DE7F9BBE160E10B3C60743773A2E838EAC0FC4D79A">
                             <ServiceName>Universign Time Stamping</ServiceName>
                             <ServiceType>http://uri.etsi.org/TrstSvc/Svctype/TSA/QTST</ServiceType>
                             <Status>http://uri.etsi.org/TrstSvc/TrustedList/Svcstatus/withdrawn</Status>
                             <StartDate>2016-07-01T00:00:00</StartDate>
                             <EndDate>2016-12-01T01:00:00</EndDate>
                         </TrustedService>
-<<<<<<< HEAD
-                        <TrustedService>
-                        	<ServiceDigitalIdentifier>4F6007666E1C29A201B145DE7F9BBE160E10B3C60743773A2E838EAC0FC4D79A</ServiceDigitalIdentifier>
-=======
-                        <TrustedService ServiceDigitalIdentifier="C-4F6007666E1C29A201B145DE7F9BBE160E10B3C60743773A2E838EAC0FC4D79A">
->>>>>>> 49c412d9
+                        <TrustedService ServiceDigitalIdentifier="C-4F6007666E1C29A201B145DE7F9BBE160E10B3C60743773A2E838EAC0FC4D79A">
                             <ServiceName>Universign Time Stamping</ServiceName>
                             <ServiceType>http://uri.etsi.org/TrstSvc/Svctype/TSA/QTST</ServiceType>
                             <Status>http://uri.etsi.org/TrstSvc/TrustedList/Svcstatus/accredited</Status>
                             <StartDate>2010-05-05T22:00:00</StartDate>
                             <EndDate>2016-07-01T00:00:00</EndDate>
                         </TrustedService>
-<<<<<<< HEAD
-                        <TrustedService>
-                        	<ServiceDigitalIdentifier>4F6007666E1C29A201B145DE7F9BBE160E10B3C60743773A2E838EAC0FC4D79A</ServiceDigitalIdentifier>
-=======
-                        <TrustedService ServiceDigitalIdentifier="C-4F6007666E1C29A201B145DE7F9BBE160E10B3C60743773A2E838EAC0FC4D79A">
->>>>>>> 49c412d9
+                        <TrustedService ServiceDigitalIdentifier="C-4F6007666E1C29A201B145DE7F9BBE160E10B3C60743773A2E838EAC0FC4D79A">
                             <ServiceName>Certification Authority for Universign Time Stamping</ServiceName>
                             <ServiceType>http://uri.etsi.org/TrstSvc/Svctype/CA/PKC</ServiceType>
                             <Status>http://uri.etsi.org/TrstSvc/TrustedList/Svcstatus/recognisedatnationallevel</Status>
                             <StartDate>2016-07-01T00:00:00</StartDate>
                         </TrustedService>
-<<<<<<< HEAD
-                        <TrustedService>
-                        	<ServiceDigitalIdentifier>4F6007666E1C29A201B145DE7F9BBE160E10B3C60743773A2E838EAC0FC4D79A</ServiceDigitalIdentifier>
-=======
-                        <TrustedService ServiceDigitalIdentifier="C-4F6007666E1C29A201B145DE7F9BBE160E10B3C60743773A2E838EAC0FC4D79A">
->>>>>>> 49c412d9
+                        <TrustedService ServiceDigitalIdentifier="C-4F6007666E1C29A201B145DE7F9BBE160E10B3C60743773A2E838EAC0FC4D79A">
                             <ServiceName>Certification Authority for Universign Time Stamping</ServiceName>
                             <ServiceType>http://uri.etsi.org/TrstSvc/Svctype/CA/PKC</ServiceType>
                             <Status>http://uri.etsi.org/TrstSvc/TrustedList/Svcstatus/accredited</Status>
@@ -898,58 +759,33 @@
                     <TSPRegistrationIdentifier>VATFR-46439129164</TSPRegistrationIdentifier>
                     <CountryCode>FR</CountryCode>
                     <TrustedServices>
-<<<<<<< HEAD
-                        <TrustedService>
-                        	<ServiceDigitalIdentifier>4F6007666E1C29A201B145DE7F9BBE160E10B3C60743773A2E838EAC0FC4D79A</ServiceDigitalIdentifier>
-=======
-                        <TrustedService ServiceDigitalIdentifier="C-4F6007666E1C29A201B145DE7F9BBE160E10B3C60743773A2E838EAC0FC4D79A">
->>>>>>> 49c412d9
+                        <TrustedService ServiceDigitalIdentifier="C-4F6007666E1C29A201B145DE7F9BBE160E10B3C60743773A2E838EAC0FC4D79A">
                             <ServiceName>Universign Time Stamping</ServiceName>
                             <ServiceType>http://uri.etsi.org/TrstSvc/Svctype/TSA/QTST</ServiceType>
                             <Status>http://uri.etsi.org/TrstSvc/TrustedList/Svcstatus/granted</Status>
                             <StartDate>2016-12-01T01:00:00</StartDate>
                         </TrustedService>
-<<<<<<< HEAD
-                        <TrustedService>
-                        	<ServiceDigitalIdentifier>4F6007666E1C29A201B145DE7F9BBE160E10B3C60743773A2E838EAC0FC4D79A</ServiceDigitalIdentifier>
-=======
-                        <TrustedService ServiceDigitalIdentifier="C-4F6007666E1C29A201B145DE7F9BBE160E10B3C60743773A2E838EAC0FC4D79A">
->>>>>>> 49c412d9
+                        <TrustedService ServiceDigitalIdentifier="C-4F6007666E1C29A201B145DE7F9BBE160E10B3C60743773A2E838EAC0FC4D79A">
                             <ServiceName>Universign Time Stamping</ServiceName>
                             <ServiceType>http://uri.etsi.org/TrstSvc/Svctype/TSA/QTST</ServiceType>
                             <Status>http://uri.etsi.org/TrstSvc/TrustedList/Svcstatus/withdrawn</Status>
                             <StartDate>2016-07-01T00:00:00</StartDate>
                             <EndDate>2016-12-01T01:00:00</EndDate>
                         </TrustedService>
-<<<<<<< HEAD
-                        <TrustedService>
-                        	<ServiceDigitalIdentifier>4F6007666E1C29A201B145DE7F9BBE160E10B3C60743773A2E838EAC0FC4D79A</ServiceDigitalIdentifier>
-=======
-                        <TrustedService ServiceDigitalIdentifier="C-4F6007666E1C29A201B145DE7F9BBE160E10B3C60743773A2E838EAC0FC4D79A">
->>>>>>> 49c412d9
+                        <TrustedService ServiceDigitalIdentifier="C-4F6007666E1C29A201B145DE7F9BBE160E10B3C60743773A2E838EAC0FC4D79A">
                             <ServiceName>Universign Time Stamping</ServiceName>
                             <ServiceType>http://uri.etsi.org/TrstSvc/Svctype/TSA/QTST</ServiceType>
                             <Status>http://uri.etsi.org/TrstSvc/TrustedList/Svcstatus/accredited</Status>
                             <StartDate>2010-05-05T22:00:00</StartDate>
                             <EndDate>2016-07-01T00:00:00</EndDate>
                         </TrustedService>
-<<<<<<< HEAD
-                        <TrustedService>
-                        	<ServiceDigitalIdentifier>4F6007666E1C29A201B145DE7F9BBE160E10B3C60743773A2E838EAC0FC4D79A</ServiceDigitalIdentifier>
-=======
-                        <TrustedService ServiceDigitalIdentifier="C-4F6007666E1C29A201B145DE7F9BBE160E10B3C60743773A2E838EAC0FC4D79A">
->>>>>>> 49c412d9
+                        <TrustedService ServiceDigitalIdentifier="C-4F6007666E1C29A201B145DE7F9BBE160E10B3C60743773A2E838EAC0FC4D79A">
                             <ServiceName>Certification Authority for Universign Time Stamping</ServiceName>
                             <ServiceType>http://uri.etsi.org/TrstSvc/Svctype/CA/PKC</ServiceType>
                             <Status>http://uri.etsi.org/TrstSvc/TrustedList/Svcstatus/recognisedatnationallevel</Status>
                             <StartDate>2016-07-01T00:00:00</StartDate>
                         </TrustedService>
-<<<<<<< HEAD
-                        <TrustedService>
-                        	<ServiceDigitalIdentifier>4F6007666E1C29A201B145DE7F9BBE160E10B3C60743773A2E838EAC0FC4D79A</ServiceDigitalIdentifier>
-=======
-                        <TrustedService ServiceDigitalIdentifier="C-4F6007666E1C29A201B145DE7F9BBE160E10B3C60743773A2E838EAC0FC4D79A">
->>>>>>> 49c412d9
+                        <TrustedService ServiceDigitalIdentifier="C-4F6007666E1C29A201B145DE7F9BBE160E10B3C60743773A2E838EAC0FC4D79A">
                             <ServiceName>Certification Authority for Universign Time Stamping</ServiceName>
                             <ServiceType>http://uri.etsi.org/TrstSvc/Svctype/CA/PKC</ServiceType>
                             <Status>http://uri.etsi.org/TrstSvc/TrustedList/Svcstatus/accredited</Status>
@@ -1016,58 +852,33 @@
                     <TSPRegistrationIdentifier>VATFR-46439129164</TSPRegistrationIdentifier>
                     <CountryCode>FR</CountryCode>
                     <TrustedServices>
-<<<<<<< HEAD
-                        <TrustedService>
-                        	<ServiceDigitalIdentifier>9CF3C96697B720589B10CC13B8A2BD35FFBC417B7050A3820AF599A439DE75E5</ServiceDigitalIdentifier>
-=======
                         <TrustedService ServiceDigitalIdentifier="C-9CF3C96697B720589B10CC13B8A2BD35FFBC417B7050A3820AF599A439DE75E5">
->>>>>>> 49c412d9
                             <ServiceName>Certification Authority for Universign Time Stamping 2015</ServiceName>
                             <ServiceType>http://uri.etsi.org/TrstSvc/Svctype/CA/PKC</ServiceType>
                             <Status>http://uri.etsi.org/TrstSvc/TrustedList/Svcstatus/recognisedatnationallevel</Status>
                             <StartDate>2016-07-01T00:00:00</StartDate>
                         </TrustedService>
-<<<<<<< HEAD
-                        <TrustedService>
-                        	<ServiceDigitalIdentifier>9CF3C96697B720589B10CC13B8A2BD35FFBC417B7050A3820AF599A439DE75E5</ServiceDigitalIdentifier>
-=======
                         <TrustedService ServiceDigitalIdentifier="C-9CF3C96697B720589B10CC13B8A2BD35FFBC417B7050A3820AF599A439DE75E5">
->>>>>>> 49c412d9
                             <ServiceName>Certification Authority for Universign Time Stamping 2015</ServiceName>
                             <ServiceType>http://uri.etsi.org/TrstSvc/Svctype/CA/PKC</ServiceType>
                             <Status>http://uri.etsi.org/TrstSvc/TrustedList/Svcstatus/accredited</Status>
                             <StartDate>2015-04-13T22:00:00</StartDate>
                             <EndDate>2016-07-01T00:00:00</EndDate>
                         </TrustedService>
-<<<<<<< HEAD
-                        <TrustedService>
-                        	<ServiceDigitalIdentifier>9CF3C96697B720589B10CC13B8A2BD35FFBC417B7050A3820AF599A439DE75E5</ServiceDigitalIdentifier>
-=======
                         <TrustedService ServiceDigitalIdentifier="C-9CF3C96697B720589B10CC13B8A2BD35FFBC417B7050A3820AF599A439DE75E5">
->>>>>>> 49c412d9
                             <ServiceName>Universign Time Stamping 2015</ServiceName>
                             <ServiceType>http://uri.etsi.org/TrstSvc/Svctype/TSA/QTST</ServiceType>
                             <Status>http://uri.etsi.org/TrstSvc/TrustedList/Svcstatus/granted</Status>
                             <StartDate>2016-12-01T01:00:00</StartDate>
                         </TrustedService>
-<<<<<<< HEAD
-                        <TrustedService>
-                        	<ServiceDigitalIdentifier>9CF3C96697B720589B10CC13B8A2BD35FFBC417B7050A3820AF599A439DE75E5</ServiceDigitalIdentifier>
-=======
                         <TrustedService ServiceDigitalIdentifier="C-9CF3C96697B720589B10CC13B8A2BD35FFBC417B7050A3820AF599A439DE75E5">
->>>>>>> 49c412d9
                             <ServiceName>Universign Time Stamping 2015</ServiceName>
                             <ServiceType>http://uri.etsi.org/TrstSvc/Svctype/TSA/QTST</ServiceType>
                             <Status>http://uri.etsi.org/TrstSvc/TrustedList/Svcstatus/withdrawn</Status>
                             <StartDate>2016-07-01T00:00:00</StartDate>
                             <EndDate>2016-12-01T01:00:00</EndDate>
                         </TrustedService>
-<<<<<<< HEAD
-                        <TrustedService>
-                        	<ServiceDigitalIdentifier>9CF3C96697B720589B10CC13B8A2BD35FFBC417B7050A3820AF599A439DE75E5</ServiceDigitalIdentifier>
-=======
                         <TrustedService ServiceDigitalIdentifier="C-9CF3C96697B720589B10CC13B8A2BD35FFBC417B7050A3820AF599A439DE75E5">
->>>>>>> 49c412d9
                             <ServiceName>Universign Time Stamping 2015</ServiceName>
                             <ServiceType>http://uri.etsi.org/TrstSvc/Svctype/TSA/QTST</ServiceType>
                             <Status>http://uri.etsi.org/TrstSvc/TrustedList/Svcstatus/accredited</Status>
