--- conflicted
+++ resolved
@@ -129,12 +129,7 @@
                     <TSPRegistrationIdentifier>VATDE-206248023</TSPRegistrationIdentifier>
                     <CountryCode>BE</CountryCode>
                     <TrustedServices>
-<<<<<<< HEAD
-                        <TrustedService>
-							<ServiceDigitalIdentifier>702DD5C1A093CF0A9D71FADD9BF9A7C5857D89FB73B716E867228B3C2BEB968F</ServiceDigitalIdentifier>
-=======
-                        <TrustedService ServiceDigitalIdentifier="C-702DD5C1A093CF0A9D71FADD9BF9A7C5857D89FB73B716E867228B3C2BEB968F">
->>>>>>> 49c412d9
+                        <TrustedService ServiceDigitalIdentifier="C-702DD5C1A093CF0A9D71FADD9BF9A7C5857D89FB73B716E867228B3C2BEB968F">
 		                    <ServiceName>CN=Belgium Root CA4, C=BE</ServiceName>
                             <ServiceType>http://uri.etsi.org/TrstSvc/Svctype/CA/QC</ServiceType>
                             <Status>http://uri.etsi.org/TrstSvc/TrustedList/Svcstatus/granted</Status>
@@ -205,12 +200,7 @@
                     <TSPRegistrationIdentifier>VATDE-206248023</TSPRegistrationIdentifier>
                     <CountryCode>BE</CountryCode>
                     <TrustedServices>
-<<<<<<< HEAD
-                        <TrustedService>
-							<ServiceDigitalIdentifier>702DD5C1A093CF0A9D71FADD9BF9A7C5857D89FB73B716E867228B3C2BEB968F</ServiceDigitalIdentifier>
-=======
-                        <TrustedService ServiceDigitalIdentifier="C-702DD5C1A093CF0A9D71FADD9BF9A7C5857D89FB73B716E867228B3C2BEB968F">
->>>>>>> 49c412d9
+                        <TrustedService ServiceDigitalIdentifier="C-702DD5C1A093CF0A9D71FADD9BF9A7C5857D89FB73B716E867228B3C2BEB968F">
 		                    <ServiceName>CN=Belgium Root CA4, C=BE</ServiceName>
                             <ServiceType>http://uri.etsi.org/TrstSvc/Svctype/CA/QC</ServiceType>
                             <Status>http://uri.etsi.org/TrstSvc/TrustedList/Svcstatus/granted</Status>
@@ -278,12 +268,7 @@
                     <TSPRegistrationIdentifier>VATDE-206248023</TSPRegistrationIdentifier>
                     <CountryCode>BE</CountryCode>
                     <TrustedServices>
-<<<<<<< HEAD
-                        <TrustedService>
-							<ServiceDigitalIdentifier>702DD5C1A093CF0A9D71FADD9BF9A7C5857D89FB73B716E867228B3C2BEB968F</ServiceDigitalIdentifier>
-=======
-                        <TrustedService ServiceDigitalIdentifier="C-702DD5C1A093CF0A9D71FADD9BF9A7C5857D89FB73B716E867228B3C2BEB968F">
->>>>>>> 49c412d9
+                        <TrustedService ServiceDigitalIdentifier="C-702DD5C1A093CF0A9D71FADD9BF9A7C5857D89FB73B716E867228B3C2BEB968F">
 		                    <ServiceName>CN=Belgium Root CA4, C=BE</ServiceName>
                             <ServiceType>http://uri.etsi.org/TrstSvc/Svctype/CA/QC</ServiceType>
                             <Status>http://uri.etsi.org/TrstSvc/TrustedList/Svcstatus/granted</Status>
@@ -293,12 +278,7 @@
                                 <additionalServiceInfoUri>http://uri.etsi.org/TrstSvc/TrustedList/SvcInfoExt/ForeSignatures</additionalServiceInfoUri>
                             </AdditionalServiceInfoUris>
                         </TrustedService>
-<<<<<<< HEAD
-                        <TrustedService>
-							<ServiceDigitalIdentifier>702DD5C1A093CF0A9D71FADD9BF9A7C5857D89FB73B716E867228B3C2BEB968F</ServiceDigitalIdentifier>
-=======
-                        <TrustedService ServiceDigitalIdentifier="C-702DD5C1A093CF0A9D71FADD9BF9A7C5857D89FB73B716E867228B3C2BEB968F">
->>>>>>> 49c412d9
+                        <TrustedService ServiceDigitalIdentifier="C-702DD5C1A093CF0A9D71FADD9BF9A7C5857D89FB73B716E867228B3C2BEB968F">
 		                    <ServiceName>CN=Belgium Root CA4, C=BE</ServiceName>
                             <ServiceType>http://uri.etsi.org/TrstSvc/Svctype/CA/QC</ServiceType>
                             <Status>http://uri.etsi.org/TrstSvc/TrustedList/Svcstatus/undersupervision</Status>
@@ -365,12 +345,7 @@
                     <TSPRegistrationIdentifier>VATDE-206248023</TSPRegistrationIdentifier>
                     <CountryCode>BE</CountryCode>
                     <TrustedServices>
-<<<<<<< HEAD
-                        <TrustedService>
-							<ServiceDigitalIdentifier>702DD5C1A093CF0A9D71FADD9BF9A7C5857D89FB73B716E867228B3C2BEB968F</ServiceDigitalIdentifier>
-=======
-                        <TrustedService ServiceDigitalIdentifier="C-702DD5C1A093CF0A9D71FADD9BF9A7C5857D89FB73B716E867228B3C2BEB968F">
->>>>>>> 49c412d9
+                        <TrustedService ServiceDigitalIdentifier="C-702DD5C1A093CF0A9D71FADD9BF9A7C5857D89FB73B716E867228B3C2BEB968F">
 		                    <ServiceName>CN=Belgium Root CA4, C=BE</ServiceName>
                             <ServiceType>http://uri.etsi.org/TrstSvc/Svctype/CA/QC</ServiceType>
                             <Status>http://uri.etsi.org/TrstSvc/TrustedList/Svcstatus/granted</Status>
@@ -380,12 +355,7 @@
                                 <additionalServiceInfoUri>http://uri.etsi.org/TrstSvc/TrustedList/SvcInfoExt/ForeSignatures</additionalServiceInfoUri>
                             </AdditionalServiceInfoUris>
                         </TrustedService>
-<<<<<<< HEAD
-                        <TrustedService>
-							<ServiceDigitalIdentifier>702DD5C1A093CF0A9D71FADD9BF9A7C5857D89FB73B716E867228B3C2BEB968F</ServiceDigitalIdentifier>
-=======
-                        <TrustedService ServiceDigitalIdentifier="C-702DD5C1A093CF0A9D71FADD9BF9A7C5857D89FB73B716E867228B3C2BEB968F">
->>>>>>> 49c412d9
+                        <TrustedService ServiceDigitalIdentifier="C-702DD5C1A093CF0A9D71FADD9BF9A7C5857D89FB73B716E867228B3C2BEB968F">
 		                    <ServiceName>CN=Belgium Root CA4, C=BE</ServiceName>
                             <ServiceType>http://uri.etsi.org/TrstSvc/Svctype/CA/QC</ServiceType>
                             <Status>http://uri.etsi.org/TrstSvc/TrustedList/Svcstatus/undersupervision</Status>
