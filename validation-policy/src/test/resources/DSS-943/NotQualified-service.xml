--- conflicted
+++ resolved
@@ -115,13 +115,6 @@
             <QCStatementIds />
             <QCTypes />
             <TrustedServiceProviders />
-<<<<<<< HEAD
-            <Info>
-                <Message Id="0">No CRL info found !</Message>
-                <Message Id="0">OSCP Uri not found in certificate meta-data !</Message>
-            </Info>
-=======
->>>>>>> 13ed4a29
         </Certificate>
         <Certificate Id="79513A7C5EFA8B43C0042CAAA132226FFD959EA9AA9B9331A5BF3F6383381DBC">
             <SubjectDistinguishedName Format="CANONICAL">cn=g e+2.5.4.42=#0c0+2.5.4.46=#130432333838+2.5.4.4=#0c084741524749554c4f+2.5.4.5=#1313,o=banca d'italia,c=it</SubjectDistinguishedName>
