<?xml version="1.0" encoding="UTF-8" standalone="yes"?>
<DiagnosticData xmlns="http://dss.esig.europa.eu/validation/diagnostic">
    <DocumentName>MVC.pdf</DocumentName>
    <ValidationDate>2018-02-06T09:39:33</ValidationDate>
    <Signatures>
        <Signature Id="id-a28e6cf46b56eb7ab0eb91f9c7b08f77819f4f2160a03c5d92a0555745d53b52">
            <SignatureFilename>MVC.pdf</SignatureFilename>
            <DateTime>2015-08-28T12:08:07</DateTime>
            <SignatureFormat>PAdES-BASELINE-T</SignatureFormat>
            <StructuralValidation>
                <Valid>true</Valid>
            </StructuralValidation>
	        <DigestMatchers>
                <DigestMatcher type="MESSAGE_DIGEST">
                    <DigestMethod>SHA256</DigestMethod>
                    <DigestValue>cfwwLPkuUbNIkqCbkrUSfxL8DcfxtNE2fgUuZUTPuLg=</DigestValue>
                    <DataFound>true</DataFound>
                    <DataIntact>true</DataIntact>
                </DigestMatcher>
            </DigestMatchers>
            <BasicSignature>
                <EncryptionAlgoUsedToSignThisToken>RSA</EncryptionAlgoUsedToSignThisToken>
                <KeyLengthUsedToSignThisToken>2048</KeyLengthUsedToSignThisToken>
                <DigestAlgoUsedToSignThisToken>SHA256</DigestAlgoUsedToSignThisToken>
                <SignatureIntact>true</SignatureIntact>
                <SignatureValid>true</SignatureValid>
            </BasicSignature>
            <SigningCertificate Certificate="C-38860679FAB0E6D8490335AA94F3968C97098C9D206512F2335106090EB86524">
                <AttributePresent>true</AttributePresent>
                <DigestValuePresent>true</DigestValuePresent>
                <DigestValueMatch>true</DigestValueMatch>
                <IssuerSerialMatch>true</IssuerSerialMatch>
            </SigningCertificate>
            <CertificateChain>
                <ChainItem Certificate="C-38860679FAB0E6D8490335AA94F3968C97098C9D206512F2335106090EB86524"/>
                <ChainItem Certificate="C-2C72B12D77DFA10EDDD478D967EB80FB314DEA1F7D962DDC8165241E963177AC"/>
            </CertificateChain>
            <ContentType>application/pdf</ContentType>
            <CommitmentTypeIndication/>
            <FoundCertificates/>
            <FoundRevocations/>
			<FoundTimestamps>
				<FoundTimestamp Timestamp="T-478805477111202956F33117583157569FBFA250686FE98FBF5D7131AACC8A57"/>
			</FoundTimestamps>
            <SignatureScopes>
                <SignatureScope SignerData="D-c38c6acc7dbac2dad32dd2d23a3eadacda43d24c98a3cfd7bc677fec53288440">
                    <Scope>PARTIAL</Scope>
                    <Name>PDF previous version #1</Name>
                    <Description>The document byte range: [0, 311011, 341013, 856]</Description>
                </SignatureScope>
            </SignatureScopes>
            <SignatureDigestReference>
                <DigestMethod>SHA256</DigestMethod>
                <DigestValue>s+JDxQzJJJYTISGnxqtkd3+Ks4Px7Qh92+ze0p1PoiM=</DigestValue>
            </SignatureDigestReference>
        </Signature>
        <Signature Id="id-752da48ccad668fcade0d92a1cd8def412feb7562591d1b2a442294d7219c336">
            <SignatureFilename>MVC.pdf</SignatureFilename>
            <DateTime>2015-08-31T14:54:57</DateTime>
            <SignatureFormat>PAdES-BASELINE-T</SignatureFormat>
            <StructuralValidation>
                <Valid>true</Valid>
            </StructuralValidation>
            <BasicSignature>
                <EncryptionAlgoUsedToSignThisToken>RSA</EncryptionAlgoUsedToSignThisToken>
                <KeyLengthUsedToSignThisToken>2048</KeyLengthUsedToSignThisToken>
                <DigestAlgoUsedToSignThisToken>SHA256</DigestAlgoUsedToSignThisToken>
                <SignatureIntact>true</SignatureIntact>
                <SignatureValid>true</SignatureValid>
            </BasicSignature>
            <SigningCertificate Certificate="C-B500D1A6A280C57C5433DCCD8924B5517E6AA08B18D4687E6A5820780D3FA250">
                <AttributePresent>true</AttributePresent>
                <DigestValuePresent>true</DigestValuePresent>
                <DigestValueMatch>true</DigestValueMatch>
                <IssuerSerialMatch>true</IssuerSerialMatch>
            </SigningCertificate>
            <CertificateChain>
                <ChainItem Certificate="C-B500D1A6A280C57C5433DCCD8924B5517E6AA08B18D4687E6A5820780D3FA250"/>
                <ChainItem Certificate="C-2C72B12D77DFA10EDDD478D967EB80FB314DEA1F7D962DDC8165241E963177AC"/>
            </CertificateChain>
            <ContentType>application/pdf</ContentType>
            <CommitmentTypeIndication/>
            
            <FoundCertificates/>
            <FoundRevocations/>
			<FoundTimestamps>
				<FoundTimestamp Timestamp="T-57FC751EC68ABA100E9D1A03354DD2BB90AB7C332190782077468B5E4F3098BE"/>
			</FoundTimestamps>
            <SignatureScopes>
                <SignatureScope SignerData="D-277297261129ed0557b918a6ceae3767ec8795812dc93235c5aca70aaebe1982">
                    <Scope>FULL</Scope>
                    <Name>Full PDF</Name>
                    <Description>Full document</Description>
                </SignatureScope>
            </SignatureScopes>
            <SignatureDigestReference>
                <DigestMethod>SHA256</DigestMethod>
                <DigestValue>3SVylrEyQa4pFjgLVeiC5rURs51Y/ojmEl3La0TtfbE=</DigestValue>
            </SignatureDigestReference>
        </Signature>
    </Signatures>
    <UsedCertificates>
        <Certificate Id="C-F43D5E9D13F33DA1113595D755C7946D0DB74961B469CB139F03EDA1CFD77BB2">
            <SubjectDistinguishedName Format="CANONICAL">c=fr,o=cryptolog international,ou=0002 43912916400026,cn=universign timestamping unit 012</SubjectDistinguishedName>
            <SubjectDistinguishedName Format="RFC2253">C=FR,O=Cryptolog International,OU=0002 43912916400026,CN=Universign Timestamping Unit 012</SubjectDistinguishedName>
            <IssuerDistinguishedName Format="CANONICAL">cn=universign timestamping ca 2015,ou=0002 43912916400026,o=cryptolog international,c=fr</IssuerDistinguishedName>
            <IssuerDistinguishedName Format="RFC2253">CN=Universign Timestamping CA 2015,OU=0002 43912916400026,O=Cryptolog International,C=FR</IssuerDistinguishedName>
            <SerialNumber>44851564574334498989946948148065956749</SerialNumber>
            <CommonName>Universign Timestamping Unit 012</CommonName>
            <CountryName>FR</CountryName>
            <OrganizationName>Cryptolog International</OrganizationName>
            <OrganizationalUnit>0002 43912916400026</OrganizationalUnit>
            <AuthorityInformationAccessUrls/>
            <CRLDistributionPoints>
                <crlUrl>http://crl.universign.eu/universign_tsa_root_2015.crl</crlUrl>
            </CRLDistributionPoints>
            <OCSPAccessUrls/>
            <Sources>
            	<Source>TIMESTAMP</Source>
            </Sources>
            <NotAfter>2021-02-26T15:01:46</NotAfter>
            <NotBefore>2015-02-26T15:01:46</NotBefore>
            <PublicKeySize>2048</PublicKeySize>
            <PublicKeyEncryptionAlgo>RSA</PublicKeyEncryptionAlgo>
            <KeyUsageBits>
                <KeyUsage>digitalSignature</KeyUsage>
            </KeyUsageBits>
            <IdPkixOcspNoCheck>false</IdPkixOcspNoCheck>
            <BasicSignature>
                <EncryptionAlgoUsedToSignThisToken>RSA</EncryptionAlgoUsedToSignThisToken>
                <KeyLengthUsedToSignThisToken>2048</KeyLengthUsedToSignThisToken>
                <DigestAlgoUsedToSignThisToken>SHA256</DigestAlgoUsedToSignThisToken>
                <SignatureIntact>true</SignatureIntact>
                <SignatureValid>true</SignatureValid>
            </BasicSignature>
            <SigningCertificate Certificate="C-9CF3C96697B720589B10CC13B8A2BD35FFBC417B7050A3820AF599A439DE75E5"/>
            <CertificateChain>
                <ChainItem Certificate="C-9CF3C96697B720589B10CC13B8A2BD35FFBC417B7050A3820AF599A439DE75E5"/>
            </CertificateChain>
            <Trusted>false</Trusted>
            <SelfSigned>false</SelfSigned>
            <CertificatePolicies>
                <certificatePolicy>1.3.6.1.4.1.15819.5.1.1</certificatePolicy>
            </CertificatePolicies>
            <QCStatementIds/>
            <QCTypes/>
            <TrustedServiceProviders>
                <TrustedServiceProvider>
                    <TSPName>Cryptolog International</TSPName>
                    <TSPRegistrationIdentifier>VATDE-203462028</TSPRegistrationIdentifier>
                    <CountryCode>FR</CountryCode>
                    <TrustedServices>
<<<<<<< HEAD
                        <TrustedService>
                        	<ServiceDigitalIdentifier>9CF3C96697B720589B10CC13B8A2BD35FFBC417B7050A3820AF599A439DE75E5</ServiceDigitalIdentifier>
=======
                        <TrustedService ServiceDigitalIdentifier="C-9CF3C96697B720589B10CC13B8A2BD35FFBC417B7050A3820AF599A439DE75E5">
>>>>>>> 49c412d9
		                    <ServiceName>Certification Authority for Universign Time Stamping 2015</ServiceName>
                            <ServiceType>http://uri.etsi.org/TrstSvc/Svctype/CA/PKC</ServiceType>
                            <Status>http://uri.etsi.org/TrstSvc/TrustedList/Svcstatus/recognisedatnationallevel</Status>
                            <StartDate>2016-07-01T00:00:00</StartDate>
                        </TrustedService>
<<<<<<< HEAD
                        <TrustedService>
                        	<ServiceDigitalIdentifier>9CF3C96697B720589B10CC13B8A2BD35FFBC417B7050A3820AF599A439DE75E5</ServiceDigitalIdentifier>
=======
                        <TrustedService ServiceDigitalIdentifier="C-9CF3C96697B720589B10CC13B8A2BD35FFBC417B7050A3820AF599A439DE75E5">
>>>>>>> 49c412d9
                            <ServiceName>Certification Authority for Universign Time Stamping 2015</ServiceName>
                            <ServiceType>http://uri.etsi.org/TrstSvc/Svctype/CA/PKC</ServiceType>
                            <Status>http://uri.etsi.org/TrstSvc/TrustedList/Svcstatus/accredited</Status>
                            <StartDate>2015-04-13T22:00:00</StartDate>
                            <EndDate>2016-07-01T00:00:00</EndDate>
                        </TrustedService>
<<<<<<< HEAD
                        <TrustedService>
                        	<ServiceDigitalIdentifier>9CF3C96697B720589B10CC13B8A2BD35FFBC417B7050A3820AF599A439DE75E5</ServiceDigitalIdentifier>
=======
                        <TrustedService ServiceDigitalIdentifier="C-9CF3C96697B720589B10CC13B8A2BD35FFBC417B7050A3820AF599A439DE75E5">
>>>>>>> 49c412d9
                            <ServiceName>Certification Authority for Universign Time Stamping 2015</ServiceName>
                            <ServiceType>http://uri.etsi.org/TrstSvc/Svctype/TSA/QTST</ServiceType>
                            <Status>http://uri.etsi.org/TrstSvc/TrustedList/Svcstatus/granted</Status>
                            <StartDate>2016-12-01T01:00:00</StartDate>
                        </TrustedService>
<<<<<<< HEAD
                        <TrustedService>
                        	<ServiceDigitalIdentifier>9CF3C96697B720589B10CC13B8A2BD35FFBC417B7050A3820AF599A439DE75E5</ServiceDigitalIdentifier>
=======
                        <TrustedService ServiceDigitalIdentifier="C-9CF3C96697B720589B10CC13B8A2BD35FFBC417B7050A3820AF599A439DE75E5">
>>>>>>> 49c412d9
                            <ServiceName>Certification Authority for Universign Time Stamping 2015</ServiceName>
                            <ServiceType>http://uri.etsi.org/TrstSvc/Svctype/TSA/QTST</ServiceType>
                            <Status>http://uri.etsi.org/TrstSvc/TrustedList/Svcstatus/withdrawn</Status>
                            <StartDate>2016-07-01T00:00:00</StartDate>
                            <EndDate>2016-12-01T01:00:00</EndDate>
                        </TrustedService>
<<<<<<< HEAD
                        <TrustedService>
                        	<ServiceDigitalIdentifier>9CF3C96697B720589B10CC13B8A2BD35FFBC417B7050A3820AF599A439DE75E5</ServiceDigitalIdentifier>
=======
                        <TrustedService ServiceDigitalIdentifier="C-9CF3C96697B720589B10CC13B8A2BD35FFBC417B7050A3820AF599A439DE75E5">
>>>>>>> 49c412d9
                            <ServiceName>Certification Authority for Universign Time Stamping 2015</ServiceName>
                            <ServiceType>http://uri.etsi.org/TrstSvc/Svctype/TSA/QTST</ServiceType>
                            <Status>http://uri.etsi.org/TrstSvc/TrustedList/Svcstatus/accredited</Status>
                            <StartDate>2015-04-13T22:00:00</StartDate>
                            <EndDate>2016-07-01T00:00:00</EndDate>
                        </TrustedService>
                    </TrustedServices>
                </TrustedServiceProvider>
            </TrustedServiceProviders>
            <Revocations>
                <CertificateRevocation Revocation="R-f43d5e9d13f33da1113595d755c7946d0db74961b469cb139f03eda1cfd77bb21a69421eeca0415425d70ea02078a6a732a7ac5b7e4a00a8bdab1035e6fd41c5">
                    <Status>true</Status>
                </CertificateRevocation>
            </Revocations>
            <Base64Encoded>MIIEXDCCA0SgAwIBAgIQIb4Y3Up/r9SfRiL20MNzjTANBgkqhkiG9w0BAQsFADB3MQswCQYDVQQGEwJGUjEgMB4GA1UEChMXQ3J5cHRvbG9nIEludGVybmF0aW9uYWwxHDAaBgNVBAsTEzAwMDIgNDM5MTI5MTY0MDAwMjYxKDAmBgNVBAMTH1VuaXZlcnNpZ24gVGltZXN0YW1waW5nIENBIDIwMTUwHhcNMTUwMjI2MTUwMTQ2WhcNMjEwMjI2MTUwMTQ2WjB4MSkwJwYDVQQDEyBVbml2ZXJzaWduIFRpbWVzdGFtcGluZyBVbml0IDAxMjEcMBoGA1UECxMTMDAwMiA0MzkxMjkxNjQwMDAyNjEgMB4GA1UEChMXQ3J5cHRvbG9nIEludGVybmF0aW9uYWwxCzAJBgNVBAYTAkZSMIIBIjANBgkqhkiG9w0BAQEFAAOCAQ8AMIIBCgKCAQEAlhoBDEmdmLFOcPNCEmA73ydpRAiZDPpgOoOhEZWMkdJympmZY/h2Wi7E8spqPz+Qo8OlVuo+hnRkaAaDNa2lPZkx6M6rYfcumatVbDyQC4GTyr125rWSDmkxTwMuYfWhPwLvjMhIHBZKsEnD0VeOXFdQBTaRguoeKXb7jB3buLl7b1poEPb0ETRID9/Dht4IooOZvIybesT75wzw+SPSvblgoNlV7NNXY+ulOUDP698JDpN5PaN2pdkhcOKQbBscWkER2JDcrh0xebWIHDHYHtVa3Ltw9EdfIZcEhDGro6njnJLV0a8t4nTr/Ehb9GrJdq0q4P+mwr+Wwhx3/UeBJwIDAQABo4HiMIHfMAkGA1UdEwQCMAAwQQYDVR0gBDowODA2BgorBgEEAftLBQEBMCgwJgYIKwYBBQUHAgEWGmh0dHA6Ly9kb2NzLnVuaXZlcnNpZ24uZXUvMEYGA1UdHwQ/MD0wO6A5oDeGNWh0dHA6Ly9jcmwudW5pdmVyc2lnbi5ldS91bml2ZXJzaWduX3RzYV9yb290XzIwMTUuY3JsMA4GA1UdDwEB/wQEAwIHgDAWBgNVHSUBAf8EDDAKBggrBgEFBQcDCDAfBgNVHSMEGDAWgBT6Te1XO70/85Ezmgs5pH9dEt0HRjANBgkqhkiG9w0BAQsFAAOCAQEANwMWlWk0y1cUS2230b+2hAgwhBYqVdGzHJe5hoslI7G80WoZNfGoFKIBiYGpU/2+uJzfDmmtFVSudVHcZuPywNsgWxD/d7ljPfL1EyvljtKP1FYPajawfsPnLedRkEPgnO1k8PceuUX4evF5CzYQVC+qAQc/ZsZVlQfrlr2Q7tOZxZ8zlLneEHO36bYC4HxYxAx2aFzAqm2Wi6F5c0xZTLjPvzEXpH1cFixY6gpeKZJ3f09CIW074ECzc/ZbDZ/0h6+rBZJfu4jWJ23HyuDkpcD2qNK/kd0JLzjiSFCcNG1Wl3hXB7egpLYtv3L7OCnyvIi1GJul4ig3zisqKZH27w==</Base64Encoded>
        </Certificate>
        <Certificate Id="C-38860679FAB0E6D8490335AA94F3968C97098C9D206512F2335106090EB86524">
            <SubjectDistinguishedName Format="CANONICAL">cn=marie ange liegeois,2.5.4.5=#13206131616139643866623831353932623538376366343065363232643238383135</SubjectDistinguishedName>
            <SubjectDistinguishedName Format="RFC2253">CN=MARIE ANGE LIEGEOIS,2.5.4.5=#13206131616139643866623831353932623538376366343065363232643238383135</SubjectDistinguishedName>
            <IssuerDistinguishedName Format="CANONICAL">cn=universign ca hardware,ou=0002 43912916400026,o=cryptolog international,c=fr</IssuerDistinguishedName>
            <IssuerDistinguishedName Format="RFC2253">CN=Universign CA hardware,OU=0002 43912916400026,O=Cryptolog International,C=FR</IssuerDistinguishedName>
            <SerialNumber>235385453502690318507749662384188402573</SerialNumber>
            <CommonName>MARIE ANGE LIEGEOIS</CommonName>
            <AuthorityInformationAccessUrls/>
            <CRLDistributionPoints>
                <crlUrl>http://crl.universign.eu/universign_ca_hardware.crl</crlUrl>
            </CRLDistributionPoints>
            <OCSPAccessUrls>
                <ocspServerUrl>http://scah.ocsp.universign.eu/</ocspServerUrl>
            </OCSPAccessUrls>
            <Sources>
            	<Source>UNKNOWN</Source>
            </Sources>
            <NotAfter>2020-08-28T12:08:39</NotAfter>
            <NotBefore>2015-08-28T12:08:39</NotBefore>
            <PublicKeySize>2048</PublicKeySize>
            <PublicKeyEncryptionAlgo>RSA</PublicKeyEncryptionAlgo>
            <KeyUsageBits>
                <KeyUsage>nonRepudiation</KeyUsage>
            </KeyUsageBits>
            <IdPkixOcspNoCheck>false</IdPkixOcspNoCheck>
            <BasicSignature>
                <EncryptionAlgoUsedToSignThisToken>RSA</EncryptionAlgoUsedToSignThisToken>
                <KeyLengthUsedToSignThisToken>2048</KeyLengthUsedToSignThisToken>
                <DigestAlgoUsedToSignThisToken>SHA256</DigestAlgoUsedToSignThisToken>
                <SignatureIntact>true</SignatureIntact>
                <SignatureValid>true</SignatureValid>
            </BasicSignature>
            <SigningCertificate Certificate="C-2C72B12D77DFA10EDDD478D967EB80FB314DEA1F7D962DDC8165241E963177AC"/>
            <CertificateChain>
                <ChainItem Certificate="C-2C72B12D77DFA10EDDD478D967EB80FB314DEA1F7D962DDC8165241E963177AC"/>
            </CertificateChain>
            <Trusted>false</Trusted>
            <SelfSigned>false</SelfSigned>
            <CertificatePolicies>
                <certificatePolicy>1.3.6.1.4.1.15819.5.1.3.1</certificatePolicy>
            </CertificatePolicies>
            <QCStatementIds>
                <qcStatementOid Description="qc-compliant">0.4.0.1862.1.1</qcStatementOid>
            </QCStatementIds>
            <QCTypes/>
            <TrustedServiceProviders>
                <TrustedServiceProvider>
                    <TSPName>Cryptolog International</TSPName>
                    <TSPRegistrationIdentifier>VATDE-203462028</TSPRegistrationIdentifier>
                    <CountryCode>FR</CountryCode>
                    <TrustedServices>
<<<<<<< HEAD
                        <TrustedService>
                        	<ServiceDigitalIdentifier>2C72B12D77DFA10EDDD478D967EB80FB314DEA1F7D962DDC8165241E963177AC</ServiceDigitalIdentifier>
=======
                        <TrustedService ServiceDigitalIdentifier="C-2C72B12D77DFA10EDDD478D967EB80FB314DEA1F7D962DDC8165241E963177AC">
>>>>>>> 49c412d9
                    		<ServiceName>Universign CA hardware</ServiceName>
                            <ServiceType>http://uri.etsi.org/TrstSvc/Svctype/CA/QC</ServiceType>
                            <Status>http://uri.etsi.org/TrstSvc/TrustedList/Svcstatus/granted</Status>
                            <StartDate>2016-07-01T00:00:00</StartDate>
                            <CapturedQualifiers>
                                <Qualifier>http://uri.etsi.org/TrstSvc/TrustedList/SvcInfoExt/QCNoQSCD</Qualifier>
                            </CapturedQualifiers>
                            <AdditionalServiceInfoUris>
                                <additionalServiceInfoUri>http://uri.etsi.org/TrstSvc/TrustedList/SvcInfoExt/ForeSignatures</additionalServiceInfoUri>
                            </AdditionalServiceInfoUris>
                        </TrustedService>
<<<<<<< HEAD
                        <TrustedService>
                        	<ServiceDigitalIdentifier>2C72B12D77DFA10EDDD478D967EB80FB314DEA1F7D962DDC8165241E963177AC</ServiceDigitalIdentifier>
=======
                        <TrustedService ServiceDigitalIdentifier="C-2C72B12D77DFA10EDDD478D967EB80FB314DEA1F7D962DDC8165241E963177AC">
>>>>>>> 49c412d9
                    		<ServiceName>Universign CA hardware</ServiceName>
                            <ServiceType>http://uri.etsi.org/TrstSvc/Svctype/CA/QC</ServiceType>
                            <Status>http://uri.etsi.org/TrstSvc/TrustedList/Svcstatus/accredited</Status>
                            <StartDate>2012-06-14T22:00:00</StartDate>
                            <EndDate>2016-07-01T00:00:00</EndDate>
                            <CapturedQualifiers>
                                <Qualifier>http://uri.etsi.org/TrstSvc/TrustedList/SvcInfoExt/QCNoSSCD</Qualifier>
                            </CapturedQualifiers>
                            <AdditionalServiceInfoUris/>
                        </TrustedService>
                    </TrustedServices>
                </TrustedServiceProvider>
            </TrustedServiceProviders>
            <Revocations>
                <CertificateRevocation Revocation="R-38860679fab0e6d8490335aa94f3968c97098c9d206512f2335106090eb865243bfb691278ec85174c63a76d10731f08af4c43e05681ff999a0048caf0c5bcb7">
                    <Status>true</Status>
                </CertificateRevocation>
            </Revocations>
            <Base64Encoded>MIIEhDCCA2ygAwIBAgIRALEVlt7Q25djS1TEtp7Rq40wDQYJKoZIhvcNAQELBQAwbjELMAkGA1UEBhMCRlIxIDAeBgNVBAoTF0NyeXB0b2xvZyBJbnRlcm5hdGlvbmFsMRwwGgYDVQQLExMwMDAyIDQzOTEyOTE2NDAwMDI2MR8wHQYDVQQDExZVbml2ZXJzaWduIENBIGhhcmR3YXJlMB4XDTE1MDgyODEyMDgzOVoXDTIwMDgyODEyMDgzOVowSTEpMCcGA1UEBRMgYTFhYTlkOGZiODE1OTJiNTg3Y2Y0MGU2MjJkMjg4MTUxHDAaBgNVBAMTE01BUklFIEFOR0UgTElFR0VPSVMwggEiMA0GCSqGSIb3DQEBAQUAA4IBDwAwggEKAoIBAQC/us/dUxhmf8g52myQEE4igBo3Cor+ZyMSNzLvUsQ+vfuWUXin1V++Xd5onRex+6Ipe41TIIS9Xeq6FXp1ixkbXhBw9Lr4R6zEHWAWwVP6ZJA5DlpRgHPnBx9dba9Go/YB61S5UTI9GPYZ5Lsi5bZ+I52x17NF6DABBTg88IsSOARsA0FSHldTu3DW19/ypiw2K7KiQXBij8D5+Gl/eAb4lg5PLdBG114wLTPu+avurQq3zK7UNfESBzcUMQVaRj4QlDifPQKmJsirgfBuq1HbWEuk9Kn39qEweSAR3rqU4EUut8fAlCQ/QSmDeGbyDVQ3j1aDXM9ncKjvHjMiS+zfAgMBAAGjggFAMIIBPDAOBgNVHQ8BAf8EBAMCBkAwHQYDVR0OBBYEFBI6tujvJ0OZY2jr0zGZODdAJIiJMDsGCCsGAQUFBwEBBC8wLTArBggrBgEFBQcwAYYfaHR0cDovL3NjYWgub2NzcC51bml2ZXJzaWduLmV1LzBEBgNVHR8EPTA7MDmgN6A1hjNodHRwOi8vY3JsLnVuaXZlcnNpZ24uZXUvdW5pdmVyc2lnbl9jYV9oYXJkd2FyZS5jcmwwQgYDVR0gBDswOTA3BgsrBgEEAftLBQEDATAoMCYGCCsGAQUFBwIBFhpodHRwOi8vZG9jcy51bml2ZXJzaWduLmV1LzAYBggrBgEFBQcBAwQMMAowCAYGBACORgEBMAkGA1UdEwQCMAAwHwYDVR0jBBgwFoAUYOQw3e561NB+XSXZ/Tt7IWRP3bswDQYJKoZIhvcNAQELBQADggEBAHsBtHQmXUKFniC15wwyQCLLmcryF9URoNVzi8GkPm7K1f64RUEZFVcXFLHgueL7CtFZnBU7Nv48gKYkqCQohXGx/HH0zuPrMHyjO3TRQo+qbYdVGHNKsTF5xyAs7LFEPs9q6V5WXRHSAAtnk7NbWoUV856jJy6v9CwAkjDHLPA3RGMmKHZWLg+e35zOGSDQTzqOzF8YnC4s8+6uAtzmPMkZdYEe316Qh06HJ5bw0ZcijizzdruVJ52h0QAbGTjWEwLNOSj9aB3+pa1PlbSw1OdrF87xCpq5XJnBBqmXcLpU9EgOtaTfvQzyedDsjOryAV0zOWk6wqo4e/FXWkEejfw=</Base64Encoded>
        </Certificate>
        <Certificate Id="C-5A2F7F6FC616CB7FCC1084819F0D1B91CF9F1CAF18C8808AAB6779001DBF2CAD">
            <SubjectDistinguishedName Format="CANONICAL">c=fr,o=cryptolog international,ou=0002 43912916400026,cn=universign timestamping unit 013</SubjectDistinguishedName>
            <SubjectDistinguishedName Format="RFC2253">C=FR,O=Cryptolog International,OU=0002 43912916400026,CN=Universign Timestamping Unit 013</SubjectDistinguishedName>
            <IssuerDistinguishedName Format="CANONICAL">cn=universign timestamping ca 2015,ou=0002 43912916400026,o=cryptolog international,c=fr</IssuerDistinguishedName>
            <IssuerDistinguishedName Format="RFC2253">CN=Universign Timestamping CA 2015,OU=0002 43912916400026,O=Cryptolog International,C=FR</IssuerDistinguishedName>
            <SerialNumber>90360400720351854698032102460357140181</SerialNumber>
            <CommonName>Universign Timestamping Unit 013</CommonName>
            <CountryName>FR</CountryName>
            <OrganizationName>Cryptolog International</OrganizationName>
            <OrganizationalUnit>0002 43912916400026</OrganizationalUnit>
            <AuthorityInformationAccessUrls/>
            <CRLDistributionPoints>
                <crlUrl>http://crl.universign.eu/universign_tsa_root_2015.crl</crlUrl>
            </CRLDistributionPoints>
            <OCSPAccessUrls/>
            <Sources>
            	<Source>TIMESTAMP</Source>
            </Sources>
            <NotAfter>2021-04-01T14:32:32</NotAfter>
            <NotBefore>2015-04-01T14:32:32</NotBefore>
            <PublicKeySize>2048</PublicKeySize>
            <PublicKeyEncryptionAlgo>RSA</PublicKeyEncryptionAlgo>
            <KeyUsageBits>
                <KeyUsage>digitalSignature</KeyUsage>
            </KeyUsageBits>
            <IdPkixOcspNoCheck>false</IdPkixOcspNoCheck>
            <BasicSignature>
                <EncryptionAlgoUsedToSignThisToken>RSA</EncryptionAlgoUsedToSignThisToken>
                <KeyLengthUsedToSignThisToken>2048</KeyLengthUsedToSignThisToken>
                <DigestAlgoUsedToSignThisToken>SHA256</DigestAlgoUsedToSignThisToken>
                <SignatureIntact>true</SignatureIntact>
                <SignatureValid>true</SignatureValid>
            </BasicSignature>
            <SigningCertificate Certificate="C-9CF3C96697B720589B10CC13B8A2BD35FFBC417B7050A3820AF599A439DE75E5"/>
            <CertificateChain>
                <ChainItem Certificate="C-9CF3C96697B720589B10CC13B8A2BD35FFBC417B7050A3820AF599A439DE75E5"/>
            </CertificateChain>
            <Trusted>false</Trusted>
            <SelfSigned>false</SelfSigned>
            <CertificatePolicies>
                <certificatePolicy>1.3.6.1.4.1.15819.5.1.1</certificatePolicy>
            </CertificatePolicies>
            <QCStatementIds/>
            <QCTypes/>
            <TrustedServiceProviders>
                <TrustedServiceProvider>
                    <TSPName>Cryptolog International</TSPName>
                    <TSPRegistrationIdentifier>VATDE-203462028</TSPRegistrationIdentifier>
                    <CountryCode>FR</CountryCode>
                    <TrustedServices>
<<<<<<< HEAD
                        <TrustedService>
                        	<ServiceDigitalIdentifier>9CF3C96697B720589B10CC13B8A2BD35FFBC417B7050A3820AF599A439DE75E5</ServiceDigitalIdentifier>
=======
                        <TrustedService ServiceDigitalIdentifier="C-9CF3C96697B720589B10CC13B8A2BD35FFBC417B7050A3820AF599A439DE75E5">
>>>>>>> 49c412d9
                    		<ServiceName>Certification Authority for Universign Time Stamping 2015</ServiceName>
                            <ServiceType>http://uri.etsi.org/TrstSvc/Svctype/CA/PKC</ServiceType>
                            <Status>http://uri.etsi.org/TrstSvc/TrustedList/Svcstatus/recognisedatnationallevel</Status>
                            <StartDate>2016-07-01T00:00:00</StartDate>
                        </TrustedService>
<<<<<<< HEAD
                        <TrustedService>
                        	<ServiceDigitalIdentifier>9CF3C96697B720589B10CC13B8A2BD35FFBC417B7050A3820AF599A439DE75E5</ServiceDigitalIdentifier>
=======
                        <TrustedService ServiceDigitalIdentifier="C-9CF3C96697B720589B10CC13B8A2BD35FFBC417B7050A3820AF599A439DE75E5">
>>>>>>> 49c412d9
                    		<ServiceName>Certification Authority for Universign Time Stamping 2015</ServiceName>
                            <ServiceType>http://uri.etsi.org/TrstSvc/Svctype/CA/PKC</ServiceType>
                            <Status>http://uri.etsi.org/TrstSvc/TrustedList/Svcstatus/accredited</Status>
                            <StartDate>2015-04-13T22:00:00</StartDate>
                            <EndDate>2016-07-01T00:00:00</EndDate>
                        </TrustedService>
<<<<<<< HEAD
                        <TrustedService>
                        	<ServiceDigitalIdentifier>9CF3C96697B720589B10CC13B8A2BD35FFBC417B7050A3820AF599A439DE75E5</ServiceDigitalIdentifier>
=======
                        <TrustedService ServiceDigitalIdentifier="C-9CF3C96697B720589B10CC13B8A2BD35FFBC417B7050A3820AF599A439DE75E5">
>>>>>>> 49c412d9
                    		<ServiceName>Certification Authority for Universign Time Stamping 2015</ServiceName>
                            <ServiceType>http://uri.etsi.org/TrstSvc/Svctype/TSA/QTST</ServiceType>
                            <Status>http://uri.etsi.org/TrstSvc/TrustedList/Svcstatus/granted</Status>
                            <StartDate>2016-12-01T01:00:00</StartDate>
                        </TrustedService>
<<<<<<< HEAD
                        <TrustedService>
                        	<ServiceDigitalIdentifier>9CF3C96697B720589B10CC13B8A2BD35FFBC417B7050A3820AF599A439DE75E5</ServiceDigitalIdentifier>
=======
                        <TrustedService ServiceDigitalIdentifier="C-9CF3C96697B720589B10CC13B8A2BD35FFBC417B7050A3820AF599A439DE75E5">
>>>>>>> 49c412d9
                    		<ServiceName>Certification Authority for Universign Time Stamping 2015</ServiceName>
                            <ServiceType>http://uri.etsi.org/TrstSvc/Svctype/TSA/QTST</ServiceType>
                            <Status>http://uri.etsi.org/TrstSvc/TrustedList/Svcstatus/withdrawn</Status>
                            <StartDate>2016-07-01T00:00:00</StartDate>
                            <EndDate>2016-12-01T01:00:00</EndDate>
                        </TrustedService>
<<<<<<< HEAD
                        <TrustedService>
                        	<ServiceDigitalIdentifier>9CF3C96697B720589B10CC13B8A2BD35FFBC417B7050A3820AF599A439DE75E5</ServiceDigitalIdentifier>
=======
                        <TrustedService ServiceDigitalIdentifier="C-9CF3C96697B720589B10CC13B8A2BD35FFBC417B7050A3820AF599A439DE75E5">
>>>>>>> 49c412d9
                    		<ServiceName>Certification Authority for Universign Time Stamping 2015</ServiceName>
                            <ServiceType>http://uri.etsi.org/TrstSvc/Svctype/TSA/QTST</ServiceType>
                            <Status>http://uri.etsi.org/TrstSvc/TrustedList/Svcstatus/accredited</Status>
                            <StartDate>2015-04-13T22:00:00</StartDate>
                            <EndDate>2016-07-01T00:00:00</EndDate>
                        </TrustedService>
                    </TrustedServices>
                </TrustedServiceProvider>
            </TrustedServiceProviders>
            <Revocations>
                <CertificateRevocation Revocation="R-5a2f7f6fc616cb7fcc1084819f0d1b91cf9f1caf18c8808aab6779001dbf2cad1a69421eeca0415425d70ea02078a6a732a7ac5b7e4a00a8bdab1035e6fd41c5">
                    <Status>true</Status>
                </CertificateRevocation>
            </Revocations>
            <Base64Encoded>MIIEXDCCA0SgAwIBAgIQQ/rHuCJdsLnQEzm/0Wje1TANBgkqhkiG9w0BAQsFADB3MQswCQYDVQQGEwJGUjEgMB4GA1UEChMXQ3J5cHRvbG9nIEludGVybmF0aW9uYWwxHDAaBgNVBAsTEzAwMDIgNDM5MTI5MTY0MDAwMjYxKDAmBgNVBAMTH1VuaXZlcnNpZ24gVGltZXN0YW1waW5nIENBIDIwMTUwHhcNMTUwNDAxMTQzMjMyWhcNMjEwNDAxMTQzMjMyWjB4MSkwJwYDVQQDEyBVbml2ZXJzaWduIFRpbWVzdGFtcGluZyBVbml0IDAxMzEcMBoGA1UECxMTMDAwMiA0MzkxMjkxNjQwMDAyNjEgMB4GA1UEChMXQ3J5cHRvbG9nIEludGVybmF0aW9uYWwxCzAJBgNVBAYTAkZSMIIBIjANBgkqhkiG9w0BAQEFAAOCAQ8AMIIBCgKCAQEAyxeUTr4cq3eadnesUoHwFdujxmaO2vUjpA1L0apvnXQ0+ZBYL55vZZ4JfBZ95gKNMEv0SY13eS/BtRT1ER4qInDPxs6aC7ruoxhJL3JEKKiZ6rC2aNbGOk6SWBZWhBBLs9kTfP0OqFNs3+GVkOwpL137DrGsq/5qe+R1vViFqwzno50Xj+OSeFW/wr3PDMEpWHyRQyq9H1RwqDBKHj+7KrxCeAMQ+Sz9gfWmQY8hzEBhyK1ovrRMfNlQx9ZNrWTZywbE0UmLXIyMPXNFAjhLsly6QeZMv4EZWrZizLttGvBKXLKhEZ0fg/owjDlHp3eZfAbGuUbJhTIqXjn25rjKYQIDAQABo4HiMIHfMAkGA1UdEwQCMAAwQQYDVR0gBDowODA2BgorBgEEAftLBQEBMCgwJgYIKwYBBQUHAgEWGmh0dHA6Ly9kb2NzLnVuaXZlcnNpZ24uZXUvMEYGA1UdHwQ/MD0wO6A5oDeGNWh0dHA6Ly9jcmwudW5pdmVyc2lnbi5ldS91bml2ZXJzaWduX3RzYV9yb290XzIwMTUuY3JsMA4GA1UdDwEB/wQEAwIHgDAWBgNVHSUBAf8EDDAKBggrBgEFBQcDCDAfBgNVHSMEGDAWgBT6Te1XO70/85Ezmgs5pH9dEt0HRjANBgkqhkiG9w0BAQsFAAOCAQEAZsTuFP1rEnO4Niaao3XhSBz+74ytMToRBbrMmFThXivPkR/Eit64KxG46xi/LcH73b92j5ao4QW+sZ9GQqJFk2/lPgxOWbyeYDhnq8x1aFFKnssOg4Sn2kBMZu5dW+R+g6e+AP6x2gc6faw1bLvbAEwXofB8nZVy3227dGUc4pMEV3e6Hd2HDGM8v9BCKr3P7I7h8MSJuHhMX7Okm/nKIyE2/1695urL6xklPhnRhhESGnyCyTQF6M1CBi5WHzdBP4g9UKzOfmCU/9Y/YtSF97SxR4ooM2XT2RVx2ggbzE8hJh2JqOZisk07uaP9kdodQtFdRg4XpD2A70IO17NPNw==</Base64Encoded>
        </Certificate>
        <Certificate Id="C-9CF3C96697B720589B10CC13B8A2BD35FFBC417B7050A3820AF599A439DE75E5">
            <SubjectDistinguishedName Format="CANONICAL">cn=universign timestamping ca 2015,ou=0002 43912916400026,o=cryptolog international,c=fr</SubjectDistinguishedName>
            <SubjectDistinguishedName Format="RFC2253">CN=Universign Timestamping CA 2015,OU=0002 43912916400026,O=Cryptolog International,C=FR</SubjectDistinguishedName>
            <IssuerDistinguishedName Format="CANONICAL">cn=universign timestamping ca 2015,ou=0002 43912916400026,o=cryptolog international,c=fr</IssuerDistinguishedName>
            <IssuerDistinguishedName Format="RFC2253">CN=Universign Timestamping CA 2015,OU=0002 43912916400026,O=Cryptolog International,C=FR</IssuerDistinguishedName>
            <SerialNumber>84798768403750469096602040280354891940</SerialNumber>
            <CommonName>Universign Timestamping CA 2015</CommonName>
            <CountryName>FR</CountryName>
            <OrganizationName>Cryptolog International</OrganizationName>
            <OrganizationalUnit>0002 43912916400026</OrganizationalUnit>
            <AuthorityInformationAccessUrls/>
            <CRLDistributionPoints/>
            <OCSPAccessUrls/>
            <Sources>
            	<Source>TRUSTED_LIST</Source>
            </Sources>
            <NotAfter>2025-01-29T14:03:15</NotAfter>
            <NotBefore>2015-01-29T14:03:15</NotBefore>
            <PublicKeySize>2048</PublicKeySize>
            <PublicKeyEncryptionAlgo>RSA</PublicKeyEncryptionAlgo>
            <KeyUsageBits>
                <KeyUsage>keyCertSign</KeyUsage>
                <KeyUsage>crlSign</KeyUsage>
            </KeyUsageBits>
            <IdPkixOcspNoCheck>false</IdPkixOcspNoCheck>
            <BasicSignature>
                <EncryptionAlgoUsedToSignThisToken>RSA</EncryptionAlgoUsedToSignThisToken>
                <KeyLengthUsedToSignThisToken>2048</KeyLengthUsedToSignThisToken>
                <DigestAlgoUsedToSignThisToken>SHA256</DigestAlgoUsedToSignThisToken>
                <SignatureIntact>true</SignatureIntact>
                <SignatureValid>true</SignatureValid>
            </BasicSignature>
            <CertificateChain/>
            <Trusted>true</Trusted>
            <SelfSigned>true</SelfSigned>
            <CertificatePolicies>
                <certificatePolicy>1.3.6.1.4.1.15819.5.1.1</certificatePolicy>
            </CertificatePolicies>
            <QCStatementIds/>
            <QCTypes/>
            <TrustedServiceProviders>
                <TrustedServiceProvider>
                	<TSPName>Universign</TSPName>
                    <TSPRegistrationIdentifier>VATDE-203462028</TSPRegistrationIdentifier>
                    <CountryCode>FR</CountryCode>
                    <TrustedServices>
<<<<<<< HEAD
                        <TrustedService>
                        	<ServiceDigitalIdentifier>9CF3C96697B720589B10CC13B8A2BD35FFBC417B7050A3820AF599A439DE75E5</ServiceDigitalIdentifier>
=======
                        <TrustedService ServiceDigitalIdentifier="C-9CF3C96697B720589B10CC13B8A2BD35FFBC417B7050A3820AF599A439DE75E5">
>>>>>>> 49c412d9
                    		<ServiceName>Certification Authority for Universign Time Stamping 2015</ServiceName>
                            <ServiceType>http://uri.etsi.org/TrstSvc/Svctype/CA/PKC</ServiceType>
                            <Status>http://uri.etsi.org/TrstSvc/TrustedList/Svcstatus/recognisedatnationallevel</Status>
                            <StartDate>2016-07-01T00:00:00</StartDate>
                        </TrustedService>
<<<<<<< HEAD
                        <TrustedService>
                        	<ServiceDigitalIdentifier>9CF3C96697B720589B10CC13B8A2BD35FFBC417B7050A3820AF599A439DE75E5</ServiceDigitalIdentifier>
=======
                        <TrustedService ServiceDigitalIdentifier="C-9CF3C96697B720589B10CC13B8A2BD35FFBC417B7050A3820AF599A439DE75E5">
>>>>>>> 49c412d9
                    		<ServiceName>Certification Authority for Universign Time Stamping 2015</ServiceName>
                            <ServiceType>http://uri.etsi.org/TrstSvc/Svctype/CA/PKC</ServiceType>
                            <Status>http://uri.etsi.org/TrstSvc/TrustedList/Svcstatus/accredited</Status>
                            <StartDate>2015-04-13T22:00:00</StartDate>
                            <EndDate>2016-07-01T00:00:00</EndDate>
                        </TrustedService>
<<<<<<< HEAD
                        <TrustedService>
                        	<ServiceDigitalIdentifier>9CF3C96697B720589B10CC13B8A2BD35FFBC417B7050A3820AF599A439DE75E5</ServiceDigitalIdentifier>
=======
                        <TrustedService ServiceDigitalIdentifier="C-9CF3C96697B720589B10CC13B8A2BD35FFBC417B7050A3820AF599A439DE75E5">
>>>>>>> 49c412d9
                    		<ServiceName>Certification Authority for Universign Time Stamping 2015</ServiceName>
                            <ServiceType>http://uri.etsi.org/TrstSvc/Svctype/TSA/QTST</ServiceType>
                            <Status>http://uri.etsi.org/TrstSvc/TrustedList/Svcstatus/granted</Status>
                            <StartDate>2016-12-01T01:00:00</StartDate>
                        </TrustedService>
<<<<<<< HEAD
                        <TrustedService>
                        	<ServiceDigitalIdentifier>9CF3C96697B720589B10CC13B8A2BD35FFBC417B7050A3820AF599A439DE75E5</ServiceDigitalIdentifier>
=======
                        <TrustedService ServiceDigitalIdentifier="C-9CF3C96697B720589B10CC13B8A2BD35FFBC417B7050A3820AF599A439DE75E5">
>>>>>>> 49c412d9
                    		<ServiceName>Certification Authority for Universign Time Stamping 2015</ServiceName>
                            <ServiceType>http://uri.etsi.org/TrstSvc/Svctype/TSA/QTST</ServiceType>
                            <Status>http://uri.etsi.org/TrstSvc/TrustedList/Svcstatus/withdrawn</Status>
                            <StartDate>2016-07-01T00:00:00</StartDate>
                            <EndDate>2016-12-01T01:00:00</EndDate>
                        </TrustedService>
<<<<<<< HEAD
                        <TrustedService>
                        	<ServiceDigitalIdentifier>9CF3C96697B720589B10CC13B8A2BD35FFBC417B7050A3820AF599A439DE75E5</ServiceDigitalIdentifier>
=======
                        <TrustedService ServiceDigitalIdentifier="C-9CF3C96697B720589B10CC13B8A2BD35FFBC417B7050A3820AF599A439DE75E5">
>>>>>>> 49c412d9
                    		<ServiceName>Certification Authority for Universign Time Stamping 2015</ServiceName>
                            <ServiceType>http://uri.etsi.org/TrstSvc/Svctype/TSA/QTST</ServiceType>
                            <Status>http://uri.etsi.org/TrstSvc/TrustedList/Svcstatus/accredited</Status>
                            <StartDate>2015-04-13T22:00:00</StartDate>
                            <EndDate>2016-07-01T00:00:00</EndDate>
                        </TrustedService>
                    </TrustedServices>
                </TrustedServiceProvider>
            </TrustedServiceProviders>
            <Revocations/>
            <Base64Encoded>MIID/zCCAuegAwIBAgIQP8umE0YUpE/yhLiMgaeopDANBgkqhkiG9w0BAQsFADB3MQswCQYDVQQGEwJGUjEgMB4GA1UEChMXQ3J5cHRvbG9nIEludGVybmF0aW9uYWwxHDAaBgNVBAsTEzAwMDIgNDM5MTI5MTY0MDAwMjYxKDAmBgNVBAMTH1VuaXZlcnNpZ24gVGltZXN0YW1waW5nIENBIDIwMTUwHhcNMTUwMTI5MTQwMzE1WhcNMjUwMTI5MTQwMzE1WjB3MQswCQYDVQQGEwJGUjEgMB4GA1UEChMXQ3J5cHRvbG9nIEludGVybmF0aW9uYWwxHDAaBgNVBAsTEzAwMDIgNDM5MTI5MTY0MDAwMjYxKDAmBgNVBAMTH1VuaXZlcnNpZ24gVGltZXN0YW1waW5nIENBIDIwMTUwggEiMA0GCSqGSIb3DQEBAQUAA4IBDwAwggEKAoIBAQDYc1VJ69W70ojewtKbCLZ+P8bDAVJ1qujzgIZEvm15GYX7Jp+Hl9rwxBdswSZ8S5A/x+0j6YMOHH0Z+iGl649+0GGX1gdAuovQKShsvLSzD/waINxkXXTVXpAW3V4dnCgcb3qaV/pO9NTk/sdRJxM8lUtWuD7TEAfLzz7Ucl6gBjDTA0Gz+AtUkNWPcofCWuDfiSDOOpyKwSxovde6SRwHdTXXIiC2Dphffjrr74MvLb0La5JAUwmJLIH42j/frgZeWk148wLMwBW+lvrIJtPz7eHNtTlNfQLrmmJHW4l+yvTsdJJDs7QYtfzBTNg1zqV8eo/hHxFTFJ8/T9wTmENJAgMBAAGjgYYwgYMwDwYDVR0TAQH/BAUwAwEB/zAOBgNVHQ8BAf8EBAMCAQYwQQYDVR0gBDowODA2BgorBgEEAftLBQEBMCgwJgYIKwYBBQUHAgEWGmh0dHA6Ly9kb2NzLnVuaXZlcnNpZ24uZXUvMB0GA1UdDgQWBBT6Te1XO70/85Ezmgs5pH9dEt0HRjANBgkqhkiG9w0BAQsFAAOCAQEAc7ud6793wgdjR8Xc1L47ufdVTamI5SHfOThtROfn8JL0HuNHKdRgv6COpdjtt6RwQEUUX/km7Q+Pn+A2gA/XoPfqD0iMfP63kMMyqgalEPRv+lXbFw3GSC9BQ9s2FL7ScvSuPm7VDZhpYN5xN6H72y4z7BgsDVNhkMu5AiWwbaWF+BHzZeiuvYHX0z/OgY2oH0hluovuRAanQd4dOa73bbZhTJPFUzkgeIzOiuYS421IiAqsjkFwu3+k4dMDqYfDKUSITbMymkRDszR0WGNzIIy2NsTBcKYCHmbIV9S+165i8YjekraBjTTSbpfbty87A1S53CzA2EN1qnmQPwqFfg==</Base64Encoded>
        </Certificate>
        <Certificate Id="C-E5AC48BF73EAF45CAD488C55A58C0E4C9C1117413CBFC405451D8EC50F341F4B">
            <SubjectDistinguishedName Format="CANONICAL">cn=universign ocsp 001,ou=universign ca hardware,ou=0002 43912916400026,o=cryptolog international,c=fr</SubjectDistinguishedName>
            <SubjectDistinguishedName Format="RFC2253">CN=Universign OCSP 001,OU=Universign CA hardware,OU=0002 43912916400026,O=Cryptolog International,C=FR</SubjectDistinguishedName>
            <IssuerDistinguishedName Format="CANONICAL">cn=universign ca hardware,ou=0002 43912916400026,o=cryptolog international,c=fr</IssuerDistinguishedName>
            <IssuerDistinguishedName Format="RFC2253">CN=Universign CA hardware,OU=0002 43912916400026,O=Cryptolog International,C=FR</IssuerDistinguishedName>
            <SerialNumber>107221834449674488974243346747144779806</SerialNumber>
            <CommonName>Universign OCSP 001</CommonName>
            <CountryName>FR</CountryName>
            <OrganizationName>Cryptolog International</OrganizationName>
            <OrganizationalUnit>0002 43912916400026</OrganizationalUnit>
            <AuthorityInformationAccessUrls/>
            <CRLDistributionPoints/>
            <OCSPAccessUrls/>
            <Sources>
            	<Source>OCSP_RESPONSE</Source>
            </Sources>
            <NotAfter>2018-07-20T15:32:16</NotAfter>
            <NotBefore>2016-07-20T15:32:16</NotBefore>
            <PublicKeySize>2048</PublicKeySize>
            <PublicKeyEncryptionAlgo>RSA</PublicKeyEncryptionAlgo>
            <KeyUsageBits>
                <KeyUsage>digitalSignature</KeyUsage>
            </KeyUsageBits>
            <IdPkixOcspNoCheck>true</IdPkixOcspNoCheck>
            <BasicSignature>
                <EncryptionAlgoUsedToSignThisToken>RSA</EncryptionAlgoUsedToSignThisToken>
                <KeyLengthUsedToSignThisToken>2048</KeyLengthUsedToSignThisToken>
                <DigestAlgoUsedToSignThisToken>SHA256</DigestAlgoUsedToSignThisToken>
                <SignatureIntact>true</SignatureIntact>
                <SignatureValid>true</SignatureValid>
            </BasicSignature>
            <SigningCertificate Certificate="C-2C72B12D77DFA10EDDD478D967EB80FB314DEA1F7D962DDC8165241E963177AC"/>
            <CertificateChain>
                <ChainItem Certificate="C-2C72B12D77DFA10EDDD478D967EB80FB314DEA1F7D962DDC8165241E963177AC"/>
            </CertificateChain>
            <Trusted>false</Trusted>
            <SelfSigned>false</SelfSigned>
            <CertificatePolicies/>
            <QCStatementIds/>
            <QCTypes/>
            <TrustedServiceProviders>
                <TrustedServiceProvider>
                    <TSPName>Cryptolog International</TSPName>
                    <TSPRegistrationIdentifier>VATDE-2034482260</TSPRegistrationIdentifier>
                    <CountryCode>FR</CountryCode>
                    <TrustedServices>
<<<<<<< HEAD
                        <TrustedService>
                        	<ServiceDigitalIdentifier>9CF3C96697B720589B10CC13B8A2BD35FFBC417B7050A3820AF599A439DE75E5</ServiceDigitalIdentifier>
=======
                        <TrustedService ServiceDigitalIdentifier="C-9CF3C96697B720589B10CC13B8A2BD35FFBC417B7050A3820AF599A439DE75E5">
>>>>>>> 49c412d9
                    		<ServiceName>Certification Authority for Universign Time Stamping 2015</ServiceName>
                            <ServiceType>http://uri.etsi.org/TrstSvc/Svctype/CA/QC</ServiceType>
                            <Status>http://uri.etsi.org/TrstSvc/TrustedList/Svcstatus/granted</Status>
                            <StartDate>2016-07-01T00:00:00</StartDate>
                            <AdditionalServiceInfoUris>
                                <additionalServiceInfoUri>http://uri.etsi.org/TrstSvc/TrustedList/SvcInfoExt/ForeSignatures</additionalServiceInfoUri>
                            </AdditionalServiceInfoUris>
                        </TrustedService>
                    </TrustedServices>
                </TrustedServiceProvider>
            </TrustedServiceProviders>
            <Revocations/>
            <Base64Encoded>MIIECjCCAvKgAwIBAgIQUKosliKFEZxUaYg2Tke4HjANBgkqhkiG9w0BAQsFADBuMQswCQYDVQQGEwJGUjEgMB4GA1UEChMXQ3J5cHRvbG9nIEludGVybmF0aW9uYWwxHDAaBgNVBAsTEzAwMDIgNDM5MTI5MTY0MDAwMjYxHzAdBgNVBAMTFlVuaXZlcnNpZ24gQ0EgaGFyZHdhcmUwHhcNMTYwNzIwMTUzMjE2WhcNMTgwNzIwMTUzMjE2WjCBjDELMAkGA1UEBhMCRlIxIDAeBgNVBAoTF0NyeXB0b2xvZyBJbnRlcm5hdGlvbmFsMRwwGgYDVQQLExMwMDAyIDQzOTEyOTE2NDAwMDI2MR8wHQYDVQQLExZVbml2ZXJzaWduIENBIGhhcmR3YXJlMRwwGgYDVQQDExNVbml2ZXJzaWduIE9DU1AgMDAxMIIBIjANBgkqhkiG9w0BAQEFAAOCAQ8AMIIBCgKCAQEAm3NArFYQc4jcPUErRrQwzZAt9FLVgmIQvBefABIfKScFcoXpcLCAYYOYKIYpwkwbxUTW3OoISBy3stQtJWoPARfRJ2vnTgOrD4xD8AJC/HCToqSCbw0jTvhCol4W3uuf1yl4CKURhIJ0nhc0kN4AO03Yl4Pk1cJDnaYKOeBG27BR0EEzvc7+24mE25v9Obh7QdfajfEYcqkRacKKaPPKAyCL6QSQaBfuVOacttqSGY8SxtATGEau3mfHKVA49uY3MVLGtyW0Zu1PsU2vZ/vSPoCMVglX9l9UOAtzH8irh/cz2E4yYnSO58wETaVNKVUJYhF7kYlG4iPyJ6K3xHdxTQIDAQABo4GEMIGBMA4GA1UdDwEB/wQEAwIHgDAPBgkrBgEFBQcwAQUEAgUAMB0GA1UdDgQWBBQMDLx1pTNMSw8EcC9Lh/QBuWmMYDATBgNVHSUEDDAKBggrBgEFBQcDCTAJBgNVHRMEAjAAMB8GA1UdIwQYMBaAFGDkMN3uetTQfl0l2f07eyFkT927MA0GCSqGSIb3DQEBCwUAA4IBAQBW1VjyDn8o6L5njUxZfE1qu5G5YGug7RAy4kG13VC3bpRGno77YzxN/Ns0nubL+A164+iQ9cpxqSZZ+JguVyHE2w5Tz8etbmYMXgpG/hGA8mi4bzcYXaI9/IYXTWV88vG4gi4P5ch/NoqnrGXKHqjuQBDkmgBb2ZRLCoxG1Q2DFd86gtc4EGp9Kqe3Tn84sjIRisdnRavwHokMqrQ3vhb8f5/JdHL3foXm9x7qhbAc+wJIIkFOm3drWN71DF5L+ZFOQD4eqUZkDrADQyRnO5JJKgOt4gNoIqtg4DY5TdxutKyUamLR7XV6TzFYlTS+Du5YKO5fBuTxxznSfvB+UzzO</Base64Encoded>
        </Certificate>
        <Certificate Id="C-B500D1A6A280C57C5433DCCD8924B5517E6AA08B18D4687E6A5820780D3FA250">
            <SubjectDistinguishedName Format="CANONICAL">cn=axa france vie,ou=0002 310499959,o=axa france vie,l=nanterre,c=fr</SubjectDistinguishedName>
            <SubjectDistinguishedName Format="RFC2253">CN=AXA FRANCE VIE,OU=0002 310499959,O=AXA FRANCE VIE,L=NANTERRE,C=FR</SubjectDistinguishedName>
            <IssuerDistinguishedName Format="CANONICAL">cn=universign ca hardware,ou=0002 43912916400026,o=cryptolog international,c=fr</IssuerDistinguishedName>
            <IssuerDistinguishedName Format="RFC2253">CN=Universign CA hardware,OU=0002 43912916400026,O=Cryptolog International,C=FR</IssuerDistinguishedName>
            <SerialNumber>165043093788915179420293266770765474515</SerialNumber>
            <CommonName>AXA FRANCE VIE</CommonName>
            <CountryName>FR</CountryName>
            <OrganizationName>AXA FRANCE VIE</OrganizationName>
            <OrganizationalUnit>0002 310499959</OrganizationalUnit>
            <AuthorityInformationAccessUrls/>
            <CRLDistributionPoints>
                <crlUrl>http://crl.universign.eu/universign_ca_hardware.crl</crlUrl>
            </CRLDistributionPoints>
            <OCSPAccessUrls>
                <ocspServerUrl>http://scah.ocsp.universign.eu/</ocspServerUrl>
            </OCSPAccessUrls>
            <Sources>
            	<Source>UNKNOWN</Source>
            </Sources>
            <NotAfter>2017-07-06T19:37:24</NotAfter>
            <NotBefore>2012-07-06T19:37:24</NotBefore>
            <PublicKeySize>2048</PublicKeySize>
            <PublicKeyEncryptionAlgo>RSA</PublicKeyEncryptionAlgo>
            <KeyUsageBits>
                <KeyUsage>nonRepudiation</KeyUsage>
            </KeyUsageBits>
            <IdPkixOcspNoCheck>false</IdPkixOcspNoCheck>
            <BasicSignature>
                <EncryptionAlgoUsedToSignThisToken>RSA</EncryptionAlgoUsedToSignThisToken>
                <KeyLengthUsedToSignThisToken>2048</KeyLengthUsedToSignThisToken>
                <DigestAlgoUsedToSignThisToken>SHA256</DigestAlgoUsedToSignThisToken>
                <SignatureIntact>true</SignatureIntact>
                <SignatureValid>true</SignatureValid>
            </BasicSignature>
            <SigningCertificate Certificate="C-2C72B12D77DFA10EDDD478D967EB80FB314DEA1F7D962DDC8165241E963177AC"/>
            <CertificateChain>
                <ChainItem Certificate="C-2C72B12D77DFA10EDDD478D967EB80FB314DEA1F7D962DDC8165241E963177AC"/>
            </CertificateChain>
            <Trusted>false</Trusted>
            <SelfSigned>false</SelfSigned>
            <CertificatePolicies>
                <certificatePolicy>1.3.6.1.4.1.15819.5.1.3.2</certificatePolicy>
            </CertificatePolicies>
            <QCStatementIds/>
            <QCTypes/>
            <TrustedServiceProviders>
                <TrustedServiceProvider>
                    <TSPName>Cryptolog International</TSPName>
                    <TSPRegistrationIdentifier>VATDE-2034482260</TSPRegistrationIdentifier>
                    <CountryCode>FR</CountryCode>
                    <TrustedServices>
<<<<<<< HEAD
                        <TrustedService>
                        	<ServiceDigitalIdentifier>9CF3C96697B720589B10CC13B8A2BD35FFBC417B7050A3820AF599A439DE75E5</ServiceDigitalIdentifier>
=======
                        <TrustedService ServiceDigitalIdentifier="C-9CF3C96697B720589B10CC13B8A2BD35FFBC417B7050A3820AF599A439DE75E5">
>>>>>>> 49c412d9
                    		<ServiceName>Certification Authority for Universign Time Stamping 2015</ServiceName>
                            <ServiceType>http://uri.etsi.org/TrstSvc/Svctype/CA/QC</ServiceType>
                            <Status>http://uri.etsi.org/TrstSvc/TrustedList/Svcstatus/granted</Status>
                            <StartDate>2016-07-01T00:00:00</StartDate>
                            <CapturedQualifiers>
                                <Qualifier>http://uri.etsi.org/TrstSvc/TrustedList/SvcInfoExt/NotQualified</Qualifier>
                                <Qualifier>http://uri.etsi.org/TrstSvc/TrustedList/SvcInfoExt/QCNoQSCD</Qualifier>
                            </CapturedQualifiers>
                            <AdditionalServiceInfoUris>
                                <additionalServiceInfoUri>http://uri.etsi.org/TrstSvc/TrustedList/SvcInfoExt/ForeSignatures</additionalServiceInfoUri>
                            </AdditionalServiceInfoUris>
                        </TrustedService>
<<<<<<< HEAD
                        <TrustedService>
                        	<ServiceDigitalIdentifier>9CF3C96697B720589B10CC13B8A2BD35FFBC417B7050A3820AF599A439DE75E5</ServiceDigitalIdentifier>
=======
                        <TrustedService ServiceDigitalIdentifier="C-9CF3C96697B720589B10CC13B8A2BD35FFBC417B7050A3820AF599A439DE75E5">
>>>>>>> 49c412d9
                    		<ServiceName>Certification Authority for Universign Time Stamping 2015</ServiceName>
                            <ServiceType>http://uri.etsi.org/TrstSvc/Svctype/CA/QC</ServiceType>
                            <Status>http://uri.etsi.org/TrstSvc/TrustedList/Svcstatus/accredited</Status>
                            <StartDate>2012-06-14T22:00:00</StartDate>
                            <EndDate>2016-07-01T00:00:00</EndDate>
                            <CapturedQualifiers>
                                <Qualifier>http://uri.etsi.org/TrstSvc/TrustedList/SvcInfoExt/QCNoSSCD</Qualifier>
                                <Qualifier>http://uri.etsi.org/TrstSvc/TrustedList/SvcInfoExt/QCForLegalPerson</Qualifier>
                            </CapturedQualifiers>
                            <AdditionalServiceInfoUris/>
                        </TrustedService>
                    </TrustedServices>
                </TrustedServiceProvider>
            </TrustedServiceProviders>
            <Revocations>
                <CertificateRevocation Revocation="R-b500d1a6a280c57c5433dccd8924b5517e6aa08b18d4687e6a5820780d3fa2504354fe72336123fb5365e8851f1f27a9224553108c51199fb0f3086255904d86">
                    <Status>true</Status>
                </CertificateRevocation>
            </Revocations>
            <Base64Encoded>MIIEjjCCA3agAwIBAgIQfCokxd5pp8RnZZOUHNbq0zANBgkqhkiG9w0BAQsFADBuMQswCQYDVQQGEwJGUjEgMB4GA1UEChMXQ3J5cHRvbG9nIEludGVybmF0aW9uYWwxHDAaBgNVBAsTEzAwMDIgNDM5MTI5MTY0MDAwMjYxHzAdBgNVBAMTFlVuaXZlcnNpZ24gQ0EgaGFyZHdhcmUwHhcNMTIwNzA2MTkzNzI0WhcNMTcwNzA2MTkzNzI0WjBrMQswCQYDVQQGEwJGUjERMA8GA1UEBxMITkFOVEVSUkUxFzAVBgNVBAoTDkFYQSBGUkFOQ0UgVklFMRcwFQYDVQQLEw4wMDAyIDMxMDQ5OTk1OTEXMBUGA1UEAxMOQVhBIEZSQU5DRSBWSUUwggEiMA0GCSqGSIb3DQEBAQUAA4IBDwAwggEKAoIBAQDPbheD3Lk34Rv+SBwS3duDqzKNEHoNen48pzVbt6wFQf9bqpE9YPZh+jb+bnRUXLbv77vaWBfCZGOfrybDv/mqpmTkdYk6F+D7ddwQuF7OVmE+VqeOgoBc+Vo1LDzjowDPOmyH938DB1ZUzI8r2mw60rR9laqLI7kO6OT/9fodJMz1eE2G6LEzXvOj+V0PhDg3FX+vF+pLFUmI53x3L+zM8AZofUCY0oaUpY1hgWR4on5K1Oy0me63UHkslEjFS5jYff4EE+z/eZY7+e3FMqwzFm5al60w1djzsHUVod+CkIASs71VgAYSYOQyckwmKaFs6325JHAu5DH5a62WVqLnAgMBAAGjggEpMIIBJTA7BggrBgEFBQcBAQQvMC0wKwYIKwYBBQUHMAGGH2h0dHA6Ly9zY2FoLm9jc3AudW5pdmVyc2lnbi5ldS8wQgYDVR0gBDswOTA3BgsrBgEEAftLBQEDAjAoMCYGCCsGAQUFBwIBFhpodHRwOi8vZG9jcy51bml2ZXJzaWduLmV1LzBEBgNVHR8EPTA7MDmgN6A1hjNodHRwOi8vY3JsLnVuaXZlcnNpZ24uZXUvdW5pdmVyc2lnbl9jYV9oYXJkd2FyZS5jcmwwDAYDVR0TAQH/BAIwADAOBgNVHQ8BAf8EBAMCBkAwHQYDVR0OBBYEFK13mc0NTbq7YVWmGWisLz2JJu57MB8GA1UdIwQYMBaAFGDkMN3uetTQfl0l2f07eyFkT927MA0GCSqGSIb3DQEBCwUAA4IBAQA7DWIeC3qTgW+OOsoYnzuwZxdu+F9eiqiVhq2UXx1vxjJQ6hthfq1Thzj5050fn5GQ/HeSNl05+hfoDpAK0JVWLssq1rrvBAx2lfgNWTG+LF581DVtH1I3NLi+A9YslvCPt51NVGAERhye6BZyugDlQCVhy6dRFhqSDSbi+S7RRqpIl/QDR/pBOwnBePO6qSpwSrDsCJT+N9nFBHmXpRsyFJyPEFZMIAVoluuJq4mCEGLVtqiC4DzvAwCsFBKlnwQ7pSFHO9ztXMYHpYhD/0wDSegwcvAVm7p8/N0PQDaAZQlWXs7McCBHeQPjxVD2xAkk7s9joicJ6kKttfxfEc6w</Base64Encoded>
        </Certificate>
        <Certificate Id="C-0A373229426E85A6000B07E11855DA8668BD137906A2BF791F4D60B8FF7530DD">
            <SubjectDistinguishedName Format="CANONICAL">cn=universign primary ca hardware,ou=0002 43912916400026,o=cryptolog international,c=fr</SubjectDistinguishedName>
            <SubjectDistinguishedName Format="RFC2253">CN=Universign Primary CA hardware,OU=0002 43912916400026,O=Cryptolog International,C=FR</SubjectDistinguishedName>
            <IssuerDistinguishedName Format="CANONICAL">cn=universign primary ca hardware,ou=0002 43912916400026,o=cryptolog international,c=fr</IssuerDistinguishedName>
            <IssuerDistinguishedName Format="RFC2253">CN=Universign Primary CA hardware,OU=0002 43912916400026,O=Cryptolog International,C=FR</IssuerDistinguishedName>
            <SerialNumber>259438482142957653826574432754588014580</SerialNumber>
            <CommonName>Universign Primary CA hardware</CommonName>
            <CountryName>FR</CountryName>
            <OrganizationName>Cryptolog International</OrganizationName>
            <OrganizationalUnit>0002 43912916400026</OrganizationalUnit>
            <AuthorityInformationAccessUrls/>
            <CRLDistributionPoints/>
            <OCSPAccessUrls/>
            <Sources>
            	<Source>UNKNOWN</Source>
            </Sources>
            <NotAfter>2042-05-29T16:58:07</NotAfter>
            <NotBefore>2012-05-29T16:58:07</NotBefore>
            <PublicKeySize>2048</PublicKeySize>
            <PublicKeyEncryptionAlgo>RSA</PublicKeyEncryptionAlgo>
            <KeyUsageBits>
                <KeyUsage>keyCertSign</KeyUsage>
                <KeyUsage>crlSign</KeyUsage>
            </KeyUsageBits>
            <IdPkixOcspNoCheck>false</IdPkixOcspNoCheck>
            <BasicSignature>
                <EncryptionAlgoUsedToSignThisToken>RSA</EncryptionAlgoUsedToSignThisToken>
                <KeyLengthUsedToSignThisToken>2048</KeyLengthUsedToSignThisToken>
                <DigestAlgoUsedToSignThisToken>SHA256</DigestAlgoUsedToSignThisToken>
                <SignatureIntact>true</SignatureIntact>
                <SignatureValid>true</SignatureValid>
            </BasicSignature>
            <Trusted>true</Trusted>
            <SelfSigned>true</SelfSigned>
            <CertificatePolicies/>
            <QCStatementIds/>
            <QCTypes/>
            <TrustedServiceProviders>
                <TrustedServiceProvider>
                    <TSPName>Cryptolog International</TSPName>
                    <TSPRegistrationIdentifier>VATDE-2034482260</TSPRegistrationIdentifier>
                    <CountryCode>FR</CountryCode>
                    <TrustedServices>
<<<<<<< HEAD
                        <TrustedService>
                        	<ServiceDigitalIdentifier>9CF3C96697B720589B10CC13B8A2BD35FFBC417B7050A3820AF599A439DE75E5</ServiceDigitalIdentifier>
=======
                        <TrustedService ServiceDigitalIdentifier="C-9CF3C96697B720589B10CC13B8A2BD35FFBC417B7050A3820AF599A439DE75E5">
>>>>>>> 49c412d9
                    		<ServiceName>Certification Authority for Universign Time Stamping 2015</ServiceName>
                            <ServiceType>http://uri.etsi.org/TrstSvc/Svctype/CA/PKC</ServiceType>
                            <Status>http://uri.etsi.org/TrstSvc/TrustedList/Svcstatus/recognisedatnationallevel</Status>
                            <StartDate>2016-07-01T00:00:00</StartDate>
                        </TrustedService>
<<<<<<< HEAD
                        <TrustedService>
                        	<ServiceDigitalIdentifier>9CF3C96697B720589B10CC13B8A2BD35FFBC417B7050A3820AF599A439DE75E5</ServiceDigitalIdentifier>
=======
                        <TrustedService ServiceDigitalIdentifier="C-9CF3C96697B720589B10CC13B8A2BD35FFBC417B7050A3820AF599A439DE75E5">
>>>>>>> 49c412d9
                    		<ServiceName>Certification Authority for Universign Time Stamping 2015</ServiceName>
                            <ServiceType>http://uri.etsi.org/TrstSvc/Svctype/CA/PKC</ServiceType>
                            <Status>http://uri.etsi.org/TrstSvc/TrustedList/Svcstatus/accredited</Status>
                            <StartDate>2012-06-14T22:00:00</StartDate>
                            <EndDate>2016-07-01T00:00:00</EndDate>
                        </TrustedService>
                    </TrustedServices>
                </TrustedServiceProvider>
            </TrustedServiceProviders>
            <Revocations/>
            <Base64Encoded>MIIDuTCCAqGgAwIBAgIRAMMuCL31l3GyxK1mYwBZV/QwDQYJKoZIhvcNAQELBQAwdjELMAkGA1UEBhMCRlIxIDAeBgNVBAoTF0NyeXB0b2xvZyBJbnRlcm5hdGlvbmFsMRwwGgYDVQQLExMwMDAyIDQzOTEyOTE2NDAwMDI2MScwJQYDVQQDEx5Vbml2ZXJzaWduIFByaW1hcnkgQ0EgaGFyZHdhcmUwHhcNMTIwNTI5MTY1ODA3WhcNNDIwNTI5MTY1ODA3WjB2MQswCQYDVQQGEwJGUjEgMB4GA1UEChMXQ3J5cHRvbG9nIEludGVybmF0aW9uYWwxHDAaBgNVBAsTEzAwMDIgNDM5MTI5MTY0MDAwMjYxJzAlBgNVBAMTHlVuaXZlcnNpZ24gUHJpbWFyeSBDQSBoYXJkd2FyZTCCASIwDQYJKoZIhvcNAQEBBQADggEPADCCAQoCggEBANmadE1N1cZBcDXE229NXXGngVJgy8DHoB3vVT2k16NHHI9AtynXWo+xtiaSEi3IU6uoT85iPv+8IXb7pc7Kws7usrxoSkQKauqD10JGezozwU26+MIS96XZnWtxLieW7L7ibMnRyrH8eCQXA1VZox/QX5tM+fCL2cPLWbzDlVoh9Kkg7OmIMPteTb6G5mTTBUzon7oAlEi3NRxpqsSMi2XMqYnqpP6w2hX/Yyjw3c+rZbjpFyxCpPxC1EvtkTP2znfsszmLwgvwO1wF47fJuhts4FgIZmTfAOKrVLzW7wC3JW58/gUQXskc1i51TueF87X/2G4Wq4rXnz5Dn0k+Vb0CAwEAAaNCMEAwDwYDVR0TAQH/BAUwAwEB/zAOBgNVHQ8BAf8EBAMCAQYwHQYDVR0OBBYEFE3Z/Kgtx8hapK1fSa5opNyeihIiMA0GCSqGSIb3DQEBCwUAA4IBAQAww+NfjmXYX/dQ6l6woSclAhPBZIGsfQ3mRTAsKsrvaEZvjhr+kM+btAVzG6UbDIRrp4JmeZId/teMYKo72hrT68x6ZOkyFfIsv1oD0TGjEFYbX8JRfFd0xRm6vLJZfP6JdRIOH5vHsbid1P7Q6DbWO2c7orwAM5PYQpnmf0dXvZ8DcxMajxtoSWGVw/gZRKQLm0x1Y3Hy6laHlzr6HBrPX5oVL8AGGCythlO4SjO8c6nCa+gD6khN2PfC09NnoM6hma2xMtyiuv2yxpX9qCdQUJsPoMYrphXqLU9uos/nNY4w+h0LSEBC3BOa6jH6sZZzoPuQXJR+CLgJaJ9te3gs</Base64Encoded>
        </Certificate>
        <Certificate Id="C-2C72B12D77DFA10EDDD478D967EB80FB314DEA1F7D962DDC8165241E963177AC">
            <SubjectDistinguishedName Format="CANONICAL">cn=universign ca hardware,ou=0002 43912916400026,o=cryptolog international,c=fr</SubjectDistinguishedName>
            <SubjectDistinguishedName Format="RFC2253">CN=Universign CA hardware,OU=0002 43912916400026,O=Cryptolog International,C=FR</SubjectDistinguishedName>
            <IssuerDistinguishedName Format="CANONICAL">cn=universign primary ca hardware,ou=0002 43912916400026,o=cryptolog international,c=fr</IssuerDistinguishedName>
            <IssuerDistinguishedName Format="RFC2253">CN=Universign Primary CA hardware,OU=0002 43912916400026,O=Cryptolog International,C=FR</IssuerDistinguishedName>
            <SerialNumber>44308746886567293780037745620762591959</SerialNumber>
            <CommonName>Universign CA hardware</CommonName>
            <CountryName>FR</CountryName>
            <OrganizationName>Cryptolog International</OrganizationName>
            <OrganizationalUnit>0002 43912916400026</OrganizationalUnit>
            <AuthorityInformationAccessUrls/>
            <CRLDistributionPoints>
                <crlUrl>http://crl.universign.eu/universign_primary_ca_hardware.crl</crlUrl>
            </CRLDistributionPoints>
            <OCSPAccessUrls/>
            <Sources>
            	<Source>TRUSTED_LIST</Source>
            </Sources>
            <NotAfter>2022-06-15T12:56:25</NotAfter>
            <NotBefore>2012-06-15T12:56:25</NotBefore>
            <PublicKeySize>2048</PublicKeySize>
            <PublicKeyEncryptionAlgo>RSA</PublicKeyEncryptionAlgo>
            <KeyUsageBits>
                <KeyUsage>keyCertSign</KeyUsage>
                <KeyUsage>crlSign</KeyUsage>
            </KeyUsageBits>
            <IdPkixOcspNoCheck>false</IdPkixOcspNoCheck>
            <BasicSignature>
                <EncryptionAlgoUsedToSignThisToken>RSA</EncryptionAlgoUsedToSignThisToken>
                <KeyLengthUsedToSignThisToken>2048</KeyLengthUsedToSignThisToken>
                <DigestAlgoUsedToSignThisToken>SHA256</DigestAlgoUsedToSignThisToken>
                <SignatureIntact>true</SignatureIntact>
                <SignatureValid>true</SignatureValid>
            </BasicSignature>
            <Trusted>true</Trusted>
            <SelfSigned>false</SelfSigned>
            <CertificatePolicies>
                <certificatePolicy>2.5.29.32.0</certificatePolicy>
            </CertificatePolicies>
            <QCStatementIds/>
            <QCTypes/>
            <TrustedServiceProviders>
                <TrustedServiceProvider>
                    <TSPName>Cryptolog International</TSPName>
                    <TSPRegistrationIdentifier>VATDE-2034482260</TSPRegistrationIdentifier>
                    <CountryCode>FR</CountryCode>
                    <TrustedServices>
<<<<<<< HEAD
                        <TrustedService>
                        	<ServiceDigitalIdentifier>9CF3C96697B720589B10CC13B8A2BD35FFBC417B7050A3820AF599A439DE75E5</ServiceDigitalIdentifier>
=======
                        <TrustedService ServiceDigitalIdentifier="C-9CF3C96697B720589B10CC13B8A2BD35FFBC417B7050A3820AF599A439DE75E5">
>>>>>>> 49c412d9
                    		<ServiceName>Certification Authority for Universign Time Stamping 2015</ServiceName>
                            <ServiceType>http://uri.etsi.org/TrstSvc/Svctype/CA/QC</ServiceType>
                            <Status>http://uri.etsi.org/TrstSvc/TrustedList/Svcstatus/granted</Status>
                            <StartDate>2016-07-01T00:00:00</StartDate>
                            <AdditionalServiceInfoUris>
                                <additionalServiceInfoUri>http://uri.etsi.org/TrstSvc/TrustedList/SvcInfoExt/ForeSignatures</additionalServiceInfoUri>
                            </AdditionalServiceInfoUris>
                        </TrustedService>
<<<<<<< HEAD
                        <TrustedService>
                        	<ServiceDigitalIdentifier>9CF3C96697B720589B10CC13B8A2BD35FFBC417B7050A3820AF599A439DE75E5</ServiceDigitalIdentifier>
=======
                        <TrustedService ServiceDigitalIdentifier="C-9CF3C96697B720589B10CC13B8A2BD35FFBC417B7050A3820AF599A439DE75E5">
>>>>>>> 49c412d9
                    		<ServiceName>Certification Authority for Universign Time Stamping 2015</ServiceName>
                            <ServiceType>http://uri.etsi.org/TrstSvc/Svctype/CA/QC</ServiceType>
                            <Status>http://uri.etsi.org/TrstSvc/TrustedList/Svcstatus/accredited</Status>
                            <StartDate>2012-06-14T22:00:00</StartDate>
                            <EndDate>2016-07-01T00:00:00</EndDate>
                        </TrustedService>
                    </TrustedServices>
                </TrustedServiceProvider>
            </TrustedServiceProviders>
            <Revocations/>
            <Base64Encoded>MIIEYTCCA0mgAwIBAgIQIVWN4tmvyrr2CIjMBjGC1zANBgkqhkiG9w0BAQsFADB2MQswCQYDVQQGEwJGUjEgMB4GA1UEChMXQ3J5cHRvbG9nIEludGVybmF0aW9uYWwxHDAaBgNVBAsTEzAwMDIgNDM5MTI5MTY0MDAwMjYxJzAlBgNVBAMTHlVuaXZlcnNpZ24gUHJpbWFyeSBDQSBoYXJkd2FyZTAeFw0xMjA2MTUxMjU2MjVaFw0yMjA2MTUxMjU2MjVaMG4xCzAJBgNVBAYTAkZSMSAwHgYDVQQKExdDcnlwdG9sb2cgSW50ZXJuYXRpb25hbDEcMBoGA1UECxMTMDAwMiA0MzkxMjkxNjQwMDAyNjEfMB0GA1UEAxMWVW5pdmVyc2lnbiBDQSBoYXJkd2FyZTCCASIwDQYJKoZIhvcNAQEBBQADggEPADCCAQoCggEBAKHfv76grtwK9PRFTBq4BDtmmLaaHDAqkj1wd0lHIN2QH1jM6hKWeS4U/wy8QuYtvw0aFxYxiMWzS/vrj0Sczv5hAt8reE1Eg1uQcx6+aSUBqJ6a+1TbM7PtkHg1ozgbmVXGuiOLyviLhhUo8XmeeGEhux+cyRNiYCs37VPN5OVrKks29dspMkvllkexfrxiPfc+gB58EU+iNEcip/YrZLu4ZqErlCePIVBLyX9skb7QwKXDW8XBIgAzpoBj0U9/4Vxaiyj209xT1Uuz2vKsuT8Hq7I1vt7miYviHg/ovsWXH6yGcNomxX55l0qWQ4z+mGlVhCLDPMKmspY5D+1kSqsCAwEAAaOB8jCB7zA7BgNVHSAENDAyMDAGBFUdIAAwKDAmBggrBgEFBQcCARYaaHR0cDovL2RvY3MudW5pdmVyc2lnbi5ldS8wEgYDVR0TAQH/BAgwBgEB/wIBADBMBgNVHR8ERTBDMEGgP6A9hjtodHRwOi8vY3JsLnVuaXZlcnNpZ24uZXUvdW5pdmVyc2lnbl9wcmltYXJ5X2NhX2hhcmR3YXJlLmNybDAOBgNVHQ8BAf8EBAMCAQYwHQYDVR0OBBYEFGDkMN3uetTQfl0l2f07eyFkT927MB8GA1UdIwQYMBaAFE3Z/Kgtx8hapK1fSa5opNyeihIiMA0GCSqGSIb3DQEBCwUAA4IBAQAQrQJxwn+DBwN+KTt75IuOkaPOnZ+FfmF/1V7zDt3YNz7n1hRXlflbx9wBJn30TwyuTuZ/Cq1gEiA+TJMrsdZPKvagY8a/q7oCm6jYw6cBhopErwV/sZ9R3Ic+fphKSxoEnygpZs4uKMU2bB7nbul+sdJkP/OrIHKfHydMk3ayeAxnnieOj8EU+Z5w3fpekOGOtb4VUTESWU/xQfDZcNaauNRU2DYFi1eDypfVnyD8tORDoFVaAqzdIJuMJ06jJB5fnmNBXU7GOQFLcdK7hy3ZDmPNh5FNGnaQRrlY2st7lXfV3mu9AgHmjPjxrbAwgo1GzLRY0byI9bfitN0sLT+d</Base64Encoded>
        </Certificate>
    </UsedCertificates>
    <UsedRevocations>
        <Revocation Id="R-f43d5e9d13f33da1113595d755c7946d0db74961b469cb139f03eda1cfd77bb21a69421eeca0415425d70ea02078a6a732a7ac5b7e4a00a8bdab1035e6fd41c5">
            <Origin>EXTERNAL</Origin>
            <Type>CRL</Type>
            <SourceAddress>http://crl.universign.eu/universign_tsa_root_2015.crl</SourceAddress>
            <ProductionDate>2018-02-02T09:30:30</ProductionDate>
            <ThisUpdate>2018-02-02T09:30:30</ThisUpdate>
            <NextUpdate>2018-02-09T08:30:30</NextUpdate>
            <BasicSignature>
                <EncryptionAlgoUsedToSignThisToken>RSA</EncryptionAlgoUsedToSignThisToken>
                <KeyLengthUsedToSignThisToken>2048</KeyLengthUsedToSignThisToken>
                <DigestAlgoUsedToSignThisToken>SHA256</DigestAlgoUsedToSignThisToken>
                <SignatureIntact>true</SignatureIntact>
                <SignatureValid>true</SignatureValid>
            </BasicSignature>
            <SigningCertificate Certificate="C-9CF3C96697B720589B10CC13B8A2BD35FFBC417B7050A3820AF599A439DE75E5"/>
            <CertificateChain>
                <ChainItem Certificate="C-9CF3C96697B720589B10CC13B8A2BD35FFBC417B7050A3820AF599A439DE75E5"/>
            </CertificateChain>
            <DigestAlgoAndValue>
                <DigestMethod>SHA256</DigestMethod>
                <DigestValue>GmlCHuygQVQl1w6gIHimpzKnrFt+SgCovasQNeb9QcU=</DigestValue>
            </DigestAlgoAndValue>
        </Revocation>
        <Revocation Id="R-38860679fab0e6d8490335aa94f3968c97098c9d206512f2335106090eb865243bfb691278ec85174c63a76d10731f08af4c43e05681ff999a0048caf0c5bcb7">
            <Origin>EXTERNAL</Origin>
            <Type>OCSP</Type>
            <SourceAddress>http://scah.ocsp.universign.eu/</SourceAddress>
            <ProductionDate>2018-02-06T09:39:33</ProductionDate>
            <ThisUpdate>2018-02-06T09:05:30</ThisUpdate>
            <NextUpdate>2018-02-13T09:05:30</NextUpdate>
            <BasicSignature>
                <EncryptionAlgoUsedToSignThisToken>RSA</EncryptionAlgoUsedToSignThisToken>
                <KeyLengthUsedToSignThisToken>2048</KeyLengthUsedToSignThisToken>
                <DigestAlgoUsedToSignThisToken>SHA256</DigestAlgoUsedToSignThisToken>
                <SignatureIntact>true</SignatureIntact>
                <SignatureValid>true</SignatureValid>
            </BasicSignature>
            <SigningCertificate Certificate="C-E5AC48BF73EAF45CAD488C55A58C0E4C9C1117413CBFC405451D8EC50F341F4B"/>
            <CertificateChain>
                <ChainItem Certificate="C-E5AC48BF73EAF45CAD488C55A58C0E4C9C1117413CBFC405451D8EC50F341F4B"/>
                <ChainItem Certificate="C-2C72B12D77DFA10EDDD478D967EB80FB314DEA1F7D962DDC8165241E963177AC"/>
            </CertificateChain>
            <DigestAlgoAndValue>
                <DigestMethod>SHA256</DigestMethod>
                <DigestValue>O/tpEnjshRdMY6dtEHMfCK9MQ+BWgf+ZmgBIyvDFvLc=</DigestValue>
            </DigestAlgoAndValue>
        </Revocation>
        <Revocation Id="R-5a2f7f6fc616cb7fcc1084819f0d1b91cf9f1caf18c8808aab6779001dbf2cad1a69421eeca0415425d70ea02078a6a732a7ac5b7e4a00a8bdab1035e6fd41c5">
            <Origin>EXTERNAL</Origin>
            <Type>CRL</Type>
            <SourceAddress>http://crl.universign.eu/universign_tsa_root_2015.crl</SourceAddress>
            <ProductionDate>2018-02-02T09:30:30</ProductionDate>
            <ThisUpdate>2018-02-02T09:30:30</ThisUpdate>
            <NextUpdate>2018-02-09T08:30:30</NextUpdate>
            <BasicSignature>
                <EncryptionAlgoUsedToSignThisToken>RSA</EncryptionAlgoUsedToSignThisToken>
                <KeyLengthUsedToSignThisToken>2048</KeyLengthUsedToSignThisToken>
                <DigestAlgoUsedToSignThisToken>SHA256</DigestAlgoUsedToSignThisToken>
                <SignatureIntact>true</SignatureIntact>
                <SignatureValid>true</SignatureValid>
            </BasicSignature>
            <SigningCertificate Certificate="C-9CF3C96697B720589B10CC13B8A2BD35FFBC417B7050A3820AF599A439DE75E5"/>
            <CertificateChain>
                <ChainItem Certificate="C-9CF3C96697B720589B10CC13B8A2BD35FFBC417B7050A3820AF599A439DE75E5"/>
            </CertificateChain>
            <DigestAlgoAndValue>
                <DigestMethod>SHA256</DigestMethod>
                <DigestValue>GmlCHuygQVQl1w6gIHimpzKnrFt+SgCovasQNeb9QcU=</DigestValue>
            </DigestAlgoAndValue>
        </Revocation>
        <Revocation Id="R-b500d1a6a280c57c5433dccd8924b5517e6aa08b18d4687e6a5820780d3fa2504354fe72336123fb5365e8851f1f27a9224553108c51199fb0f3086255904d86">
            <Origin>EXTERNAL</Origin>
            <Type>OCSP</Type>
            <SourceAddress>http://scah.ocsp.universign.eu/</SourceAddress>
            <ProductionDate>2018-02-06T09:39:34</ProductionDate>
            <ThisUpdate>2018-02-06T09:05:30</ThisUpdate>
            <NextUpdate>2018-02-13T09:05:30</NextUpdate>
            <BasicSignature>
                <EncryptionAlgoUsedToSignThisToken>RSA</EncryptionAlgoUsedToSignThisToken>
                <KeyLengthUsedToSignThisToken>2048</KeyLengthUsedToSignThisToken>
                <DigestAlgoUsedToSignThisToken>SHA256</DigestAlgoUsedToSignThisToken>
                <SignatureIntact>true</SignatureIntact>
                <SignatureValid>true</SignatureValid>
            </BasicSignature>
            <SigningCertificate Certificate="C-E5AC48BF73EAF45CAD488C55A58C0E4C9C1117413CBFC405451D8EC50F341F4B"/>
            <CertificateChain>
                <ChainItem Certificate="C-E5AC48BF73EAF45CAD488C55A58C0E4C9C1117413CBFC405451D8EC50F341F4B"/>
                <ChainItem Certificate="C-2C72B12D77DFA10EDDD478D967EB80FB314DEA1F7D962DDC8165241E963177AC"/>
            </CertificateChain>
            <DigestAlgoAndValue>
                <DigestMethod>SHA256</DigestMethod>
                <DigestValue>Q1T+cjNhI/tTZeiFHx8nqSJFUxCMURmfsPMIYlWQTYY=</DigestValue>
            </DigestAlgoAndValue>
        </Revocation>
    </UsedRevocations>
    
            <UsedTimestamps>
                <Timestamp Id="T-478805477111202956F33117583157569FBFA250686FE98FBF5D7131AACC8A57" Type="SIGNATURE_TIMESTAMP">
                    <ProductionTime>2015-08-28T12:08:40</ProductionTime>
					<DigestMatcher type="MESSAGE_IMPRINT">
					    <DigestMethod>SHA256</DigestMethod>
					    <DigestValue>4i0ZtDT4YCQ3WIecGOhrNaW9M/op3rC/V+1hpDTW+Kk=</DigestValue>
					    <DataFound>true</DataFound>
					    <DataIntact>true</DataIntact>
					</DigestMatcher>
                    <BasicSignature>
                        <EncryptionAlgoUsedToSignThisToken>RSA</EncryptionAlgoUsedToSignThisToken>
                        <KeyLengthUsedToSignThisToken>2048</KeyLengthUsedToSignThisToken>
                        <DigestAlgoUsedToSignThisToken>SHA256</DigestAlgoUsedToSignThisToken>
                        <SignatureIntact>true</SignatureIntact>
                        <SignatureValid>true</SignatureValid>
                    </BasicSignature>
                    <SigningCertificate Certificate="C-5A2F7F6FC616CB7FCC1084819F0D1B91CF9F1CAF18C8808AAB6779001DBF2CAD"/>
                    <CertificateChain>
                        <ChainItem Certificate="C-5A2F7F6FC616CB7FCC1084819F0D1B91CF9F1CAF18C8808AAB6779001DBF2CAD"/>
                        <ChainItem Certificate="C-9CF3C96697B720589B10CC13B8A2BD35FFBC417B7050A3820AF599A439DE75E5"/>
                    </CertificateChain>
			       <TimestampedObjects>
				       	<TimestampedObject Category="SIGNATURE" Token="id-a28e6cf46b56eb7ab0eb91f9c7b08f77819f4f2160a03c5d92a0555745d53b52" />
				       	<TimestampedObject Category="CERTIFICATE" Token="C-5A2F7F6FC616CB7FCC1084819F0D1B91CF9F1CAF18C8808AAB6779001DBF2CAD" />
			       </TimestampedObjects>
		            <DigestAlgoAndValue>
		            	<DigestMethod>SHA1</DigestMethod>
		            	<DigestValue>sA0gXGfS47+kGPgVLkd4bfLvC30=</DigestValue>
		            </DigestAlgoAndValue>
                </Timestamp>
                <Timestamp Id="T-57FC751EC68ABA100E9D1A03354DD2BB90AB7C332190782077468B5E4F3098BE" Type="SIGNATURE_TIMESTAMP">
                    <ProductionTime>2015-08-31T14:54:57</ProductionTime>
	                <DigestMatcher type="MESSAGE_IMPRINT">
			              <DigestMethod>SHA256</DigestMethod>
			              <DigestValue>4i0ZtDT4YCQ3WIecGOhrNaW9M/op3rC/V+1hpDTW+Kk=</DigestValue>
			              <DataFound>true</DataFound>
			              <DataIntact>true</DataIntact>
			        </DigestMatcher>
                    <BasicSignature>
                        <EncryptionAlgoUsedToSignThisToken>RSA</EncryptionAlgoUsedToSignThisToken>
                        <KeyLengthUsedToSignThisToken>2048</KeyLengthUsedToSignThisToken>
                        <DigestAlgoUsedToSignThisToken>SHA256</DigestAlgoUsedToSignThisToken>
                        <SignatureIntact>true</SignatureIntact>
                        <SignatureValid>true</SignatureValid>
                    </BasicSignature>
                    <SigningCertificate Certificate="C-F43D5E9D13F33DA1113595D755C7946D0DB74961B469CB139F03EDA1CFD77BB2"/>
                    <CertificateChain>
                        <ChainItem Certificate="C-F43D5E9D13F33DA1113595D755C7946D0DB74961B469CB139F03EDA1CFD77BB2"/>
                        <ChainItem Certificate="C-9CF3C96697B720589B10CC13B8A2BD35FFBC417B7050A3820AF599A439DE75E5"/>
                    </CertificateChain>
			       <TimestampedObjects>
				       	<TimestampedObject Category="SIGNATURE" Token="id-752da48ccad668fcade0d92a1cd8def412feb7562591d1b2a442294d7219c336" />
				       	<TimestampedObject Category="CERTIFICATE" Token="C-F43D5E9D13F33DA1113595D755C7946D0DB74961B469CB139F03EDA1CFD77BB2" />
			       </TimestampedObjects>
		            <DigestAlgoAndValue>
		            	<DigestMethod>SHA1</DigestMethod>
		            	<DigestValue>9jMOZSe9+FxzXmMR9CnpgwI7btQ=</DigestValue>
		            </DigestAlgoAndValue>
                </Timestamp>
            </UsedTimestamps>
    <OriginalDocuments>
        <SignerData Id="D-c38c6acc7dbac2dad32dd2d23a3eadacda43d24c98a3cfd7bc677fec53288440">
            <ReferencedName>PDF previous version #1</ReferencedName>
            <DigestAlgoAndValue>
                <DigestMethod>SHA256</DigestMethod>
                <DigestValue>8AzgcURkeZDp/DL2CgdfJVCpi8HUm73bbsUj79VEIhA=</DigestValue>
            </DigestAlgoAndValue>
        </SignerData>
        <SignerData Id="D-277297261129ed0557b918a6ceae3767ec8795812dc93235c5aca70aaebe1982">
            <ReferencedName>Full PDF</ReferencedName>
            <DigestAlgoAndValue>
                <DigestMethod>SHA256</DigestMethod>
                <DigestValue>J3KXJhEp7QVXuRimzq43Z+yHlYEtyTI1xaynCq6+GYI=</DigestValue>
            </DigestAlgoAndValue>
        </SignerData>
    </OriginalDocuments>
    <TrustedLists>
        <TrustedList>
            <CountryCode>FR</CountryCode>
            <Url>http://www.ssi.gouv.fr/eidas/TL-FR.xml</Url>
            <SequenceNumber>39</SequenceNumber>
            <Version>5</Version>
            <LastLoading>2018-02-06T09:20:24</LastLoading>
            <IssueDate>2018-01-30T01:00:00</IssueDate>
            <NextUpdate>2018-07-30T00:00:00</NextUpdate>
            <WellSigned>true</WellSigned>
        </TrustedList>
    </TrustedLists>
    <ListOfTrustedLists>
        <CountryCode>EU</CountryCode>
        <Url>https://ec.europa.eu/information_society/policy/esignature/trusted-list/tl-mp.xml</Url>
        <SequenceNumber>198</SequenceNumber>
        <Version>5</Version>
        <LastLoading>2018-02-06T09:20:23</LastLoading>
        <IssueDate>2018-02-01T13:00:00</IssueDate>
        <NextUpdate>2018-07-31T00:00:00</NextUpdate>
        <WellSigned>true</WellSigned>
    </ListOfTrustedLists>
</DiagnosticData><|MERGE_RESOLUTION|>--- conflicted
+++ resolved
@@ -150,58 +150,33 @@
                     <TSPRegistrationIdentifier>VATDE-203462028</TSPRegistrationIdentifier>
                     <CountryCode>FR</CountryCode>
                     <TrustedServices>
-<<<<<<< HEAD
-                        <TrustedService>
-                        	<ServiceDigitalIdentifier>9CF3C96697B720589B10CC13B8A2BD35FFBC417B7050A3820AF599A439DE75E5</ServiceDigitalIdentifier>
-=======
-                        <TrustedService ServiceDigitalIdentifier="C-9CF3C96697B720589B10CC13B8A2BD35FFBC417B7050A3820AF599A439DE75E5">
->>>>>>> 49c412d9
+                        <TrustedService ServiceDigitalIdentifier="C-9CF3C96697B720589B10CC13B8A2BD35FFBC417B7050A3820AF599A439DE75E5">
 		                    <ServiceName>Certification Authority for Universign Time Stamping 2015</ServiceName>
                             <ServiceType>http://uri.etsi.org/TrstSvc/Svctype/CA/PKC</ServiceType>
                             <Status>http://uri.etsi.org/TrstSvc/TrustedList/Svcstatus/recognisedatnationallevel</Status>
                             <StartDate>2016-07-01T00:00:00</StartDate>
                         </TrustedService>
-<<<<<<< HEAD
-                        <TrustedService>
-                        	<ServiceDigitalIdentifier>9CF3C96697B720589B10CC13B8A2BD35FFBC417B7050A3820AF599A439DE75E5</ServiceDigitalIdentifier>
-=======
-                        <TrustedService ServiceDigitalIdentifier="C-9CF3C96697B720589B10CC13B8A2BD35FFBC417B7050A3820AF599A439DE75E5">
->>>>>>> 49c412d9
+                        <TrustedService ServiceDigitalIdentifier="C-9CF3C96697B720589B10CC13B8A2BD35FFBC417B7050A3820AF599A439DE75E5">
                             <ServiceName>Certification Authority for Universign Time Stamping 2015</ServiceName>
                             <ServiceType>http://uri.etsi.org/TrstSvc/Svctype/CA/PKC</ServiceType>
                             <Status>http://uri.etsi.org/TrstSvc/TrustedList/Svcstatus/accredited</Status>
                             <StartDate>2015-04-13T22:00:00</StartDate>
                             <EndDate>2016-07-01T00:00:00</EndDate>
                         </TrustedService>
-<<<<<<< HEAD
-                        <TrustedService>
-                        	<ServiceDigitalIdentifier>9CF3C96697B720589B10CC13B8A2BD35FFBC417B7050A3820AF599A439DE75E5</ServiceDigitalIdentifier>
-=======
-                        <TrustedService ServiceDigitalIdentifier="C-9CF3C96697B720589B10CC13B8A2BD35FFBC417B7050A3820AF599A439DE75E5">
->>>>>>> 49c412d9
+                        <TrustedService ServiceDigitalIdentifier="C-9CF3C96697B720589B10CC13B8A2BD35FFBC417B7050A3820AF599A439DE75E5">
                             <ServiceName>Certification Authority for Universign Time Stamping 2015</ServiceName>
                             <ServiceType>http://uri.etsi.org/TrstSvc/Svctype/TSA/QTST</ServiceType>
                             <Status>http://uri.etsi.org/TrstSvc/TrustedList/Svcstatus/granted</Status>
                             <StartDate>2016-12-01T01:00:00</StartDate>
                         </TrustedService>
-<<<<<<< HEAD
-                        <TrustedService>
-                        	<ServiceDigitalIdentifier>9CF3C96697B720589B10CC13B8A2BD35FFBC417B7050A3820AF599A439DE75E5</ServiceDigitalIdentifier>
-=======
-                        <TrustedService ServiceDigitalIdentifier="C-9CF3C96697B720589B10CC13B8A2BD35FFBC417B7050A3820AF599A439DE75E5">
->>>>>>> 49c412d9
+                        <TrustedService ServiceDigitalIdentifier="C-9CF3C96697B720589B10CC13B8A2BD35FFBC417B7050A3820AF599A439DE75E5">
                             <ServiceName>Certification Authority for Universign Time Stamping 2015</ServiceName>
                             <ServiceType>http://uri.etsi.org/TrstSvc/Svctype/TSA/QTST</ServiceType>
                             <Status>http://uri.etsi.org/TrstSvc/TrustedList/Svcstatus/withdrawn</Status>
                             <StartDate>2016-07-01T00:00:00</StartDate>
                             <EndDate>2016-12-01T01:00:00</EndDate>
                         </TrustedService>
-<<<<<<< HEAD
-                        <TrustedService>
-                        	<ServiceDigitalIdentifier>9CF3C96697B720589B10CC13B8A2BD35FFBC417B7050A3820AF599A439DE75E5</ServiceDigitalIdentifier>
-=======
-                        <TrustedService ServiceDigitalIdentifier="C-9CF3C96697B720589B10CC13B8A2BD35FFBC417B7050A3820AF599A439DE75E5">
->>>>>>> 49c412d9
+                        <TrustedService ServiceDigitalIdentifier="C-9CF3C96697B720589B10CC13B8A2BD35FFBC417B7050A3820AF599A439DE75E5">
                             <ServiceName>Certification Authority for Universign Time Stamping 2015</ServiceName>
                             <ServiceType>http://uri.etsi.org/TrstSvc/Svctype/TSA/QTST</ServiceType>
                             <Status>http://uri.etsi.org/TrstSvc/TrustedList/Svcstatus/accredited</Status>
@@ -269,12 +244,7 @@
                     <TSPRegistrationIdentifier>VATDE-203462028</TSPRegistrationIdentifier>
                     <CountryCode>FR</CountryCode>
                     <TrustedServices>
-<<<<<<< HEAD
-                        <TrustedService>
-                        	<ServiceDigitalIdentifier>2C72B12D77DFA10EDDD478D967EB80FB314DEA1F7D962DDC8165241E963177AC</ServiceDigitalIdentifier>
-=======
                         <TrustedService ServiceDigitalIdentifier="C-2C72B12D77DFA10EDDD478D967EB80FB314DEA1F7D962DDC8165241E963177AC">
->>>>>>> 49c412d9
                     		<ServiceName>Universign CA hardware</ServiceName>
                             <ServiceType>http://uri.etsi.org/TrstSvc/Svctype/CA/QC</ServiceType>
                             <Status>http://uri.etsi.org/TrstSvc/TrustedList/Svcstatus/granted</Status>
@@ -286,12 +256,7 @@
                                 <additionalServiceInfoUri>http://uri.etsi.org/TrstSvc/TrustedList/SvcInfoExt/ForeSignatures</additionalServiceInfoUri>
                             </AdditionalServiceInfoUris>
                         </TrustedService>
-<<<<<<< HEAD
-                        <TrustedService>
-                        	<ServiceDigitalIdentifier>2C72B12D77DFA10EDDD478D967EB80FB314DEA1F7D962DDC8165241E963177AC</ServiceDigitalIdentifier>
-=======
                         <TrustedService ServiceDigitalIdentifier="C-2C72B12D77DFA10EDDD478D967EB80FB314DEA1F7D962DDC8165241E963177AC">
->>>>>>> 49c412d9
                     		<ServiceName>Universign CA hardware</ServiceName>
                             <ServiceType>http://uri.etsi.org/TrstSvc/Svctype/CA/QC</ServiceType>
                             <Status>http://uri.etsi.org/TrstSvc/TrustedList/Svcstatus/accredited</Status>
@@ -362,58 +327,33 @@
                     <TSPRegistrationIdentifier>VATDE-203462028</TSPRegistrationIdentifier>
                     <CountryCode>FR</CountryCode>
                     <TrustedServices>
-<<<<<<< HEAD
-                        <TrustedService>
-                        	<ServiceDigitalIdentifier>9CF3C96697B720589B10CC13B8A2BD35FFBC417B7050A3820AF599A439DE75E5</ServiceDigitalIdentifier>
-=======
-                        <TrustedService ServiceDigitalIdentifier="C-9CF3C96697B720589B10CC13B8A2BD35FFBC417B7050A3820AF599A439DE75E5">
->>>>>>> 49c412d9
+                        <TrustedService ServiceDigitalIdentifier="C-9CF3C96697B720589B10CC13B8A2BD35FFBC417B7050A3820AF599A439DE75E5">
                     		<ServiceName>Certification Authority for Universign Time Stamping 2015</ServiceName>
                             <ServiceType>http://uri.etsi.org/TrstSvc/Svctype/CA/PKC</ServiceType>
                             <Status>http://uri.etsi.org/TrstSvc/TrustedList/Svcstatus/recognisedatnationallevel</Status>
                             <StartDate>2016-07-01T00:00:00</StartDate>
                         </TrustedService>
-<<<<<<< HEAD
-                        <TrustedService>
-                        	<ServiceDigitalIdentifier>9CF3C96697B720589B10CC13B8A2BD35FFBC417B7050A3820AF599A439DE75E5</ServiceDigitalIdentifier>
-=======
-                        <TrustedService ServiceDigitalIdentifier="C-9CF3C96697B720589B10CC13B8A2BD35FFBC417B7050A3820AF599A439DE75E5">
->>>>>>> 49c412d9
+                        <TrustedService ServiceDigitalIdentifier="C-9CF3C96697B720589B10CC13B8A2BD35FFBC417B7050A3820AF599A439DE75E5">
                     		<ServiceName>Certification Authority for Universign Time Stamping 2015</ServiceName>
                             <ServiceType>http://uri.etsi.org/TrstSvc/Svctype/CA/PKC</ServiceType>
                             <Status>http://uri.etsi.org/TrstSvc/TrustedList/Svcstatus/accredited</Status>
                             <StartDate>2015-04-13T22:00:00</StartDate>
                             <EndDate>2016-07-01T00:00:00</EndDate>
                         </TrustedService>
-<<<<<<< HEAD
-                        <TrustedService>
-                        	<ServiceDigitalIdentifier>9CF3C96697B720589B10CC13B8A2BD35FFBC417B7050A3820AF599A439DE75E5</ServiceDigitalIdentifier>
-=======
-                        <TrustedService ServiceDigitalIdentifier="C-9CF3C96697B720589B10CC13B8A2BD35FFBC417B7050A3820AF599A439DE75E5">
->>>>>>> 49c412d9
+                        <TrustedService ServiceDigitalIdentifier="C-9CF3C96697B720589B10CC13B8A2BD35FFBC417B7050A3820AF599A439DE75E5">
                     		<ServiceName>Certification Authority for Universign Time Stamping 2015</ServiceName>
                             <ServiceType>http://uri.etsi.org/TrstSvc/Svctype/TSA/QTST</ServiceType>
                             <Status>http://uri.etsi.org/TrstSvc/TrustedList/Svcstatus/granted</Status>
                             <StartDate>2016-12-01T01:00:00</StartDate>
                         </TrustedService>
-<<<<<<< HEAD
-                        <TrustedService>
-                        	<ServiceDigitalIdentifier>9CF3C96697B720589B10CC13B8A2BD35FFBC417B7050A3820AF599A439DE75E5</ServiceDigitalIdentifier>
-=======
-                        <TrustedService ServiceDigitalIdentifier="C-9CF3C96697B720589B10CC13B8A2BD35FFBC417B7050A3820AF599A439DE75E5">
->>>>>>> 49c412d9
+                        <TrustedService ServiceDigitalIdentifier="C-9CF3C96697B720589B10CC13B8A2BD35FFBC417B7050A3820AF599A439DE75E5">
                     		<ServiceName>Certification Authority for Universign Time Stamping 2015</ServiceName>
                             <ServiceType>http://uri.etsi.org/TrstSvc/Svctype/TSA/QTST</ServiceType>
                             <Status>http://uri.etsi.org/TrstSvc/TrustedList/Svcstatus/withdrawn</Status>
                             <StartDate>2016-07-01T00:00:00</StartDate>
                             <EndDate>2016-12-01T01:00:00</EndDate>
                         </TrustedService>
-<<<<<<< HEAD
-                        <TrustedService>
-                        	<ServiceDigitalIdentifier>9CF3C96697B720589B10CC13B8A2BD35FFBC417B7050A3820AF599A439DE75E5</ServiceDigitalIdentifier>
-=======
-                        <TrustedService ServiceDigitalIdentifier="C-9CF3C96697B720589B10CC13B8A2BD35FFBC417B7050A3820AF599A439DE75E5">
->>>>>>> 49c412d9
+                        <TrustedService ServiceDigitalIdentifier="C-9CF3C96697B720589B10CC13B8A2BD35FFBC417B7050A3820AF599A439DE75E5">
                     		<ServiceName>Certification Authority for Universign Time Stamping 2015</ServiceName>
                             <ServiceType>http://uri.etsi.org/TrstSvc/Svctype/TSA/QTST</ServiceType>
                             <Status>http://uri.etsi.org/TrstSvc/TrustedList/Svcstatus/accredited</Status>
@@ -476,58 +416,33 @@
                     <TSPRegistrationIdentifier>VATDE-203462028</TSPRegistrationIdentifier>
                     <CountryCode>FR</CountryCode>
                     <TrustedServices>
-<<<<<<< HEAD
-                        <TrustedService>
-                        	<ServiceDigitalIdentifier>9CF3C96697B720589B10CC13B8A2BD35FFBC417B7050A3820AF599A439DE75E5</ServiceDigitalIdentifier>
-=======
-                        <TrustedService ServiceDigitalIdentifier="C-9CF3C96697B720589B10CC13B8A2BD35FFBC417B7050A3820AF599A439DE75E5">
->>>>>>> 49c412d9
+                        <TrustedService ServiceDigitalIdentifier="C-9CF3C96697B720589B10CC13B8A2BD35FFBC417B7050A3820AF599A439DE75E5">
                     		<ServiceName>Certification Authority for Universign Time Stamping 2015</ServiceName>
                             <ServiceType>http://uri.etsi.org/TrstSvc/Svctype/CA/PKC</ServiceType>
                             <Status>http://uri.etsi.org/TrstSvc/TrustedList/Svcstatus/recognisedatnationallevel</Status>
                             <StartDate>2016-07-01T00:00:00</StartDate>
                         </TrustedService>
-<<<<<<< HEAD
-                        <TrustedService>
-                        	<ServiceDigitalIdentifier>9CF3C96697B720589B10CC13B8A2BD35FFBC417B7050A3820AF599A439DE75E5</ServiceDigitalIdentifier>
-=======
-                        <TrustedService ServiceDigitalIdentifier="C-9CF3C96697B720589B10CC13B8A2BD35FFBC417B7050A3820AF599A439DE75E5">
->>>>>>> 49c412d9
+                        <TrustedService ServiceDigitalIdentifier="C-9CF3C96697B720589B10CC13B8A2BD35FFBC417B7050A3820AF599A439DE75E5">
                     		<ServiceName>Certification Authority for Universign Time Stamping 2015</ServiceName>
                             <ServiceType>http://uri.etsi.org/TrstSvc/Svctype/CA/PKC</ServiceType>
                             <Status>http://uri.etsi.org/TrstSvc/TrustedList/Svcstatus/accredited</Status>
                             <StartDate>2015-04-13T22:00:00</StartDate>
                             <EndDate>2016-07-01T00:00:00</EndDate>
                         </TrustedService>
-<<<<<<< HEAD
-                        <TrustedService>
-                        	<ServiceDigitalIdentifier>9CF3C96697B720589B10CC13B8A2BD35FFBC417B7050A3820AF599A439DE75E5</ServiceDigitalIdentifier>
-=======
-                        <TrustedService ServiceDigitalIdentifier="C-9CF3C96697B720589B10CC13B8A2BD35FFBC417B7050A3820AF599A439DE75E5">
->>>>>>> 49c412d9
+                        <TrustedService ServiceDigitalIdentifier="C-9CF3C96697B720589B10CC13B8A2BD35FFBC417B7050A3820AF599A439DE75E5">
                     		<ServiceName>Certification Authority for Universign Time Stamping 2015</ServiceName>
                             <ServiceType>http://uri.etsi.org/TrstSvc/Svctype/TSA/QTST</ServiceType>
                             <Status>http://uri.etsi.org/TrstSvc/TrustedList/Svcstatus/granted</Status>
                             <StartDate>2016-12-01T01:00:00</StartDate>
                         </TrustedService>
-<<<<<<< HEAD
-                        <TrustedService>
-                        	<ServiceDigitalIdentifier>9CF3C96697B720589B10CC13B8A2BD35FFBC417B7050A3820AF599A439DE75E5</ServiceDigitalIdentifier>
-=======
-                        <TrustedService ServiceDigitalIdentifier="C-9CF3C96697B720589B10CC13B8A2BD35FFBC417B7050A3820AF599A439DE75E5">
->>>>>>> 49c412d9
+                        <TrustedService ServiceDigitalIdentifier="C-9CF3C96697B720589B10CC13B8A2BD35FFBC417B7050A3820AF599A439DE75E5">
                     		<ServiceName>Certification Authority for Universign Time Stamping 2015</ServiceName>
                             <ServiceType>http://uri.etsi.org/TrstSvc/Svctype/TSA/QTST</ServiceType>
                             <Status>http://uri.etsi.org/TrstSvc/TrustedList/Svcstatus/withdrawn</Status>
                             <StartDate>2016-07-01T00:00:00</StartDate>
                             <EndDate>2016-12-01T01:00:00</EndDate>
                         </TrustedService>
-<<<<<<< HEAD
-                        <TrustedService>
-                        	<ServiceDigitalIdentifier>9CF3C96697B720589B10CC13B8A2BD35FFBC417B7050A3820AF599A439DE75E5</ServiceDigitalIdentifier>
-=======
-                        <TrustedService ServiceDigitalIdentifier="C-9CF3C96697B720589B10CC13B8A2BD35FFBC417B7050A3820AF599A439DE75E5">
->>>>>>> 49c412d9
+                        <TrustedService ServiceDigitalIdentifier="C-9CF3C96697B720589B10CC13B8A2BD35FFBC417B7050A3820AF599A439DE75E5">
                     		<ServiceName>Certification Authority for Universign Time Stamping 2015</ServiceName>
                             <ServiceType>http://uri.etsi.org/TrstSvc/Svctype/TSA/QTST</ServiceType>
                             <Status>http://uri.etsi.org/TrstSvc/TrustedList/Svcstatus/accredited</Status>
@@ -586,12 +501,7 @@
                     <TSPRegistrationIdentifier>VATDE-2034482260</TSPRegistrationIdentifier>
                     <CountryCode>FR</CountryCode>
                     <TrustedServices>
-<<<<<<< HEAD
-                        <TrustedService>
-                        	<ServiceDigitalIdentifier>9CF3C96697B720589B10CC13B8A2BD35FFBC417B7050A3820AF599A439DE75E5</ServiceDigitalIdentifier>
-=======
-                        <TrustedService ServiceDigitalIdentifier="C-9CF3C96697B720589B10CC13B8A2BD35FFBC417B7050A3820AF599A439DE75E5">
->>>>>>> 49c412d9
+                        <TrustedService ServiceDigitalIdentifier="C-9CF3C96697B720589B10CC13B8A2BD35FFBC417B7050A3820AF599A439DE75E5">
                     		<ServiceName>Certification Authority for Universign Time Stamping 2015</ServiceName>
                             <ServiceType>http://uri.etsi.org/TrstSvc/Svctype/CA/QC</ServiceType>
                             <Status>http://uri.etsi.org/TrstSvc/TrustedList/Svcstatus/granted</Status>
@@ -658,12 +568,7 @@
                     <TSPRegistrationIdentifier>VATDE-2034482260</TSPRegistrationIdentifier>
                     <CountryCode>FR</CountryCode>
                     <TrustedServices>
-<<<<<<< HEAD
-                        <TrustedService>
-                        	<ServiceDigitalIdentifier>9CF3C96697B720589B10CC13B8A2BD35FFBC417B7050A3820AF599A439DE75E5</ServiceDigitalIdentifier>
-=======
-                        <TrustedService ServiceDigitalIdentifier="C-9CF3C96697B720589B10CC13B8A2BD35FFBC417B7050A3820AF599A439DE75E5">
->>>>>>> 49c412d9
+                        <TrustedService ServiceDigitalIdentifier="C-9CF3C96697B720589B10CC13B8A2BD35FFBC417B7050A3820AF599A439DE75E5">
                     		<ServiceName>Certification Authority for Universign Time Stamping 2015</ServiceName>
                             <ServiceType>http://uri.etsi.org/TrstSvc/Svctype/CA/QC</ServiceType>
                             <Status>http://uri.etsi.org/TrstSvc/TrustedList/Svcstatus/granted</Status>
@@ -676,12 +581,7 @@
                                 <additionalServiceInfoUri>http://uri.etsi.org/TrstSvc/TrustedList/SvcInfoExt/ForeSignatures</additionalServiceInfoUri>
                             </AdditionalServiceInfoUris>
                         </TrustedService>
-<<<<<<< HEAD
-                        <TrustedService>
-                        	<ServiceDigitalIdentifier>9CF3C96697B720589B10CC13B8A2BD35FFBC417B7050A3820AF599A439DE75E5</ServiceDigitalIdentifier>
-=======
-                        <TrustedService ServiceDigitalIdentifier="C-9CF3C96697B720589B10CC13B8A2BD35FFBC417B7050A3820AF599A439DE75E5">
->>>>>>> 49c412d9
+                        <TrustedService ServiceDigitalIdentifier="C-9CF3C96697B720589B10CC13B8A2BD35FFBC417B7050A3820AF599A439DE75E5">
                     		<ServiceName>Certification Authority for Universign Time Stamping 2015</ServiceName>
                             <ServiceType>http://uri.etsi.org/TrstSvc/Svctype/CA/QC</ServiceType>
                             <Status>http://uri.etsi.org/TrstSvc/TrustedList/Svcstatus/accredited</Status>
@@ -746,23 +646,13 @@
                     <TSPRegistrationIdentifier>VATDE-2034482260</TSPRegistrationIdentifier>
                     <CountryCode>FR</CountryCode>
                     <TrustedServices>
-<<<<<<< HEAD
-                        <TrustedService>
-                        	<ServiceDigitalIdentifier>9CF3C96697B720589B10CC13B8A2BD35FFBC417B7050A3820AF599A439DE75E5</ServiceDigitalIdentifier>
-=======
-                        <TrustedService ServiceDigitalIdentifier="C-9CF3C96697B720589B10CC13B8A2BD35FFBC417B7050A3820AF599A439DE75E5">
->>>>>>> 49c412d9
+                        <TrustedService ServiceDigitalIdentifier="C-9CF3C96697B720589B10CC13B8A2BD35FFBC417B7050A3820AF599A439DE75E5">
                     		<ServiceName>Certification Authority for Universign Time Stamping 2015</ServiceName>
                             <ServiceType>http://uri.etsi.org/TrstSvc/Svctype/CA/PKC</ServiceType>
                             <Status>http://uri.etsi.org/TrstSvc/TrustedList/Svcstatus/recognisedatnationallevel</Status>
                             <StartDate>2016-07-01T00:00:00</StartDate>
                         </TrustedService>
-<<<<<<< HEAD
-                        <TrustedService>
-                        	<ServiceDigitalIdentifier>9CF3C96697B720589B10CC13B8A2BD35FFBC417B7050A3820AF599A439DE75E5</ServiceDigitalIdentifier>
-=======
-                        <TrustedService ServiceDigitalIdentifier="C-9CF3C96697B720589B10CC13B8A2BD35FFBC417B7050A3820AF599A439DE75E5">
->>>>>>> 49c412d9
+                        <TrustedService ServiceDigitalIdentifier="C-9CF3C96697B720589B10CC13B8A2BD35FFBC417B7050A3820AF599A439DE75E5">
                     		<ServiceName>Certification Authority for Universign Time Stamping 2015</ServiceName>
                             <ServiceType>http://uri.etsi.org/TrstSvc/Svctype/CA/PKC</ServiceType>
                             <Status>http://uri.etsi.org/TrstSvc/TrustedList/Svcstatus/accredited</Status>
@@ -822,12 +712,7 @@
                     <TSPRegistrationIdentifier>VATDE-2034482260</TSPRegistrationIdentifier>
                     <CountryCode>FR</CountryCode>
                     <TrustedServices>
-<<<<<<< HEAD
-                        <TrustedService>
-                        	<ServiceDigitalIdentifier>9CF3C96697B720589B10CC13B8A2BD35FFBC417B7050A3820AF599A439DE75E5</ServiceDigitalIdentifier>
-=======
-                        <TrustedService ServiceDigitalIdentifier="C-9CF3C96697B720589B10CC13B8A2BD35FFBC417B7050A3820AF599A439DE75E5">
->>>>>>> 49c412d9
+                        <TrustedService ServiceDigitalIdentifier="C-9CF3C96697B720589B10CC13B8A2BD35FFBC417B7050A3820AF599A439DE75E5">
                     		<ServiceName>Certification Authority for Universign Time Stamping 2015</ServiceName>
                             <ServiceType>http://uri.etsi.org/TrstSvc/Svctype/CA/QC</ServiceType>
                             <Status>http://uri.etsi.org/TrstSvc/TrustedList/Svcstatus/granted</Status>
@@ -836,12 +721,7 @@
                                 <additionalServiceInfoUri>http://uri.etsi.org/TrstSvc/TrustedList/SvcInfoExt/ForeSignatures</additionalServiceInfoUri>
                             </AdditionalServiceInfoUris>
                         </TrustedService>
-<<<<<<< HEAD
-                        <TrustedService>
-                        	<ServiceDigitalIdentifier>9CF3C96697B720589B10CC13B8A2BD35FFBC417B7050A3820AF599A439DE75E5</ServiceDigitalIdentifier>
-=======
-                        <TrustedService ServiceDigitalIdentifier="C-9CF3C96697B720589B10CC13B8A2BD35FFBC417B7050A3820AF599A439DE75E5">
->>>>>>> 49c412d9
+                        <TrustedService ServiceDigitalIdentifier="C-9CF3C96697B720589B10CC13B8A2BD35FFBC417B7050A3820AF599A439DE75E5">
                     		<ServiceName>Certification Authority for Universign Time Stamping 2015</ServiceName>
                             <ServiceType>http://uri.etsi.org/TrstSvc/Svctype/CA/QC</ServiceType>
                             <Status>http://uri.etsi.org/TrstSvc/TrustedList/Svcstatus/accredited</Status>
