--- conflicted
+++ resolved
@@ -106,58 +106,33 @@
                     <TSPRegistrationIdentifier>VATDE-202032468</TSPRegistrationIdentifier>
                     <CountryCode>FR</CountryCode>
                     <TrustedServices>
-<<<<<<< HEAD
-                        <TrustedService>
-                        	<ServiceDigitalIdentifier>9CF3C96697B720589B10CC13B8A2BD35FFBC417B7050A3820AF599A439DE75E5</ServiceDigitalIdentifier>
-=======
                         <TrustedService ServiceDigitalIdentifier="C-9CF3C96697B720589B10CC13B8A2BD35FFBC417B7050A3820AF599A439DE75E5">
->>>>>>> 49c412d9
                     		<ServiceName>Certification Authority for Universign Time Stamping 2015</ServiceName>
                             <ServiceType>http://uri.etsi.org/TrstSvc/Svctype/CA/PKC</ServiceType>
                             <Status>http://uri.etsi.org/TrstSvc/TrustedList/Svcstatus/recognisedatnationallevel</Status>
                             <StartDate>2016-07-01T00:00:00</StartDate>
                         </TrustedService>
-<<<<<<< HEAD
-                        <TrustedService>
-                        	<ServiceDigitalIdentifier>9CF3C96697B720589B10CC13B8A2BD35FFBC417B7050A3820AF599A439DE75E5</ServiceDigitalIdentifier>
-=======
                         <TrustedService ServiceDigitalIdentifier="C-9CF3C96697B720589B10CC13B8A2BD35FFBC417B7050A3820AF599A439DE75E5">
->>>>>>> 49c412d9
                     		<ServiceName>Certification Authority for Universign Time Stamping 2015</ServiceName>
                             <ServiceType>http://uri.etsi.org/TrstSvc/Svctype/CA/PKC</ServiceType>
                             <Status>http://uri.etsi.org/TrstSvc/TrustedList/Svcstatus/accredited</Status>
                             <StartDate>2015-04-13T22:00:00</StartDate>
                             <EndDate>2016-07-01T00:00:00</EndDate>
                         </TrustedService>
-<<<<<<< HEAD
-                        <TrustedService>
-                        	<ServiceDigitalIdentifier>9CF3C96697B720589B10CC13B8A2BD35FFBC417B7050A3820AF599A439DE75E5</ServiceDigitalIdentifier>
-=======
                         <TrustedService ServiceDigitalIdentifier="C-9CF3C96697B720589B10CC13B8A2BD35FFBC417B7050A3820AF599A439DE75E5">
->>>>>>> 49c412d9
                     		<ServiceName>Certification Authority for Universign Time Stamping 2015</ServiceName>
                             <ServiceType>http://uri.etsi.org/TrstSvc/Svctype/TSA/QTST</ServiceType>
                             <Status>http://uri.etsi.org/TrstSvc/TrustedList/Svcstatus/granted</Status>
                             <StartDate>2016-12-01T01:00:00</StartDate>
                         </TrustedService>
-<<<<<<< HEAD
-                        <TrustedService>
-                        	<ServiceDigitalIdentifier>9CF3C96697B720589B10CC13B8A2BD35FFBC417B7050A3820AF599A439DE75E5</ServiceDigitalIdentifier>
-=======
                         <TrustedService ServiceDigitalIdentifier="C-9CF3C96697B720589B10CC13B8A2BD35FFBC417B7050A3820AF599A439DE75E5">
->>>>>>> 49c412d9
                     		<ServiceName>Certification Authority for Universign Time Stamping 2015</ServiceName>
                             <ServiceType>http://uri.etsi.org/TrstSvc/Svctype/TSA/QTST</ServiceType>
                             <Status>http://uri.etsi.org/TrstSvc/TrustedList/Svcstatus/withdrawn</Status>
                             <StartDate>2016-07-01T00:00:00</StartDate>
                             <EndDate>2016-12-01T01:00:00</EndDate>
                         </TrustedService>
-<<<<<<< HEAD
-                        <TrustedService>
-                        	<ServiceDigitalIdentifier>9CF3C96697B720589B10CC13B8A2BD35FFBC417B7050A3820AF599A439DE75E5</ServiceDigitalIdentifier>
-=======
                         <TrustedService ServiceDigitalIdentifier="C-9CF3C96697B720589B10CC13B8A2BD35FFBC417B7050A3820AF599A439DE75E5">
->>>>>>> 49c412d9
                     		<ServiceName>Certification Authority for Universign Time Stamping 2015</ServiceName>
                             <ServiceType>http://uri.etsi.org/TrstSvc/Svctype/TSA/QTST</ServiceType>
                             <Status>http://uri.etsi.org/TrstSvc/TrustedList/Svcstatus/accredited</Status>
@@ -223,23 +198,13 @@
                     <TSPRegistrationIdentifier>VATDE-202032468</TSPRegistrationIdentifier>
                     <CountryCode>FR</CountryCode>
                     <TrustedServices>
-<<<<<<< HEAD
-                        <TrustedService>
-                        	<ServiceDigitalIdentifier>9CF3C96697B720589B10CC13B8A2BD35FFBC417B7050A3820AF599A439DE75E5</ServiceDigitalIdentifier>
-=======
                         <TrustedService ServiceDigitalIdentifier="C-9CF3C96697B720589B10CC13B8A2BD35FFBC417B7050A3820AF599A439DE75E5">
->>>>>>> 49c412d9
                     		<ServiceName>Certification Authority for Universign Time Stamping 2015</ServiceName>
                             <ServiceType>http://uri.etsi.org/TrstSvc/Svctype/CA/PKC</ServiceType>
                             <Status>http://uri.etsi.org/TrstSvc/TrustedList/Svcstatus/recognisedatnationallevel</Status>
                             <StartDate>2016-07-01T00:00:00</StartDate>
                         </TrustedService>
-<<<<<<< HEAD
-                        <TrustedService>
-                        	<ServiceDigitalIdentifier>9CF3C96697B720589B10CC13B8A2BD35FFBC417B7050A3820AF599A439DE75E5</ServiceDigitalIdentifier>
-=======
                         <TrustedService ServiceDigitalIdentifier="C-9CF3C96697B720589B10CC13B8A2BD35FFBC417B7050A3820AF599A439DE75E5">
->>>>>>> 49c412d9
                     		<ServiceName>Certification Authority for Universign Time Stamping 2015</ServiceName>
                             <ServiceType>http://uri.etsi.org/TrstSvc/Svctype/TSA/QTST</ServiceType>
                             <Status>http://uri.etsi.org/TrstSvc/TrustedList/Svcstatus/granted</Status>
@@ -308,23 +273,13 @@
                     <TSPRegistrationIdentifier>VATDE-202032468</TSPRegistrationIdentifier>
                     <CountryCode>FR</CountryCode>
                     <TrustedServices>
-<<<<<<< HEAD
-                        <TrustedService>
-                        	<ServiceDigitalIdentifier>9CF3C96697B720589B10CC13B8A2BD35FFBC417B7050A3820AF599A439DE75E5</ServiceDigitalIdentifier>
-=======
                         <TrustedService ServiceDigitalIdentifier="C-9CF3C96697B720589B10CC13B8A2BD35FFBC417B7050A3820AF599A439DE75E5">
->>>>>>> 49c412d9
                     		<ServiceName>Certification Authority for Universign Time Stamping 2015</ServiceName>
                             <ServiceType>http://uri.etsi.org/TrstSvc/Svctype/CA/PKC</ServiceType>
                             <Status>http://uri.etsi.org/TrstSvc/TrustedList/Svcstatus/recognisedatnationallevel</Status>
                             <StartDate>2016-07-01T00:00:00</StartDate>
                         </TrustedService>
-<<<<<<< HEAD
-                        <TrustedService>
-                        	<ServiceDigitalIdentifier>9CF3C96697B720589B10CC13B8A2BD35FFBC417B7050A3820AF599A439DE75E5</ServiceDigitalIdentifier>
-=======
                         <TrustedService ServiceDigitalIdentifier="C-9CF3C96697B720589B10CC13B8A2BD35FFBC417B7050A3820AF599A439DE75E5">
->>>>>>> 49c412d9
                     		<ServiceName>Certification Authority for Universign Time Stamping 2015</ServiceName>
                             <ServiceType>http://uri.etsi.org/TrstSvc/Svctype/TSA/QTST</ServiceType>
                             <Status>http://uri.etsi.org/TrstSvc/TrustedList/Svcstatus/granted</Status>
@@ -393,58 +348,33 @@
                     <TSPRegistrationIdentifier>VATDE-202032468</TSPRegistrationIdentifier>
                     <CountryCode>FR</CountryCode>
                     <TrustedServices>
-<<<<<<< HEAD
-                        <TrustedService>
-                        	<ServiceDigitalIdentifier>4F6007666E1C29A201B145DE7F9BBE160E10B3C60743773A2E838EAC0FC4D79A</ServiceDigitalIdentifier>
-=======
                         <TrustedService ServiceDigitalIdentifier="C-4F6007666E1C29A201B145DE7F9BBE160E10B3C60743773A2E838EAC0FC4D79A">
->>>>>>> 49c412d9
                     		<ServiceName>Universign Time Stamping</ServiceName>
                             <ServiceType>http://uri.etsi.org/TrstSvc/Svctype/TSA/QTST</ServiceType>
                             <Status>http://uri.etsi.org/TrstSvc/TrustedList/Svcstatus/granted</Status>
                             <StartDate>2016-12-01T01:00:00</StartDate>
                         </TrustedService>
-<<<<<<< HEAD
-                        <TrustedService>
-                        	<ServiceDigitalIdentifier>4F6007666E1C29A201B145DE7F9BBE160E10B3C60743773A2E838EAC0FC4D79A</ServiceDigitalIdentifier>
-=======
                         <TrustedService ServiceDigitalIdentifier="C-4F6007666E1C29A201B145DE7F9BBE160E10B3C60743773A2E838EAC0FC4D79A">
->>>>>>> 49c412d9
                     		<ServiceName>Universign Time Stamping</ServiceName>
                             <ServiceType>http://uri.etsi.org/TrstSvc/Svctype/TSA/QTST</ServiceType>
                             <Status>http://uri.etsi.org/TrstSvc/TrustedList/Svcstatus/withdrawn</Status>
                             <StartDate>2016-07-01T00:00:00</StartDate>
                             <EndDate>2016-12-01T01:00:00</EndDate>
                         </TrustedService>
-<<<<<<< HEAD
-                        <TrustedService>
-                        	<ServiceDigitalIdentifier>4F6007666E1C29A201B145DE7F9BBE160E10B3C60743773A2E838EAC0FC4D79A</ServiceDigitalIdentifier>
-=======
                         <TrustedService ServiceDigitalIdentifier="C-4F6007666E1C29A201B145DE7F9BBE160E10B3C60743773A2E838EAC0FC4D79A">
->>>>>>> 49c412d9
                     		<ServiceName>Universign Time Stamping</ServiceName>
                             <ServiceType>http://uri.etsi.org/TrstSvc/Svctype/TSA/QTST</ServiceType>
                             <Status>http://uri.etsi.org/TrstSvc/TrustedList/Svcstatus/accredited</Status>
                             <StartDate>2010-05-05T22:00:00</StartDate>
                             <EndDate>2016-07-01T00:00:00</EndDate>
                         </TrustedService>
-<<<<<<< HEAD
-                        <TrustedService>
-                        	<ServiceDigitalIdentifier>4F6007666E1C29A201B145DE7F9BBE160E10B3C60743773A2E838EAC0FC4D79A</ServiceDigitalIdentifier>
-=======
                         <TrustedService ServiceDigitalIdentifier="C-4F6007666E1C29A201B145DE7F9BBE160E10B3C60743773A2E838EAC0FC4D79A">
->>>>>>> 49c412d9
                     		<ServiceName>Universign Time Stamping</ServiceName>
                             <ServiceType>http://uri.etsi.org/TrstSvc/Svctype/CA/PKC</ServiceType>
                             <Status>http://uri.etsi.org/TrstSvc/TrustedList/Svcstatus/recognisedatnationallevel</Status>
                             <StartDate>2016-07-01T00:00:00</StartDate>
                         </TrustedService>
-<<<<<<< HEAD
-                        <TrustedService>
-                        	<ServiceDigitalIdentifier>4F6007666E1C29A201B145DE7F9BBE160E10B3C60743773A2E838EAC0FC4D79A</ServiceDigitalIdentifier>
-=======
                         <TrustedService ServiceDigitalIdentifier="C-4F6007666E1C29A201B145DE7F9BBE160E10B3C60743773A2E838EAC0FC4D79A">
->>>>>>> 49c412d9
                     		<ServiceName>Universign Time Stamping</ServiceName>
                             <ServiceType>http://uri.etsi.org/TrstSvc/Svctype/CA/PKC</ServiceType>
                             <Status>http://uri.etsi.org/TrstSvc/TrustedList/Svcstatus/accredited</Status>
@@ -515,12 +445,7 @@
                     <TSPRegistrationIdentifier>VATDE-206203248</TSPRegistrationIdentifier>
                     <CountryCode>BE</CountryCode>
                     <TrustedServices>
-<<<<<<< HEAD
-                        <TrustedService>
-                        	<ServiceDigitalIdentifier>058A40323EC8C46262C3052A5D357B91AC24D3DA26351B3FF4407E99F7A4E9B4</ServiceDigitalIdentifier>
-=======
                         <TrustedService ServiceDigitalIdentifier="C-058A40323EC8C46262C3052A5D357B91AC24D3DA26351B3FF4407E99F7A4E9B4">
->>>>>>> 49c412d9
 		                    <ServiceName>CN=Certipost E-Trust Primary Qualified CA, O=Certipost s.a./n.v., C=BE</ServiceName>
                             <ServiceType>http://uri.etsi.org/TrstSvc/Svctype/CA/QC</ServiceType>
                             <Status>http://uri.etsi.org/TrstSvc/TrustedList/Svcstatus/withdrawn</Status>
@@ -530,12 +455,7 @@
                                 <additionalServiceInfoUri>http://uri.etsi.org/TrstSvc/TrustedList/SvcInfoExt/ForeSignatures</additionalServiceInfoUri>
                             </AdditionalServiceInfoUris>
                         </TrustedService>
-<<<<<<< HEAD
-                        <TrustedService>
-                        	<ServiceDigitalIdentifier>058A40323EC8C46262C3052A5D357B91AC24D3DA26351B3FF4407E99F7A4E9B4</ServiceDigitalIdentifier>
-=======
                         <TrustedService ServiceDigitalIdentifier="C-058A40323EC8C46262C3052A5D357B91AC24D3DA26351B3FF4407E99F7A4E9B4">
->>>>>>> 49c412d9
                         	<ServiceName>CN=Certipost E-Trust Primary Qualified CA, O=Certipost s.a./n.v., C=BE</ServiceName>
                             <ServiceType>http://uri.etsi.org/TrstSvc/Svctype/CA/QC</ServiceType>
                             <Status>http://uri.etsi.org/TrstSvc/TrustedList/Svcstatus/granted</Status>
@@ -546,12 +466,7 @@
                                 <additionalServiceInfoUri>http://uri.etsi.org/TrstSvc/TrustedList/SvcInfoExt/ForeSignatures</additionalServiceInfoUri>
                             </AdditionalServiceInfoUris>
                         </TrustedService>
-<<<<<<< HEAD
-                        <TrustedService>
-                        	<ServiceDigitalIdentifier>058A40323EC8C46262C3052A5D357B91AC24D3DA26351B3FF4407E99F7A4E9B4</ServiceDigitalIdentifier>
-=======
                         <TrustedService ServiceDigitalIdentifier="C-058A40323EC8C46262C3052A5D357B91AC24D3DA26351B3FF4407E99F7A4E9B4">
->>>>>>> 49c412d9
                         	<ServiceName>CN=Certipost E-Trust Primary Qualified CA, O=Certipost s.a./n.v., C=BE</ServiceName>
                             <ServiceType>http://uri.etsi.org/TrstSvc/Svctype/CA/QC</ServiceType>
                             <Status>http://uri.etsi.org/TrstSvc/TrustedList/Svcstatus/undersupervision</Status>
@@ -632,12 +547,7 @@
                     <TSPRegistrationIdentifier>VATDE-206203248</TSPRegistrationIdentifier>
                     <CountryCode>BE</CountryCode>
                     <TrustedServices>
-<<<<<<< HEAD
-                        <TrustedService>
-                        	<ServiceDigitalIdentifier>058A40323EC8C46262C3052A5D357B91AC24D3DA26351B3FF4407E99F7A4E9B4</ServiceDigitalIdentifier>
-=======
                         <TrustedService ServiceDigitalIdentifier="C-058A40323EC8C46262C3052A5D357B91AC24D3DA26351B3FF4407E99F7A4E9B4">
->>>>>>> 49c412d9
                     		<ServiceName>CN=Certipost E-Trust Primary Qualified CA, O=Certipost s.a./n.v., C=BE</ServiceName>
                             <ServiceType>http://uri.etsi.org/TrstSvc/Svctype/CA/QC</ServiceType>
                             <Status>http://uri.etsi.org/TrstSvc/TrustedList/Svcstatus/withdrawn</Status>
@@ -648,12 +558,7 @@
                                 <additionalServiceInfoUri>http://uri.etsi.org/TrstSvc/TrustedList/SvcInfoExt/ForeSignatures</additionalServiceInfoUri>
                             </AdditionalServiceInfoUris>
                         </TrustedService>
-<<<<<<< HEAD
-                        <TrustedService>
-                        	<ServiceDigitalIdentifier>058A40323EC8C46262C3052A5D357B91AC24D3DA26351B3FF4407E99F7A4E9B4</ServiceDigitalIdentifier>
-=======
                         <TrustedService ServiceDigitalIdentifier="C-058A40323EC8C46262C3052A5D357B91AC24D3DA26351B3FF4407E99F7A4E9B4">
->>>>>>> 49c412d9
                         	<ServiceName>CN=Certipost E-Trust Primary Qualified CA, O=Certipost s.a./n.v., C=BE</ServiceName>
                             <ServiceType>http://uri.etsi.org/TrstSvc/Svctype/CA/QC</ServiceType>
                             <Status>http://uri.etsi.org/TrstSvc/TrustedList/Svcstatus/granted</Status>
@@ -665,12 +570,7 @@
                                 <additionalServiceInfoUri>http://uri.etsi.org/TrstSvc/TrustedList/SvcInfoExt/ForeSignatures</additionalServiceInfoUri>
                             </AdditionalServiceInfoUris>
                         </TrustedService>
-<<<<<<< HEAD
-                        <TrustedService>
-                        	<ServiceDigitalIdentifier>058A40323EC8C46262C3052A5D357B91AC24D3DA26351B3FF4407E99F7A4E9B4</ServiceDigitalIdentifier>
-=======
                         <TrustedService ServiceDigitalIdentifier="C-058A40323EC8C46262C3052A5D357B91AC24D3DA26351B3FF4407E99F7A4E9B4">
->>>>>>> 49c412d9
                         	<ServiceName>CN=Certipost E-Trust Primary Qualified CA, O=Certipost s.a./n.v., C=BE</ServiceName>
                             <ServiceType>http://uri.etsi.org/TrstSvc/Svctype/CA/QC</ServiceType>
                             <Status>http://uri.etsi.org/TrstSvc/TrustedList/Svcstatus/undersupervision</Status>
@@ -788,58 +688,33 @@
                     <TSPRegistrationIdentifier>VATDE-202486203</TSPRegistrationIdentifier>
                     <CountryCode>FR</CountryCode>
                     <TrustedServices>
-<<<<<<< HEAD
-                        <TrustedService>
-                        	<ServiceDigitalIdentifier>4F6007666E1C29A201B145DE7F9BBE160E10B3C60743773A2E838EAC0FC4D79A</ServiceDigitalIdentifier>
-=======
                         <TrustedService ServiceDigitalIdentifier="C-4F6007666E1C29A201B145DE7F9BBE160E10B3C60743773A2E838EAC0FC4D79A">
->>>>>>> 49c412d9
 							<ServiceName>Universign Time Stamping</ServiceName>
                             <ServiceType>http://uri.etsi.org/TrstSvc/Svctype/TSA/QTST</ServiceType>
                             <Status>http://uri.etsi.org/TrstSvc/TrustedList/Svcstatus/granted</Status>
                             <StartDate>2016-12-01T01:00:00</StartDate>
                         </TrustedService>
-<<<<<<< HEAD
-                        <TrustedService>
-                        	<ServiceDigitalIdentifier>4F6007666E1C29A201B145DE7F9BBE160E10B3C60743773A2E838EAC0FC4D79A</ServiceDigitalIdentifier>
-=======
                         <TrustedService ServiceDigitalIdentifier="C-4F6007666E1C29A201B145DE7F9BBE160E10B3C60743773A2E838EAC0FC4D79A">
->>>>>>> 49c412d9
 							<ServiceName>Universign Time Stamping</ServiceName>
                             <ServiceType>http://uri.etsi.org/TrstSvc/Svctype/TSA/QTST</ServiceType>
                             <Status>http://uri.etsi.org/TrstSvc/TrustedList/Svcstatus/withdrawn</Status>
                             <StartDate>2016-07-01T00:00:00</StartDate>
                             <EndDate>2016-12-01T01:00:00</EndDate>
                         </TrustedService>
-<<<<<<< HEAD
-                        <TrustedService>
-                        	<ServiceDigitalIdentifier>4F6007666E1C29A201B145DE7F9BBE160E10B3C60743773A2E838EAC0FC4D79A</ServiceDigitalIdentifier>
-=======
                         <TrustedService ServiceDigitalIdentifier="C-4F6007666E1C29A201B145DE7F9BBE160E10B3C60743773A2E838EAC0FC4D79A">
->>>>>>> 49c412d9
 							<ServiceName>Universign Time Stamping</ServiceName>
                             <ServiceType>http://uri.etsi.org/TrstSvc/Svctype/TSA/QTST</ServiceType>
                             <Status>http://uri.etsi.org/TrstSvc/TrustedList/Svcstatus/accredited</Status>
                             <StartDate>2010-05-05T22:00:00</StartDate>
                             <EndDate>2016-07-01T00:00:00</EndDate>
                         </TrustedService>
-<<<<<<< HEAD
-                        <TrustedService>
-                        	<ServiceDigitalIdentifier>4F6007666E1C29A201B145DE7F9BBE160E10B3C60743773A2E838EAC0FC4D79A</ServiceDigitalIdentifier>
-=======
                         <TrustedService ServiceDigitalIdentifier="C-4F6007666E1C29A201B145DE7F9BBE160E10B3C60743773A2E838EAC0FC4D79A">
->>>>>>> 49c412d9
 							<ServiceName>Universign Time Stamping</ServiceName>
                             <ServiceType>http://uri.etsi.org/TrstSvc/Svctype/CA/PKC</ServiceType>
                             <Status>http://uri.etsi.org/TrstSvc/TrustedList/Svcstatus/recognisedatnationallevel</Status>
                             <StartDate>2016-07-01T00:00:00</StartDate>
                         </TrustedService>
-<<<<<<< HEAD
-                        <TrustedService>
-                        	<ServiceDigitalIdentifier>4F6007666E1C29A201B145DE7F9BBE160E10B3C60743773A2E838EAC0FC4D79A</ServiceDigitalIdentifier>
-=======
                         <TrustedService ServiceDigitalIdentifier="C-4F6007666E1C29A201B145DE7F9BBE160E10B3C60743773A2E838EAC0FC4D79A">
->>>>>>> 49c412d9
 							<ServiceName>Universign Time Stamping</ServiceName>
                             <ServiceType>http://uri.etsi.org/TrstSvc/Svctype/CA/PKC</ServiceType>
                             <Status>http://uri.etsi.org/TrstSvc/TrustedList/Svcstatus/accredited</Status>
@@ -941,12 +816,7 @@
                     <TSPRegistrationIdentifier>VATDE-206224803</TSPRegistrationIdentifier>
                     <CountryCode>BE</CountryCode>
                     <TrustedServices>
-<<<<<<< HEAD
-                        <TrustedService>
-                        	<ServiceDigitalIdentifier>058A40323EC8C46262C3052A5D357B91AC24D3DA26351B3FF4407E99F7A4E9B4</ServiceDigitalIdentifier>
-=======
                         <TrustedService ServiceDigitalIdentifier="C-058A40323EC8C46262C3052A5D357B91AC24D3DA26351B3FF4407E99F7A4E9B4">
->>>>>>> 49c412d9
 		                    <ServiceName>CN=Certipost E-Trust Primary Qualified CA, O=Certipost s.a./n.v., C=BE</ServiceName>
                             <ServiceType>http://uri.etsi.org/TrstSvc/Svctype/CA/QC</ServiceType>
                             <Status>http://uri.etsi.org/TrstSvc/TrustedList/Svcstatus/withdrawn</Status>
@@ -956,12 +826,7 @@
                                 <additionalServiceInfoUri>http://uri.etsi.org/TrstSvc/TrustedList/SvcInfoExt/ForeSignatures</additionalServiceInfoUri>
                             </AdditionalServiceInfoUris>
                         </TrustedService>
-<<<<<<< HEAD
-                        <TrustedService>
-                        	<ServiceDigitalIdentifier>058A40323EC8C46262C3052A5D357B91AC24D3DA26351B3FF4407E99F7A4E9B4</ServiceDigitalIdentifier>
-=======
                         <TrustedService ServiceDigitalIdentifier="C-058A40323EC8C46262C3052A5D357B91AC24D3DA26351B3FF4407E99F7A4E9B4">
->>>>>>> 49c412d9
 		                    <ServiceName>CN=Certipost E-Trust Primary Qualified CA, O=Certipost s.a./n.v., C=BE</ServiceName>
                             <ServiceType>http://uri.etsi.org/TrstSvc/Svctype/CA/QC</ServiceType>
                             <Status>http://uri.etsi.org/TrstSvc/TrustedList/Svcstatus/granted</Status>
@@ -972,12 +837,7 @@
                                 <additionalServiceInfoUri>http://uri.etsi.org/TrstSvc/TrustedList/SvcInfoExt/ForeSignatures</additionalServiceInfoUri>
                             </AdditionalServiceInfoUris>
                         </TrustedService>
-<<<<<<< HEAD
-                        <TrustedService>
-                        	<ServiceDigitalIdentifier>058A40323EC8C46262C3052A5D357B91AC24D3DA26351B3FF4407E99F7A4E9B4</ServiceDigitalIdentifier>
-=======
                         <TrustedService ServiceDigitalIdentifier="C-058A40323EC8C46262C3052A5D357B91AC24D3DA26351B3FF4407E99F7A4E9B4">
->>>>>>> 49c412d9
 		                    <ServiceName>CN=Certipost E-Trust Primary Qualified CA, O=Certipost s.a./n.v., C=BE</ServiceName>
                             <ServiceType>http://uri.etsi.org/TrstSvc/Svctype/CA/QC</ServiceType>
                             <Status>http://uri.etsi.org/TrstSvc/TrustedList/Svcstatus/undersupervision</Status>
