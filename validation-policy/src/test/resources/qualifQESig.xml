<?xml version="1.0" encoding="UTF-8" standalone="yes"?>
<DiagnosticData xmlns="http://dss.esig.europa.eu/validation/diagnostic">
    <DocumentName>Signature-P-BE_ECON-1.pdf</DocumentName>
    <ValidationDate>2017-01-26T09:09:47</ValidationDate>
    <Signatures>
        <Signature Id="id-1bc73e8a06e7678358dcff35f830d9438c0b985dfb6103cb6a8d44bc11811a66">
            <SignatureFilename>Signature-P-BE_ECON-1.pdf</SignatureFilename>
            <DateTime>2016-04-18T10:27:33</DateTime>
            <SignatureFormat>PAdES-BASELINE-LT</SignatureFormat>
            <StructuralValidation>
                <Valid>true</Valid>
            </StructuralValidation>
	        <DigestMatchers>
                <DigestMatcher type="MESSAGE_DIGEST">
                    <DigestMethod>SHA256</DigestMethod>
                    <DigestValue>cfwwLPkuUbNIkqCbkrUSfxL8DcfxtNE2fgUuZUTPuLg=</DigestValue>
                    <DataFound>true</DataFound>
                    <DataIntact>true</DataIntact>
                </DigestMatcher>
            </DigestMatchers>
            <BasicSignature>
                <EncryptionAlgoUsedToSignThisToken>RSA</EncryptionAlgoUsedToSignThisToken>
                <KeyLengthUsedToSignThisToken>2048</KeyLengthUsedToSignThisToken>
                <DigestAlgoUsedToSignThisToken>SHA256</DigestAlgoUsedToSignThisToken>
                <SignatureIntact>true</SignatureIntact>
                <SignatureValid>true</SignatureValid>
            </BasicSignature>
            <SigningCertificate Certificate="C-75F5216C135CA7D30473723247E8AD6104F843A598ACEBF82764F556E378D62D">
                <AttributePresent>true</AttributePresent>
                <DigestValuePresent>true</DigestValuePresent>
                <DigestValueMatch>true</DigestValueMatch>
                <IssuerSerialMatch>true</IssuerSerialMatch>
            </SigningCertificate>
            <CertificateChain>
                <ChainItem Certificate="C-75F5216C135CA7D30473723247E8AD6104F843A598ACEBF82764F556E378D62D"/>
                <ChainItem Certificate="C-A2BCB1E8523FBB23B9A277AFA0B67DA2E61E9AD8BAC1B926A733A1AE07C67CDE"/>
                <ChainItem Certificate="C-A8D14E945E3E5156BCAE5E39737CF6A1B1F51028BBBF982F50CE5F4C05568B4D"/>
            </CertificateChain>
            <ContentType>application/pdf</ContentType>
            <SignatureProductionPlace>
                <CountryName>test location</CountryName>
            </SignatureProductionPlace>
            <CommitmentTypeIndication/>
            
            <FoundCertificates/>
            <FoundRevocations/>
			<FoundTimestamps>
				<FoundTimestamp Timestamp="T-D2E04180536591BAEF6A741431E7624ABD738CE34D2B4E3B869CEC718C9F8BFD"/>
			</FoundTimestamps>
            <SignatureScopes>
                <SignatureScope SignerData="D-2f312971844f0a9238b67e5d7609e9173eb77b71f41fd14d64551006d5e9b8dd">
                    <Scope>FULL</Scope>
                    <Name>Full PDF</Name>
                    <Description>Full document</Description>
                </SignatureScope>
            </SignatureScopes>
			<SignatureDigestReference>
			    <DigestMethod>SHA256</DigestMethod>
			    <DigestValue>vY5ifHz/bEM/61vu9vRSLJLN5p14eeWFe4mGjk0mck8=</DigestValue>
			</SignatureDigestReference>
        </Signature>
    </Signatures>
    <UsedCertificates>
        <Certificate Id="C-D74AF393CF3B506DA33B46BC52B49CD6FAC12B2BDAA9CE1FBA25C0C1E4EBBE19">
            <SubjectDistinguishedName Format="CANONICAL">cn=time stamping authority,o=belgium federal government,2.5.4.5=#130432303134,c=be</SubjectDistinguishedName>
            <SubjectDistinguishedName Format="RFC2253">CN=Time Stamping Authority,O=Belgium Federal Government,2.5.4.5=#130432303134,C=BE</SubjectDistinguishedName>
            <IssuerDistinguishedName Format="CANONICAL">cn=belgium root ca2,c=be</IssuerDistinguishedName>
            <IssuerDistinguishedName Format="RFC2253">CN=Belgium Root CA2,C=BE</IssuerDistinguishedName>
            <SerialNumber>4835703278459899228099182</SerialNumber>
            <CommonName>Time Stamping Authority</CommonName>
            <CountryName>BE</CountryName>
            <OrganizationName>Belgium Federal Government</OrganizationName>
            <AuthorityInformationAccessUrls/>
            <CRLDistributionPoints>
                <crlUrl>http://crl.pki.belgium.be/belgium2.crl</crlUrl>
            </CRLDistributionPoints>
            <OCSPAccessUrls/>
            <Sources>
            	<Source>SIGNATURE</Source>
            </Sources>
            <NotAfter>2019-01-23T12:00:00</NotAfter>
            <NotBefore>2013-10-23T13:00:00</NotBefore>
            <PublicKeySize>2048</PublicKeySize>
            <PublicKeyEncryptionAlgo>RSA</PublicKeyEncryptionAlgo>
            <KeyUsageBits>
                <KeyUsage>digitalSignature</KeyUsage>
                <KeyUsage>nonRepudiation</KeyUsage>
            </KeyUsageBits>
            <IdPkixOcspNoCheck>false</IdPkixOcspNoCheck>
            <BasicSignature>
                <EncryptionAlgoUsedToSignThisToken>RSA</EncryptionAlgoUsedToSignThisToken>
                <KeyLengthUsedToSignThisToken>2048</KeyLengthUsedToSignThisToken>
                <DigestAlgoUsedToSignThisToken>SHA224</DigestAlgoUsedToSignThisToken>
                <SignatureIntact>true</SignatureIntact>
                <SignatureValid>true</SignatureValid>
            </BasicSignature>
            <SigningCertificate Certificate="C-9F9744463BE13714754E1A3BECF98C08CC205E4AB32028F4E2830C4A1B2775B8"/>
            <CertificateChain>
                <ChainItem Certificate="C-9F9744463BE13714754E1A3BECF98C08CC205E4AB32028F4E2830C4A1B2775B8"/>
            </CertificateChain>
            <Trusted>false</Trusted>
            <SelfSigned>false</SelfSigned>
            <CertificatePolicies>
                <certificatePolicy>2.16.56.9.1.1.5</certificatePolicy>
            </CertificatePolicies>
            <QCStatementIds/>
            <QCTypes/>
            <TrustedServiceProviders>
                <TrustedServiceProvider>
                    <TSPName>Certipost n.v./s.a.</TSPName>
                    <TSPRegistrationIdentifier>VATDE-2034482260</TSPRegistrationIdentifier>
                    <CountryCode>BE</CountryCode>
                    <TrustedServices>
<<<<<<< HEAD
                        <TrustedService>
                        	<ServiceDigitalIdentifier>9F9744463BE13714754E1A3BECF98C08CC205E4AB32028F4E2830C4A1B2775B8</ServiceDigitalIdentifier>
=======
                        <TrustedService ServiceDigitalIdentifier="C-9F9744463BE13714754E1A3BECF98C08CC205E4AB32028F4E2830C4A1B2775B8">
>>>>>>> 49c412d9
                    		<ServiceName>CN=Belgium Root CA4, C=BE</ServiceName>
                            <ServiceType>http://uri.etsi.org/TrstSvc/Svctype/CA/QC</ServiceType>
                            <Status>http://uri.etsi.org/TrstSvc/TrustedList/Svcstatus/granted</Status>
                            <StartDate>2016-07-01T02:00:00</StartDate>
                            <AdditionalServiceInfoUris>
                                <additionalServiceInfoUri>http://uri.etsi.org/TrstSvc/TrustedList/SvcInfoExt/RootCA-QC</additionalServiceInfoUri>
                                <additionalServiceInfoUri>http://uri.etsi.org/TrstSvc/TrustedList/SvcInfoExt/ForeSignatures</additionalServiceInfoUri>
                            </AdditionalServiceInfoUris>
                        </TrustedService>
<<<<<<< HEAD
                        <TrustedService>
                        	<ServiceDigitalIdentifier>9F9744463BE13714754E1A3BECF98C08CC205E4AB32028F4E2830C4A1B2775B8</ServiceDigitalIdentifier>
=======
                        <TrustedService ServiceDigitalIdentifier="C-9F9744463BE13714754E1A3BECF98C08CC205E4AB32028F4E2830C4A1B2775B8">
>>>>>>> 49c412d9
                    		<ServiceName>CN=Belgium Root CA4, C=BE</ServiceName>
                            <ServiceType>http://uri.etsi.org/TrstSvc/Svctype/CA/QC</ServiceType>
                            <Status>http://uri.etsi.org/TrstSvc/TrustedList/Svcstatus/undersupervision</Status>
                            <StartDate>2007-10-04T12:00:00</StartDate>
                            <EndDate>2016-07-01T02:00:00</EndDate>
                            <AdditionalServiceInfoUris>
                                <additionalServiceInfoUri>http://uri.etsi.org/TrstSvc/TrustedList/SvcInfoExt/RootCA-QC</additionalServiceInfoUri>
                            </AdditionalServiceInfoUris>
                        </TrustedService>
                    </TrustedServices>
                </TrustedServiceProvider>
            </TrustedServiceProviders>
            <Revocations>
                <CertificateRevocation Revocation="R-d74af393cf3b506da33b46bc52b49cd6fac12b2bdaa9ce1fba25c0c1e4ebbe1909748ac3d9315ee0353007888872e011f23888946587ae8ca27bba634f1eb7e1">
                    <Status>true</Status>
                </CertificateRevocation>
                <CertificateRevocation Revocation="R-d74af393cf3b506da33b46bc52b49cd6fac12b2bdaa9ce1fba25c0c1e4ebbe1937478d403aa751c3f67f0d56db9f9340b7876dbbc05396911ebe8dc6162bf388">
                    <Status>true</Status>
                </CertificateRevocation>
            </Revocations>
            <DigestAlgoAndValue>
                <DigestMethod>SHA256</DigestMethod>
                <DigestValue>10rzk887UG2jO0a8UrSc1vrBKyvaqc4fuiXAweTrvhk=</DigestValue>
            </DigestAlgoAndValue>
        </Certificate>
        <Certificate Id="C-9F9744463BE13714754E1A3BECF98C08CC205E4AB32028F4E2830C4A1B2775B8">
            <SubjectDistinguishedName Format="CANONICAL">cn=belgium root ca2,c=be</SubjectDistinguishedName>
            <SubjectDistinguishedName Format="RFC2253">CN=Belgium Root CA2,C=BE</SubjectDistinguishedName>
            <IssuerDistinguishedName Format="CANONICAL">cn=belgium root ca2,c=be</IssuerDistinguishedName>
            <IssuerDistinguishedName Format="RFC2253">CN=Belgium Root CA2,C=BE</IssuerDistinguishedName>
            <SerialNumber>3098404661496965511</SerialNumber>
            <CommonName>Belgium Root CA2</CommonName>
            <CountryName>BE</CountryName>
            <AuthorityInformationAccessUrls/>
            <CRLDistributionPoints/>
            <OCSPAccessUrls/>
            <Sources>
            	<Source>TRUSTED_LIST</Source>
            </Sources>
            <NotAfter>2021-12-15T09:00:00</NotAfter>
            <NotBefore>2007-10-04T12:00:00</NotBefore>
            <PublicKeySize>2048</PublicKeySize>
            <PublicKeyEncryptionAlgo>RSA</PublicKeyEncryptionAlgo>
            <KeyUsageBits>
                <KeyUsage>keyCertSign</KeyUsage>
                <KeyUsage>crlSign</KeyUsage>
            </KeyUsageBits>
            <IdPkixOcspNoCheck>false</IdPkixOcspNoCheck>
            <BasicSignature>
                <EncryptionAlgoUsedToSignThisToken>RSA</EncryptionAlgoUsedToSignThisToken>
                <KeyLengthUsedToSignThisToken>2048</KeyLengthUsedToSignThisToken>
                <DigestAlgoUsedToSignThisToken>SHA224</DigestAlgoUsedToSignThisToken>
                <SignatureIntact>true</SignatureIntact>
                <SignatureValid>true</SignatureValid>
            </BasicSignature>
            <CertificateChain/>
            <Trusted>true</Trusted>
            <SelfSigned>true</SelfSigned>
            <CertificatePolicies>
                <certificatePolicy>2.16.56.9.1.1</certificatePolicy>
            </CertificatePolicies>
            <QCStatementIds/>
            <QCTypes/>
            <TrustedServiceProviders>
                <TrustedServiceProvider>
                    <TSPName>Certipost n.v./s.a.</TSPName>
                    <TSPRegistrationIdentifier>VATDE-2034482260</TSPRegistrationIdentifier>
                    <CountryCode>BE</CountryCode>
                    <TrustedServices>
<<<<<<< HEAD
                        <TrustedService>
                        	<ServiceDigitalIdentifier>9F9744463BE13714754E1A3BECF98C08CC205E4AB32028F4E2830C4A1B2775B8</ServiceDigitalIdentifier>
=======
                        <TrustedService ServiceDigitalIdentifier="C-9F9744463BE13714754E1A3BECF98C08CC205E4AB32028F4E2830C4A1B2775B8">
>>>>>>> 49c412d9
                    		<ServiceName>CN=Belgium Root CA4, C=BE</ServiceName>
                            <ServiceType>http://uri.etsi.org/TrstSvc/Svctype/CA/QC</ServiceType>
                            <Status>http://uri.etsi.org/TrstSvc/TrustedList/Svcstatus/granted</Status>
                            <StartDate>2016-07-01T02:00:00</StartDate>
                            <AdditionalServiceInfoUris>
                                <additionalServiceInfoUri>http://uri.etsi.org/TrstSvc/TrustedList/SvcInfoExt/RootCA-QC</additionalServiceInfoUri>
                                <additionalServiceInfoUri>http://uri.etsi.org/TrstSvc/TrustedList/SvcInfoExt/ForeSignatures</additionalServiceInfoUri>
                            </AdditionalServiceInfoUris>
                        </TrustedService>
<<<<<<< HEAD
                        <TrustedService>
                        	<ServiceDigitalIdentifier>9F9744463BE13714754E1A3BECF98C08CC205E4AB32028F4E2830C4A1B2775B8</ServiceDigitalIdentifier>
=======
                        <TrustedService ServiceDigitalIdentifier="C-9F9744463BE13714754E1A3BECF98C08CC205E4AB32028F4E2830C4A1B2775B8">
>>>>>>> 49c412d9
                    		<ServiceName>CN=Belgium Root CA4, C=BE</ServiceName>
                            <ServiceType>http://uri.etsi.org/TrstSvc/Svctype/CA/QC</ServiceType>
                            <Status>http://uri.etsi.org/TrstSvc/TrustedList/Svcstatus/undersupervision</Status>
                            <StartDate>2007-10-04T12:00:00</StartDate>
                            <EndDate>2016-07-01T02:00:00</EndDate>
                            <AdditionalServiceInfoUris>
                                <additionalServiceInfoUri>http://uri.etsi.org/TrstSvc/TrustedList/SvcInfoExt/RootCA-QC</additionalServiceInfoUri>
                            </AdditionalServiceInfoUris>
                        </TrustedService>
                    </TrustedServices>
                </TrustedServiceProvider>
            </TrustedServiceProviders>
            <Revocations/>
            <DigestAlgoAndValue>
                <DigestMethod>SHA256</DigestMethod>
                <DigestValue>n5dERjvhNxR1Tho77PmMCMwgXkqzICj04oMMShsndbg=</DigestValue>
            </DigestAlgoAndValue>
        </Certificate>
        <Certificate Id="C-75F5216C135CA7D30473723247E8AD6104F843A598ACEBF82764F556E378D62D">
            <SubjectDistinguishedName Format="CANONICAL">2.5.4.5=#130b3739313032353230393931,2.5.4.42=#130b4672616e6b2048656e7269,2.5.4.4=#1308436f726e656c6973,cn=f c (signature),c=be</SubjectDistinguishedName>
            <SubjectDistinguishedName Format="RFC2253">2.5.4.5=#130b3739313032353230393931,2.5.4.42=#130b4672616e6b2048656e7269,2.5.4.4=#1308436f726e656c6973,CN=f c (Signature),C=BE</SubjectDistinguishedName>
            <IssuerDistinguishedName Format="CANONICAL">2.5.4.5=#1306323031343034,cn=citizen ca,c=be</IssuerDistinguishedName>
            <IssuerDistinguishedName Format="RFC2253">2.5.4.5=#1306323031343034,CN=Citizen CA,C=BE</IssuerDistinguishedName>
            <SerialNumber>21267647932559663574161737873445718206</SerialNumber>
            <CommonName>f c (Signature)</CommonName>
            <CountryName>BE</CountryName>
            <GivenName>f h</GivenName>
            <Surname>c</Surname>
            <AuthorityInformationAccessUrls>
                <aiaUrl>http://certs.eid.belgium.be/belgiumrs3.crt</aiaUrl>
            </AuthorityInformationAccessUrls>
            <CRLDistributionPoints>
                <crlUrl>http://crl.eid.belgium.be/eidc201404.crl</crlUrl>
            </CRLDistributionPoints>
            <OCSPAccessUrls>
                <ocspServerUrl>http://ocsp.eid.belgium.be/2</ocspServerUrl>
            </OCSPAccessUrls>
            <Sources>
            	<Source>SIGNATURE</Source>
            </Sources>
            <NotAfter>2024-04-08T01:59:59</NotAfter>
            <NotBefore>2014-04-09T00:47:22</NotBefore>
            <PublicKeySize>2048</PublicKeySize>
            <PublicKeyEncryptionAlgo>RSA</PublicKeyEncryptionAlgo>
            <KeyUsageBits>
                <KeyUsage>nonRepudiation</KeyUsage>
            </KeyUsageBits>
            <IdPkixOcspNoCheck>false</IdPkixOcspNoCheck>
            <BasicSignature>
                <EncryptionAlgoUsedToSignThisToken>RSA</EncryptionAlgoUsedToSignThisToken>
                <KeyLengthUsedToSignThisToken>4096</KeyLengthUsedToSignThisToken>
                <DigestAlgoUsedToSignThisToken>SHA224</DigestAlgoUsedToSignThisToken>
                <SignatureIntact>true</SignatureIntact>
                <SignatureValid>true</SignatureValid>
            </BasicSignature>
            <SigningCertificate Certificate="C-A2BCB1E8523FBB23B9A277AFA0B67DA2E61E9AD8BAC1B926A733A1AE07C67CDE"/>
            <CertificateChain>
                <ChainItem Certificate="C-A2BCB1E8523FBB23B9A277AFA0B67DA2E61E9AD8BAC1B926A733A1AE07C67CDE"/>
                <ChainItem Certificate="C-A8D14E945E3E5156BCAE5E39737CF6A1B1F51028BBBF982F50CE5F4C05568B4D"/>
            </CertificateChain>
            <Trusted>false</Trusted>
            <SelfSigned>false</SelfSigned>
            <CertificatePolicies>
                <certificatePolicy>2.16.56.10.1.1.2.1</certificatePolicy>
            </CertificatePolicies>
            <QCStatementIds>
                <qcStatementOid Description="qc-compliance">0.4.0.1862.1.1</qcStatementOid>
                <qcStatementOid Description="qc-sscd">0.4.0.1862.1.4</qcStatementOid>
            </QCStatementIds>
            <QCTypes/>
            <TrustedServiceProviders>
                <TrustedServiceProvider>
                    <TSPName>Certipost n.v./s.a.</TSPName>
                    <TSPRegistrationIdentifier>VATDE-2034482260</TSPRegistrationIdentifier>
                    <CountryCode>BE</CountryCode>
                    <TrustedServices>
<<<<<<< HEAD
                        <TrustedService>
                        	<ServiceDigitalIdentifier>9F9744463BE13714754E1A3BECF98C08CC205E4AB32028F4E2830C4A1B2775B8</ServiceDigitalIdentifier>
=======
                        <TrustedService ServiceDigitalIdentifier="C-9F9744463BE13714754E1A3BECF98C08CC205E4AB32028F4E2830C4A1B2775B8">
>>>>>>> 49c412d9
                    		<ServiceName>CN=Belgium Root CA4, C=BE</ServiceName>
                            <ServiceType>http://uri.etsi.org/TrstSvc/Svctype/CA/QC</ServiceType>
                            <Status>http://uri.etsi.org/TrstSvc/TrustedList/Svcstatus/granted</Status>
                            <StartDate>2016-07-01T02:00:00</StartDate>
                            <CapturedQualifiers>
                                <Qualifier>http://uri.etsi.org/TrstSvc/TrustedList/SvcInfoExt/QCQSCDStatusAsInCert</Qualifier>
                            </CapturedQualifiers>
                            <AdditionalServiceInfoUris>
                                <additionalServiceInfoUri>http://uri.etsi.org/TrstSvc/TrustedList/SvcInfoExt/RootCA-QC</additionalServiceInfoUri>
                                <additionalServiceInfoUri>http://uri.etsi.org/TrstSvc/TrustedList/SvcInfoExt/ForeSignatures</additionalServiceInfoUri>
                            </AdditionalServiceInfoUris>
                        </TrustedService>
<<<<<<< HEAD
                        <TrustedService>
                        	<ServiceDigitalIdentifier>9F9744463BE13714754E1A3BECF98C08CC205E4AB32028F4E2830C4A1B2775B8</ServiceDigitalIdentifier>
=======
                        <TrustedService ServiceDigitalIdentifier="C-9F9744463BE13714754E1A3BECF98C08CC205E4AB32028F4E2830C4A1B2775B8">
>>>>>>> 49c412d9
                    		<ServiceName>CN=Belgium Root CA4, C=BE</ServiceName>
                            <ServiceType>http://uri.etsi.org/TrstSvc/Svctype/CA/QC</ServiceType>
                            <Status>http://uri.etsi.org/TrstSvc/TrustedList/Svcstatus/undersupervision</Status>
                            <StartDate>2013-06-26T14:00:00</StartDate>
                            <EndDate>2016-07-01T02:00:00</EndDate>
                            <CapturedQualifiers>
                                <Qualifier>http://uri.etsi.org/TrstSvc/TrustedList/SvcInfoExt/QCSSCDStatusAsInCert</Qualifier>
                            </CapturedQualifiers>
                            <AdditionalServiceInfoUris>
                                <additionalServiceInfoUri>http://uri.etsi.org/TrstSvc/TrustedList/SvcInfoExt/RootCA-QC</additionalServiceInfoUri>
                            </AdditionalServiceInfoUris>
                        </TrustedService>
                    </TrustedServices>
                </TrustedServiceProvider>
            </TrustedServiceProviders>
            <Revocations>
                <CertificateRevocation Revocation="R-75f5216c135ca7d30473723247e8ad6104f843a598acebf82764f556e378d62d18423017027efece3d0668fa492ad8625e7dcac01c057a11d679eb33ab41def9">
                    <Status>false</Status>
                    <Reason>unspecified</Reason>
                    <RevocationDate>2016-07-05T15:10:07</RevocationDate>
                </CertificateRevocation>
                <CertificateRevocation Revocation="R-75f5216c135ca7d30473723247e8ad6104f843a598acebf82764f556e378d62d0b07eb2dbac8ca8fcdcb77ce16df70577cf9133aeed18b94c3f3fb11a5fc2ff9">
                    <Status>true</Status>
                </CertificateRevocation>
            </Revocations>
            <DigestAlgoAndValue>
                <DigestMethod>SHA256</DigestMethod>
                <DigestValue>dfUhbBNcp9MEc3IyR+itYQT4Q6WYrOv4J2T1VuN41i0=</DigestValue>
            </DigestAlgoAndValue>
        </Certificate>
        <Certificate Id="C-A8D14E945E3E5156BCAE5E39737CF6A1B1F51028BBBF982F50CE5F4C05568B4D">
            <SubjectDistinguishedName Format="CANONICAL">cn=belgium root ca3,c=be</SubjectDistinguishedName>
            <SubjectDistinguishedName Format="RFC2253">CN=Belgium Root CA3,C=BE</SubjectDistinguishedName>
            <IssuerDistinguishedName Format="CANONICAL">cn=belgium root ca3,c=be</IssuerDistinguishedName>
            <IssuerDistinguishedName Format="RFC2253">CN=Belgium Root CA3,C=BE</IssuerDistinguishedName>
            <SerialNumber>4260689877497748905</SerialNumber>
            <CommonName>Belgium Root CA3</CommonName>
            <CountryName>BE</CountryName>
            <AuthorityInformationAccessUrls/>
            <CRLDistributionPoints/>
            <OCSPAccessUrls/>
            <Sources>
            	<Source>TRUSTED_LIST</Source>
            </Sources>
            <NotAfter>2028-01-28T13:00:00</NotAfter>
            <NotBefore>2013-06-26T14:00:00</NotBefore>
            <PublicKeySize>4096</PublicKeySize>
            <PublicKeyEncryptionAlgo>RSA</PublicKeyEncryptionAlgo>
            <KeyUsageBits>
                <KeyUsage>keyCertSign</KeyUsage>
                <KeyUsage>crlSign</KeyUsage>
            </KeyUsageBits>
            <IdPkixOcspNoCheck>false</IdPkixOcspNoCheck>
            <BasicSignature>
                <EncryptionAlgoUsedToSignThisToken>RSA</EncryptionAlgoUsedToSignThisToken>
                <KeyLengthUsedToSignThisToken>4096</KeyLengthUsedToSignThisToken>
                <DigestAlgoUsedToSignThisToken>SHA224</DigestAlgoUsedToSignThisToken>
                <SignatureIntact>true</SignatureIntact>
                <SignatureValid>true</SignatureValid>
            </BasicSignature>
            <CertificateChain/>
            <Trusted>true</Trusted>
            <SelfSigned>true</SelfSigned>
            <CertificatePolicies>
                <certificatePolicy>2.16.56.10.1.1</certificatePolicy>
            </CertificatePolicies>
            <QCStatementIds/>
            <QCTypes/>
            <TrustedServiceProviders>
                <TrustedServiceProvider>
                    <TSPName>Certipost n.v./s.a.</TSPName>
                    <TSPRegistrationIdentifier>VATDE-2034482260</TSPRegistrationIdentifier>
                    <CountryCode>BE</CountryCode>
                    <TrustedServices>
<<<<<<< HEAD
                        <TrustedService>
                        	<ServiceDigitalIdentifier>9F9744463BE13714754E1A3BECF98C08CC205E4AB32028F4E2830C4A1B2775B8</ServiceDigitalIdentifier>
=======
                        <TrustedService ServiceDigitalIdentifier="C-9F9744463BE13714754E1A3BECF98C08CC205E4AB32028F4E2830C4A1B2775B8">
>>>>>>> 49c412d9
                    		<ServiceName>CN=Belgium Root CA4, C=BE</ServiceName>
                            <ServiceType>http://uri.etsi.org/TrstSvc/Svctype/CA/QC</ServiceType>
                            <Status>http://uri.etsi.org/TrstSvc/TrustedList/Svcstatus/granted</Status>
                            <StartDate>2016-07-01T02:00:00</StartDate>
                            <AdditionalServiceInfoUris>
                                <additionalServiceInfoUri>http://uri.etsi.org/TrstSvc/TrustedList/SvcInfoExt/RootCA-QC</additionalServiceInfoUri>
                                <additionalServiceInfoUri>http://uri.etsi.org/TrstSvc/TrustedList/SvcInfoExt/ForeSignatures</additionalServiceInfoUri>
                            </AdditionalServiceInfoUris>
                        </TrustedService>
<<<<<<< HEAD
                        <TrustedService>
                        	<ServiceDigitalIdentifier>9F9744463BE13714754E1A3BECF98C08CC205E4AB32028F4E2830C4A1B2775B8</ServiceDigitalIdentifier>
=======
                        <TrustedService ServiceDigitalIdentifier="C-9F9744463BE13714754E1A3BECF98C08CC205E4AB32028F4E2830C4A1B2775B8">
>>>>>>> 49c412d9
                    		<ServiceName>CN=Belgium Root CA4, C=BE</ServiceName>
                            <ServiceType>http://uri.etsi.org/TrstSvc/Svctype/CA/QC</ServiceType>
                            <Status>http://uri.etsi.org/TrstSvc/TrustedList/Svcstatus/undersupervision</Status>
                            <StartDate>2013-06-26T14:00:00</StartDate>
                            <EndDate>2016-07-01T02:00:00</EndDate>
                            <AdditionalServiceInfoUris>
                                <additionalServiceInfoUri>http://uri.etsi.org/TrstSvc/TrustedList/SvcInfoExt/RootCA-QC</additionalServiceInfoUri>
                            </AdditionalServiceInfoUris>
                        </TrustedService>
                    </TrustedServices>
                </TrustedServiceProvider>
            </TrustedServiceProviders>
            <Revocations/>
            <DigestAlgoAndValue>
                <DigestMethod>SHA256</DigestMethod>
                <DigestValue>qNFOlF4+UVa8rl45c3z2obH1ECi7v5gvUM5fTAVWi00=</DigestValue>
            </DigestAlgoAndValue>
        </Certificate>
        <Certificate Id="C-D64BB62EFF83D5D9D368BBABEAA8BC6B291FD3F76B2AAEBD187387EECCB73A13">
            <SubjectDistinguishedName Format="CANONICAL">c=be,cn=belgium ocsp responder</SubjectDistinguishedName>
            <SubjectDistinguishedName Format="RFC2253">C=BE,CN=Belgium OCSP Responder</SubjectDistinguishedName>
            <IssuerDistinguishedName Format="CANONICAL">2.5.4.5=#1306323031343034,cn=citizen ca,c=be</IssuerDistinguishedName>
            <IssuerDistinguishedName Format="RFC2253">2.5.4.5=#1306323031343034,CN=Citizen CA,C=BE</IssuerDistinguishedName>
            <SerialNumber>4835703278459997245783940</SerialNumber>
            <CommonName>Belgium OCSP Responder</CommonName>
            <CountryName>BE</CountryName>
            <AuthorityInformationAccessUrls/>
            <CRLDistributionPoints/>
            <OCSPAccessUrls/>
            <Sources>
            	<Source>OCSP_RESPONSE</Source>
            </Sources>
            <NotAfter>2018-01-29T12:00:00</NotAfter>
            <NotBefore>2016-12-10T12:00:00</NotBefore>
            <PublicKeySize>2048</PublicKeySize>
            <PublicKeyEncryptionAlgo>RSA</PublicKeyEncryptionAlgo>
            <KeyUsageBits>
                <KeyUsage>digitalSignature</KeyUsage>
            </KeyUsageBits>
            <IdPkixOcspNoCheck>true</IdPkixOcspNoCheck>
            <BasicSignature>
                <EncryptionAlgoUsedToSignThisToken>RSA</EncryptionAlgoUsedToSignThisToken>
                <KeyLengthUsedToSignThisToken>4096</KeyLengthUsedToSignThisToken>
                <DigestAlgoUsedToSignThisToken>SHA256</DigestAlgoUsedToSignThisToken>
                <SignatureIntact>true</SignatureIntact>
                <SignatureValid>true</SignatureValid>
            </BasicSignature>
            <SigningCertificate Certificate="C-A2BCB1E8523FBB23B9A277AFA0B67DA2E61E9AD8BAC1B926A733A1AE07C67CDE"/>
            <CertificateChain>
                <ChainItem Certificate="C-A2BCB1E8523FBB23B9A277AFA0B67DA2E61E9AD8BAC1B926A733A1AE07C67CDE"/>
                <ChainItem Certificate="C-A8D14E945E3E5156BCAE5E39737CF6A1B1F51028BBBF982F50CE5F4C05568B4D"/>
            </CertificateChain>
            <Trusted>false</Trusted>
            <SelfSigned>false</SelfSigned>
            <CertificatePolicies/>
            <QCStatementIds/>
            <QCTypes/>
            <TrustedServiceProviders>
                <TrustedServiceProvider>
                    <TSPName>Certipost n.v./s.a.</TSPName>
                    <TSPRegistrationIdentifier>VATDE-2034482260</TSPRegistrationIdentifier>
                    <CountryCode>BE</CountryCode>
                    <TrustedServices>
<<<<<<< HEAD
                        <TrustedService>
                        	<ServiceDigitalIdentifier>9F9744463BE13714754E1A3BECF98C08CC205E4AB32028F4E2830C4A1B2775B8</ServiceDigitalIdentifier>
=======
                        <TrustedService ServiceDigitalIdentifier="C-9F9744463BE13714754E1A3BECF98C08CC205E4AB32028F4E2830C4A1B2775B8">
>>>>>>> 49c412d9
                    		<ServiceName>CN=Belgium Root CA4, C=BE</ServiceName>
                            <ServiceType>http://uri.etsi.org/TrstSvc/Svctype/CA/QC</ServiceType>
                            <Status>http://uri.etsi.org/TrstSvc/TrustedList/Svcstatus/granted</Status>
                            <StartDate>2016-07-01T02:00:00</StartDate>
                            <AdditionalServiceInfoUris>
                                <additionalServiceInfoUri>http://uri.etsi.org/TrstSvc/TrustedList/SvcInfoExt/RootCA-QC</additionalServiceInfoUri>
                                <additionalServiceInfoUri>http://uri.etsi.org/TrstSvc/TrustedList/SvcInfoExt/ForeSignatures</additionalServiceInfoUri>
                            </AdditionalServiceInfoUris>
                        </TrustedService>
                    </TrustedServices>
                </TrustedServiceProvider>
            </TrustedServiceProviders>
            <Revocations/>
            <DigestAlgoAndValue>
                <DigestMethod>SHA256</DigestMethod>
                <DigestValue>1ku2Lv+D1dnTaLur6qi8aykf0/drKq69GHOH7sy3OhM=</DigestValue>
            </DigestAlgoAndValue>
        </Certificate>
        <Certificate Id="C-A2BCB1E8523FBB23B9A277AFA0B67DA2E61E9AD8BAC1B926A733A1AE07C67CDE">
            <SubjectDistinguishedName Format="CANONICAL">2.5.4.5=#1306323031343034,cn=citizen ca,c=be</SubjectDistinguishedName>
            <SubjectDistinguishedName Format="RFC2253">2.5.4.5=#1306323031343034,CN=Citizen CA,C=BE</SubjectDistinguishedName>
            <IssuerDistinguishedName Format="CANONICAL">cn=belgium root ca3,c=be</IssuerDistinguishedName>
            <IssuerDistinguishedName Format="RFC2253">CN=Belgium Root CA3,C=BE</IssuerDistinguishedName>
            <SerialNumber>103091137581036893289106262438772510513</SerialNumber>
            <CommonName>Citizen CA</CommonName>
            <CountryName>BE</CountryName>
            <AuthorityInformationAccessUrls/>
            <CRLDistributionPoints>
                <crlUrl>http://crl.eid.belgium.be/belgium3.crl</crlUrl>
            </CRLDistributionPoints>
            <OCSPAccessUrls/>
            <Sources>
            	<Source>SIGNATURE</Source>
            </Sources>
            <NotAfter>2025-06-23T13:00:00</NotAfter>
            <NotBefore>2013-10-23T13:00:00</NotBefore>
            <PublicKeySize>4096</PublicKeySize>
            <PublicKeyEncryptionAlgo>RSA</PublicKeyEncryptionAlgo>
            <KeyUsageBits>
                <KeyUsage>keyCertSign</KeyUsage>
                <KeyUsage>crlSign</KeyUsage>
            </KeyUsageBits>
            <IdPkixOcspNoCheck>false</IdPkixOcspNoCheck>
            <BasicSignature>
                <EncryptionAlgoUsedToSignThisToken>RSA</EncryptionAlgoUsedToSignThisToken>
                <KeyLengthUsedToSignThisToken>4096</KeyLengthUsedToSignThisToken>
                <DigestAlgoUsedToSignThisToken>SHA224</DigestAlgoUsedToSignThisToken>
                <SignatureIntact>true</SignatureIntact>
                <SignatureValid>true</SignatureValid>
            </BasicSignature>
            <SigningCertificate Certificate="C-A8D14E945E3E5156BCAE5E39737CF6A1B1F51028BBBF982F50CE5F4C05568B4D"/>
            <CertificateChain>
                <ChainItem Certificate="C-A8D14E945E3E5156BCAE5E39737CF6A1B1F51028BBBF982F50CE5F4C05568B4D"/>
            </CertificateChain>
            <Trusted>false</Trusted>
            <SelfSigned>false</SelfSigned>
            <CertificatePolicies>
                <certificatePolicy>2.16.56.10.1.1.2</certificatePolicy>
            </CertificatePolicies>
            <QCStatementIds/>
            <QCTypes/>
            <TrustedServiceProviders>
                <TrustedServiceProvider>
                    <TSPName>Certipost n.v./s.a.</TSPName>
                    <TSPRegistrationIdentifier>VATDE-2034482260</TSPRegistrationIdentifier>
                    <CountryCode>BE</CountryCode>
                    <TrustedServices>
<<<<<<< HEAD
                        <TrustedService>
                        	<ServiceDigitalIdentifier>9F9744463BE13714754E1A3BECF98C08CC205E4AB32028F4E2830C4A1B2775B8</ServiceDigitalIdentifier>
=======
                        <TrustedService ServiceDigitalIdentifier="C-9F9744463BE13714754E1A3BECF98C08CC205E4AB32028F4E2830C4A1B2775B8">
>>>>>>> 49c412d9
                    		<ServiceName>CN=Belgium Root CA4, C=BE</ServiceName>
                            <ServiceType>http://uri.etsi.org/TrstSvc/Svctype/CA/QC</ServiceType>
                            <Status>http://uri.etsi.org/TrstSvc/TrustedList/Svcstatus/granted</Status>
                            <StartDate>2016-07-01T02:00:00</StartDate>
                            <AdditionalServiceInfoUris>
                                <additionalServiceInfoUri>http://uri.etsi.org/TrstSvc/TrustedList/SvcInfoExt/RootCA-QC</additionalServiceInfoUri>
                                <additionalServiceInfoUri>http://uri.etsi.org/TrstSvc/TrustedList/SvcInfoExt/ForeSignatures</additionalServiceInfoUri>
                            </AdditionalServiceInfoUris>
                        </TrustedService>
<<<<<<< HEAD
                        <TrustedService>
                        	<ServiceDigitalIdentifier>9F9744463BE13714754E1A3BECF98C08CC205E4AB32028F4E2830C4A1B2775B8</ServiceDigitalIdentifier>
=======
                        <TrustedService ServiceDigitalIdentifier="C-9F9744463BE13714754E1A3BECF98C08CC205E4AB32028F4E2830C4A1B2775B8">
>>>>>>> 49c412d9
                    		<ServiceName>CN=Belgium Root CA4, C=BE</ServiceName>
                            <ServiceType>http://uri.etsi.org/TrstSvc/Svctype/CA/QC</ServiceType>
                            <Status>http://uri.etsi.org/TrstSvc/TrustedList/Svcstatus/undersupervision</Status>
                            <StartDate>2013-06-26T14:00:00</StartDate>
                            <EndDate>2016-07-01T02:00:00</EndDate>
                            <AdditionalServiceInfoUris>
                                <additionalServiceInfoUri>http://uri.etsi.org/TrstSvc/TrustedList/SvcInfoExt/RootCA-QC</additionalServiceInfoUri>
                            </AdditionalServiceInfoUris>
                        </TrustedService>
                    </TrustedServices>
                </TrustedServiceProvider>
            </TrustedServiceProviders>
            <Revocations>
                <CertificateRevocation Revocation="R-a2bcb1e8523fbb23b9a277afa0b67da2e61e9ad8bac1b926a733a1ae07c67cde43affe03ea0cd0bc9d663ca5ecb1db343657acdf1ec742cba90b503a08b0456f">
                    <Status>true</Status>
                </CertificateRevocation>
                <CertificateRevocation Revocation="R-a2bcb1e8523fbb23b9a277afa0b67da2e61e9ad8bac1b926a733a1ae07c67cde52e8de03ed10fb4ba24696f38afbf93c309823f76ef058871bb8604533ce4ca4">
                    <Status>true</Status>
                </CertificateRevocation>
            </Revocations>
            <DigestAlgoAndValue>
                <DigestMethod>SHA256</DigestMethod>
                <DigestValue>oryx6FI/uyO5onevoLZ9ouYemti6wbkmpzOhrgfGfN4=</DigestValue>
            </DigestAlgoAndValue>
        </Certificate>
        <Certificate Id="C-6C9DA2AA6632C9006C9805D4B3849D9FDFB97DA182DF8FA47219625FD47E12BE">
            <SubjectDistinguishedName Format="CANONICAL">c=be,cn=belgium ocsp responder</SubjectDistinguishedName>
            <SubjectDistinguishedName Format="RFC2253">C=BE,CN=Belgium OCSP Responder</SubjectDistinguishedName>
            <IssuerDistinguishedName Format="CANONICAL">2.5.4.5=#1306323031343034,cn=citizen ca,c=be</IssuerDistinguishedName>
            <IssuerDistinguishedName Format="RFC2253">2.5.4.5=#1306323031343034,CN=Citizen CA,C=BE</IssuerDistinguishedName>
            <SerialNumber>4835703278459965212017144</SerialNumber>
            <CommonName>Belgium OCSP Responder</CommonName>
            <CountryName>BE</CountryName>
            <AuthorityInformationAccessUrls/>
            <CRLDistributionPoints/>
            <OCSPAccessUrls/>
            <Sources>
            	<Source>OCSP_RESPONSE</Source>
            </Sources>
            <NotAfter>2017-01-29T12:00:00</NotAfter>
            <NotBefore>2015-12-08T12:00:00</NotBefore>
            <PublicKeySize>2048</PublicKeySize>
            <PublicKeyEncryptionAlgo>RSA</PublicKeyEncryptionAlgo>
            <KeyUsageBits>
                <KeyUsage>digitalSignature</KeyUsage>
            </KeyUsageBits>
            <IdPkixOcspNoCheck>true</IdPkixOcspNoCheck>
            <BasicSignature>
                <EncryptionAlgoUsedToSignThisToken>RSA</EncryptionAlgoUsedToSignThisToken>
                <KeyLengthUsedToSignThisToken>4096</KeyLengthUsedToSignThisToken>
                <DigestAlgoUsedToSignThisToken>SHA224</DigestAlgoUsedToSignThisToken>
                <SignatureIntact>true</SignatureIntact>
                <SignatureValid>true</SignatureValid>
            </BasicSignature>
            <SigningCertificate Certificate="C-A2BCB1E8523FBB23B9A277AFA0B67DA2E61E9AD8BAC1B926A733A1AE07C67CDE"/>
            <CertificateChain>
                <ChainItem Certificate="C-A2BCB1E8523FBB23B9A277AFA0B67DA2E61E9AD8BAC1B926A733A1AE07C67CDE"/>
                <ChainItem Certificate="C-A8D14E945E3E5156BCAE5E39737CF6A1B1F51028BBBF982F50CE5F4C05568B4D"/>
            </CertificateChain>
            <Trusted>false</Trusted>
            <SelfSigned>false</SelfSigned>
            <CertificatePolicies/>
            <QCStatementIds/>
            <QCTypes/>
            <TrustedServiceProviders>
                <TrustedServiceProvider>
                    <TSPName>Certipost n.v./s.a.</TSPName>
                    <TSPRegistrationIdentifier>VATDE-2034482260</TSPRegistrationIdentifier>
                    <CountryCode>BE</CountryCode>
                    <TrustedServices>
<<<<<<< HEAD
                        <TrustedService>
                        	<ServiceDigitalIdentifier>9F9744463BE13714754E1A3BECF98C08CC205E4AB32028F4E2830C4A1B2775B8</ServiceDigitalIdentifier>
=======
                        <TrustedService ServiceDigitalIdentifier="C-9F9744463BE13714754E1A3BECF98C08CC205E4AB32028F4E2830C4A1B2775B8">
>>>>>>> 49c412d9
                    		<ServiceName>CN=Belgium Root CA4, C=BE</ServiceName>
                            <ServiceType>http://uri.etsi.org/TrstSvc/Svctype/CA/QC</ServiceType>
                            <Status>http://uri.etsi.org/TrstSvc/TrustedList/Svcstatus/granted</Status>
                            <StartDate>2016-07-01T02:00:00</StartDate>
                            <AdditionalServiceInfoUris>
                                <additionalServiceInfoUri>http://uri.etsi.org/TrstSvc/TrustedList/SvcInfoExt/RootCA-QC</additionalServiceInfoUri>
                                <additionalServiceInfoUri>http://uri.etsi.org/TrstSvc/TrustedList/SvcInfoExt/ForeSignatures</additionalServiceInfoUri>
                            </AdditionalServiceInfoUris>
                        </TrustedService>
<<<<<<< HEAD
                        <TrustedService>
                        	<ServiceDigitalIdentifier>9F9744463BE13714754E1A3BECF98C08CC205E4AB32028F4E2830C4A1B2775B8</ServiceDigitalIdentifier>
=======
                        <TrustedService ServiceDigitalIdentifier="C-9F9744463BE13714754E1A3BECF98C08CC205E4AB32028F4E2830C4A1B2775B8">
>>>>>>> 49c412d9
                    		<ServiceName>CN=Belgium Root CA4, C=BE</ServiceName>
                            <ServiceType>http://uri.etsi.org/TrstSvc/Svctype/CA/QC</ServiceType>
                            <Status>http://uri.etsi.org/TrstSvc/TrustedList/Svcstatus/undersupervision</Status>
                            <StartDate>2013-06-26T14:00:00</StartDate>
                            <EndDate>2016-07-01T02:00:00</EndDate>
                            <AdditionalServiceInfoUris>
                                <additionalServiceInfoUri>http://uri.etsi.org/TrstSvc/TrustedList/SvcInfoExt/RootCA-QC</additionalServiceInfoUri>
                            </AdditionalServiceInfoUris>
                        </TrustedService>
                    </TrustedServices>
                </TrustedServiceProvider>
            </TrustedServiceProviders>
            <Revocations/>
            <DigestAlgoAndValue>
                <DigestMethod>SHA256</DigestMethod>
                <DigestValue>bJ2iqmYyyQBsmAXUs4Sdn9+5faGC34+kchliX9R+Er4=</DigestValue>
            </DigestAlgoAndValue>
        </Certificate>
    </UsedCertificates>
    <UsedRevocations>
        <Revocation Id="R-d74af393cf3b506da33b46bc52b49cd6fac12b2bdaa9ce1fba25c0c1e4ebbe1909748ac3d9315ee0353007888872e011f23888946587ae8ca27bba634f1eb7e1">
            <Origin>SIGNATURE</Origin>
            <Type>CRL</Type>
            <ProductionDate>2016-02-15T12:00:00</ProductionDate>
            <ThisUpdate>2016-02-15T12:00:00</ThisUpdate>
            <NextUpdate>2016-07-31T13:00:00</NextUpdate>
            <BasicSignature>
                <EncryptionAlgoUsedToSignThisToken>RSA</EncryptionAlgoUsedToSignThisToken>
                <KeyLengthUsedToSignThisToken>2048</KeyLengthUsedToSignThisToken>
                <DigestAlgoUsedToSignThisToken>SHA224</DigestAlgoUsedToSignThisToken>
                <SignatureIntact>true</SignatureIntact>
                <SignatureValid>true</SignatureValid>
            </BasicSignature>
            <SigningCertificate Certificate="C-9F9744463BE13714754E1A3BECF98C08CC205E4AB32028F4E2830C4A1B2775B8"/>
            <CertificateChain>
                <ChainItem Certificate="C-9F9744463BE13714754E1A3BECF98C08CC205E4AB32028F4E2830C4A1B2775B8"/>
            </CertificateChain>
            <DigestAlgoAndValue>
                <DigestMethod>SHA256</DigestMethod>
                <DigestValue>CXSKw9kxXuA1MAeIiHLgEfI4iJRlh66Monu6Y08et+E=</DigestValue>
            </DigestAlgoAndValue>
        </Revocation>
        <Revocation Id="R-d74af393cf3b506da33b46bc52b49cd6fac12b2bdaa9ce1fba25c0c1e4ebbe1937478d403aa751c3f67f0d56db9f9340b7876dbbc05396911ebe8dc6162bf388">
            <Origin>EXTERNAL</Origin>
            <Type>CRL</Type>
            <SourceAddress>http://crl.pki.belgium.be/belgium2.crl</SourceAddress>
            <ProductionDate>2017-01-01T12:00:00</ProductionDate>
            <ThisUpdate>2017-01-01T12:00:00</ThisUpdate>
            <NextUpdate>2017-07-31T13:00:00</NextUpdate>
            <BasicSignature>
                <EncryptionAlgoUsedToSignThisToken>RSA</EncryptionAlgoUsedToSignThisToken>
                <KeyLengthUsedToSignThisToken>2048</KeyLengthUsedToSignThisToken>
                <DigestAlgoUsedToSignThisToken>SHA224</DigestAlgoUsedToSignThisToken>
                <SignatureIntact>true</SignatureIntact>
                <SignatureValid>true</SignatureValid>
            </BasicSignature>
            <SigningCertificate Certificate="C-9F9744463BE13714754E1A3BECF98C08CC205E4AB32028F4E2830C4A1B2775B8"/>
            <CertificateChain>
                <ChainItem Certificate="C-9F9744463BE13714754E1A3BECF98C08CC205E4AB32028F4E2830C4A1B2775B8"/>
            </CertificateChain>
            <DigestAlgoAndValue>
                <DigestMethod>SHA256</DigestMethod>
                <DigestValue>N0eNQDqnUcP2fw1W25+TQLeHbbvAU5aRHr6NxhYr84g=</DigestValue>
            </DigestAlgoAndValue>
        </Revocation>
        <Revocation Id="R-75f5216c135ca7d30473723247e8ad6104f843a598acebf82764f556e378d62d18423017027efece3d0668fa492ad8625e7dcac01c057a11d679eb33ab41def9">
            <Origin>EXTERNAL</Origin>
            <Type>OCSP</Type>
            <SourceAddress>http://ocsp.eid.belgium.be/2</SourceAddress>
            <ProductionDate>2017-01-26T09:09:47</ProductionDate>
            <ThisUpdate>2017-01-26T09:09:47</ThisUpdate>
            <NextUpdate>2017-01-26T09:10:47</NextUpdate>
            <BasicSignature>
                <EncryptionAlgoUsedToSignThisToken>RSA</EncryptionAlgoUsedToSignThisToken>
                <KeyLengthUsedToSignThisToken>2048</KeyLengthUsedToSignThisToken>
                <DigestAlgoUsedToSignThisToken>SHA256</DigestAlgoUsedToSignThisToken>
                <SignatureIntact>true</SignatureIntact>
                <SignatureValid>true</SignatureValid>
            </BasicSignature>
            <SigningCertificate Certificate="C-D64BB62EFF83D5D9D368BBABEAA8BC6B291FD3F76B2AAEBD187387EECCB73A13"/>
            <CertificateChain>
                <ChainItem Certificate="C-D64BB62EFF83D5D9D368BBABEAA8BC6B291FD3F76B2AAEBD187387EECCB73A13"/>
                <ChainItem Certificate="C-A2BCB1E8523FBB23B9A277AFA0B67DA2E61E9AD8BAC1B926A733A1AE07C67CDE"/>
                <ChainItem Certificate="C-A8D14E945E3E5156BCAE5E39737CF6A1B1F51028BBBF982F50CE5F4C05568B4D"/>
            </CertificateChain>
            <DigestAlgoAndValue>
                <DigestMethod>SHA256</DigestMethod>
                <DigestValue>GEIwFwJ+/s49Bmj6SSrYYl59ysAcBXoR1nnrM6tB3vk=</DigestValue>
            </DigestAlgoAndValue>
        </Revocation>
        <Revocation Id="R-75f5216c135ca7d30473723247e8ad6104f843a598acebf82764f556e378d62d0b07eb2dbac8ca8fcdcb77ce16df70577cf9133aeed18b94c3f3fb11a5fc2ff9">
            <Origin>SIGNATURE</Origin>
            <Type>OCSP</Type>
            <ProductionDate>2016-04-18T10:27:33</ProductionDate>
            <ThisUpdate>2016-04-18T10:27:33</ThisUpdate>
            <NextUpdate>2016-04-18T10:28:33</NextUpdate>
            <BasicSignature>
                <EncryptionAlgoUsedToSignThisToken>RSA</EncryptionAlgoUsedToSignThisToken>
                <KeyLengthUsedToSignThisToken>2048</KeyLengthUsedToSignThisToken>
                <DigestAlgoUsedToSignThisToken>SHA224</DigestAlgoUsedToSignThisToken>
                <SignatureIntact>true</SignatureIntact>
                <SignatureValid>true</SignatureValid>
            </BasicSignature>
            <SigningCertificate Certificate="C-6C9DA2AA6632C9006C9805D4B3849D9FDFB97DA182DF8FA47219625FD47E12BE"/>
            <CertificateChain>
                <ChainItem Certificate="C-6C9DA2AA6632C9006C9805D4B3849D9FDFB97DA182DF8FA47219625FD47E12BE"/>
                <ChainItem Certificate="C-A2BCB1E8523FBB23B9A277AFA0B67DA2E61E9AD8BAC1B926A733A1AE07C67CDE"/>
                <ChainItem Certificate="C-A8D14E945E3E5156BCAE5E39737CF6A1B1F51028BBBF982F50CE5F4C05568B4D"/>
            </CertificateChain>
            <DigestAlgoAndValue>
                <DigestMethod>SHA256</DigestMethod>
                <DigestValue>CwfrLbrIyo/Ny3fOFt9wV3z5Ezru0YuUw/P7EaX8L/k=</DigestValue>
            </DigestAlgoAndValue>
        </Revocation>
        <Revocation Id="R-a2bcb1e8523fbb23b9a277afa0b67da2e61e9ad8bac1b926a733a1ae07c67cde43affe03ea0cd0bc9d663ca5ecb1db343657acdf1ec742cba90b503a08b0456f">
            <Origin>SIGNATURE</Origin>
            <Type>CRL</Type>
            <ProductionDate>2016-02-15T12:00:00</ProductionDate>
            <ThisUpdate>2016-02-15T12:00:00</ThisUpdate>
            <NextUpdate>2016-07-31T13:00:00</NextUpdate>
            <BasicSignature>
                <EncryptionAlgoUsedToSignThisToken>RSA</EncryptionAlgoUsedToSignThisToken>
                <KeyLengthUsedToSignThisToken>4096</KeyLengthUsedToSignThisToken>
                <DigestAlgoUsedToSignThisToken>SHA224</DigestAlgoUsedToSignThisToken>
                <SignatureIntact>true</SignatureIntact>
                <SignatureValid>true</SignatureValid>
            </BasicSignature>
            <SigningCertificate Certificate="C-A8D14E945E3E5156BCAE5E39737CF6A1B1F51028BBBF982F50CE5F4C05568B4D"/>
            <CertificateChain>
                <ChainItem Certificate="C-A8D14E945E3E5156BCAE5E39737CF6A1B1F51028BBBF982F50CE5F4C05568B4D"/>
            </CertificateChain>
            <DigestAlgoAndValue>
                <DigestMethod>SHA256</DigestMethod>
                <DigestValue>Q6/+A+oM0LydZjyl7LHbNDZXrN8ex0LLqQtQOgiwRW8=</DigestValue>
            </DigestAlgoAndValue>
        </Revocation>
        <Revocation Id="R-a2bcb1e8523fbb23b9a277afa0b67da2e61e9ad8bac1b926a733a1ae07c67cde52e8de03ed10fb4ba24696f38afbf93c309823f76ef058871bb8604533ce4ca4">
            <Origin>EXTERNAL</Origin>
            <Type>CRL</Type>
            <SourceAddress>http://crl.eid.belgium.be/belgium3.crl</SourceAddress>
            <ProductionDate>2017-01-01T12:00:00</ProductionDate>
            <ThisUpdate>2017-01-01T12:00:00</ThisUpdate>
            <NextUpdate>2017-07-31T13:00:00</NextUpdate>
            <BasicSignature>
                <EncryptionAlgoUsedToSignThisToken>RSA</EncryptionAlgoUsedToSignThisToken>
                <KeyLengthUsedToSignThisToken>4096</KeyLengthUsedToSignThisToken>
                <DigestAlgoUsedToSignThisToken>SHA224</DigestAlgoUsedToSignThisToken>
                <SignatureIntact>true</SignatureIntact>
                <SignatureValid>true</SignatureValid>
            </BasicSignature>
            <SigningCertificate Certificate="C-A8D14E945E3E5156BCAE5E39737CF6A1B1F51028BBBF982F50CE5F4C05568B4D"/>
            <CertificateChain>
                <ChainItem Certificate="C-A8D14E945E3E5156BCAE5E39737CF6A1B1F51028BBBF982F50CE5F4C05568B4D"/>
            </CertificateChain>
            <DigestAlgoAndValue>
                <DigestMethod>SHA256</DigestMethod>
                <DigestValue>UujeA+0Q+0uiRpbzivv5PDCYI/du8FiHG7hgRTPOTKQ=</DigestValue>
            </DigestAlgoAndValue>
        </Revocation>
    </UsedRevocations>
    <UsedTimestamps>
         <Timestamp Id="T-D2E04180536591BAEF6A741431E7624ABD738CE34D2B4E3B869CEC718C9F8BFD" Type="SIGNATURE_TIMESTAMP">
             <ProductionTime>2016-04-18T10:27:39</ProductionTime>
             <DigestMatcher type="MESSAGE_IMPRINT">
         <DigestMethod>SHA256</DigestMethod>
         <DigestValue>4i0ZtDT4YCQ3WIecGOhrNaW9M/op3rC/V+1hpDTW+Kk=</DigestValue>
         <DataFound>true</DataFound>
         <DataIntact>true</DataIntact>
     	</DigestMatcher>
             <BasicSignature>
                 <EncryptionAlgoUsedToSignThisToken>RSA</EncryptionAlgoUsedToSignThisToken>
                 <KeyLengthUsedToSignThisToken>2048</KeyLengthUsedToSignThisToken>
                 <DigestAlgoUsedToSignThisToken>SHA256</DigestAlgoUsedToSignThisToken>
                 <SignatureIntact>true</SignatureIntact>
                 <SignatureValid>true</SignatureValid>
             </BasicSignature>
             <SigningCertificate Certificate="C-D74AF393CF3B506DA33B46BC52B49CD6FAC12B2BDAA9CE1FBA25C0C1E4EBBE19"/>
             <CertificateChain>
                 <ChainItem Certificate="C-D74AF393CF3B506DA33B46BC52B49CD6FAC12B2BDAA9CE1FBA25C0C1E4EBBE19"/>
                 <ChainItem Certificate="C-9F9744463BE13714754E1A3BECF98C08CC205E4AB32028F4E2830C4A1B2775B8"/>
             </CertificateChain>
		       <TimestampedObjects>
			       	<TimestampedObject Category="SIGNATURE" Token="id-1bc73e8a06e7678358dcff35f830d9438c0b985dfb6103cb6a8d44bc11811a66" />
			       	<TimestampedObject Category="CERTIFICATE" Token="C-75F5216C135CA7D30473723247E8AD6104F843A598ACEBF82764F556E378D62D" />
		       </TimestampedObjects>
	            <DigestAlgoAndValue>
	            	<DigestMethod>SHA1</DigestMethod>
	            	<DigestValue>LalIH9IwVkdB4CW0jSqdhuHxP3g=</DigestValue>
	            </DigestAlgoAndValue>
         </Timestamp>
     </UsedTimestamps>
    <OriginalDocuments>
        <SignerData Id="D-2f312971844f0a9238b67e5d7609e9173eb77b71f41fd14d64551006d5e9b8dd">
            <ReferencedName>Full PDF</ReferencedName>
            <DigestAlgoAndValue>
                <DigestMethod>SHA256</DigestMethod>
                <DigestValue>LzEpcYRPCpI4tn5ddgnpFz63e3H0H9FNZFUQBtXpuN0=</DigestValue>
            </DigestAlgoAndValue>
        </SignerData>
    </OriginalDocuments>
    <TrustedLists>
        <TrustedList>
            <CountryCode>BE</CountryCode>
            <Url>https://tsl.belgium.be/tsl-be.xml</Url>
            <SequenceNumber>29</SequenceNumber>
            <Version>5</Version>
            <LastLoading>2017-01-26T09:09:39</LastLoading>
            <IssueDate>2016-12-14T01:00:00</IssueDate>
            <NextUpdate>2017-05-09T02:00:00</NextUpdate>
            <WellSigned>true</WellSigned>
        </TrustedList>
    </TrustedLists>
    <ListOfTrustedLists>
        <CountryCode>EU</CountryCode>
        <Url>https://ec.europa.eu/information_society/policy/esignature/trusted-list/tl-mp.xml</Url>
        <SequenceNumber>160</SequenceNumber>
        <Version>5</Version>
        <LastLoading>2017-01-26T09:09:39</LastLoading>
        <IssueDate>2017-01-23T12:00:00</IssueDate>
        <NextUpdate>2017-07-23T02:00:00</NextUpdate>
        <WellSigned>true</WellSigned>
    </ListOfTrustedLists>
</DiagnosticData><|MERGE_RESOLUTION|>--- conflicted
+++ resolved
@@ -111,12 +111,7 @@
                     <TSPRegistrationIdentifier>VATDE-2034482260</TSPRegistrationIdentifier>
                     <CountryCode>BE</CountryCode>
                     <TrustedServices>
-<<<<<<< HEAD
-                        <TrustedService>
-                        	<ServiceDigitalIdentifier>9F9744463BE13714754E1A3BECF98C08CC205E4AB32028F4E2830C4A1B2775B8</ServiceDigitalIdentifier>
-=======
-                        <TrustedService ServiceDigitalIdentifier="C-9F9744463BE13714754E1A3BECF98C08CC205E4AB32028F4E2830C4A1B2775B8">
->>>>>>> 49c412d9
+                        <TrustedService ServiceDigitalIdentifier="C-9F9744463BE13714754E1A3BECF98C08CC205E4AB32028F4E2830C4A1B2775B8">
                     		<ServiceName>CN=Belgium Root CA4, C=BE</ServiceName>
                             <ServiceType>http://uri.etsi.org/TrstSvc/Svctype/CA/QC</ServiceType>
                             <Status>http://uri.etsi.org/TrstSvc/TrustedList/Svcstatus/granted</Status>
@@ -126,12 +121,7 @@
                                 <additionalServiceInfoUri>http://uri.etsi.org/TrstSvc/TrustedList/SvcInfoExt/ForeSignatures</additionalServiceInfoUri>
                             </AdditionalServiceInfoUris>
                         </TrustedService>
-<<<<<<< HEAD
-                        <TrustedService>
-                        	<ServiceDigitalIdentifier>9F9744463BE13714754E1A3BECF98C08CC205E4AB32028F4E2830C4A1B2775B8</ServiceDigitalIdentifier>
-=======
-                        <TrustedService ServiceDigitalIdentifier="C-9F9744463BE13714754E1A3BECF98C08CC205E4AB32028F4E2830C4A1B2775B8">
->>>>>>> 49c412d9
+                        <TrustedService ServiceDigitalIdentifier="C-9F9744463BE13714754E1A3BECF98C08CC205E4AB32028F4E2830C4A1B2775B8">
                     		<ServiceName>CN=Belgium Root CA4, C=BE</ServiceName>
                             <ServiceType>http://uri.etsi.org/TrstSvc/Svctype/CA/QC</ServiceType>
                             <Status>http://uri.etsi.org/TrstSvc/TrustedList/Svcstatus/undersupervision</Status>
@@ -201,12 +191,7 @@
                     <TSPRegistrationIdentifier>VATDE-2034482260</TSPRegistrationIdentifier>
                     <CountryCode>BE</CountryCode>
                     <TrustedServices>
-<<<<<<< HEAD
-                        <TrustedService>
-                        	<ServiceDigitalIdentifier>9F9744463BE13714754E1A3BECF98C08CC205E4AB32028F4E2830C4A1B2775B8</ServiceDigitalIdentifier>
-=======
-                        <TrustedService ServiceDigitalIdentifier="C-9F9744463BE13714754E1A3BECF98C08CC205E4AB32028F4E2830C4A1B2775B8">
->>>>>>> 49c412d9
+                        <TrustedService ServiceDigitalIdentifier="C-9F9744463BE13714754E1A3BECF98C08CC205E4AB32028F4E2830C4A1B2775B8">
                     		<ServiceName>CN=Belgium Root CA4, C=BE</ServiceName>
                             <ServiceType>http://uri.etsi.org/TrstSvc/Svctype/CA/QC</ServiceType>
                             <Status>http://uri.etsi.org/TrstSvc/TrustedList/Svcstatus/granted</Status>
@@ -216,12 +201,7 @@
                                 <additionalServiceInfoUri>http://uri.etsi.org/TrstSvc/TrustedList/SvcInfoExt/ForeSignatures</additionalServiceInfoUri>
                             </AdditionalServiceInfoUris>
                         </TrustedService>
-<<<<<<< HEAD
-                        <TrustedService>
-                        	<ServiceDigitalIdentifier>9F9744463BE13714754E1A3BECF98C08CC205E4AB32028F4E2830C4A1B2775B8</ServiceDigitalIdentifier>
-=======
-                        <TrustedService ServiceDigitalIdentifier="C-9F9744463BE13714754E1A3BECF98C08CC205E4AB32028F4E2830C4A1B2775B8">
->>>>>>> 49c412d9
+                        <TrustedService ServiceDigitalIdentifier="C-9F9744463BE13714754E1A3BECF98C08CC205E4AB32028F4E2830C4A1B2775B8">
                     		<ServiceName>CN=Belgium Root CA4, C=BE</ServiceName>
                             <ServiceType>http://uri.etsi.org/TrstSvc/Svctype/CA/QC</ServiceType>
                             <Status>http://uri.etsi.org/TrstSvc/TrustedList/Svcstatus/undersupervision</Status>
@@ -298,12 +278,7 @@
                     <TSPRegistrationIdentifier>VATDE-2034482260</TSPRegistrationIdentifier>
                     <CountryCode>BE</CountryCode>
                     <TrustedServices>
-<<<<<<< HEAD
-                        <TrustedService>
-                        	<ServiceDigitalIdentifier>9F9744463BE13714754E1A3BECF98C08CC205E4AB32028F4E2830C4A1B2775B8</ServiceDigitalIdentifier>
-=======
-                        <TrustedService ServiceDigitalIdentifier="C-9F9744463BE13714754E1A3BECF98C08CC205E4AB32028F4E2830C4A1B2775B8">
->>>>>>> 49c412d9
+                        <TrustedService ServiceDigitalIdentifier="C-9F9744463BE13714754E1A3BECF98C08CC205E4AB32028F4E2830C4A1B2775B8">
                     		<ServiceName>CN=Belgium Root CA4, C=BE</ServiceName>
                             <ServiceType>http://uri.etsi.org/TrstSvc/Svctype/CA/QC</ServiceType>
                             <Status>http://uri.etsi.org/TrstSvc/TrustedList/Svcstatus/granted</Status>
@@ -316,12 +291,7 @@
                                 <additionalServiceInfoUri>http://uri.etsi.org/TrstSvc/TrustedList/SvcInfoExt/ForeSignatures</additionalServiceInfoUri>
                             </AdditionalServiceInfoUris>
                         </TrustedService>
-<<<<<<< HEAD
-                        <TrustedService>
-                        	<ServiceDigitalIdentifier>9F9744463BE13714754E1A3BECF98C08CC205E4AB32028F4E2830C4A1B2775B8</ServiceDigitalIdentifier>
-=======
-                        <TrustedService ServiceDigitalIdentifier="C-9F9744463BE13714754E1A3BECF98C08CC205E4AB32028F4E2830C4A1B2775B8">
->>>>>>> 49c412d9
+                        <TrustedService ServiceDigitalIdentifier="C-9F9744463BE13714754E1A3BECF98C08CC205E4AB32028F4E2830C4A1B2775B8">
                     		<ServiceName>CN=Belgium Root CA4, C=BE</ServiceName>
                             <ServiceType>http://uri.etsi.org/TrstSvc/Svctype/CA/QC</ServiceType>
                             <Status>http://uri.etsi.org/TrstSvc/TrustedList/Svcstatus/undersupervision</Status>
@@ -396,12 +366,7 @@
                     <TSPRegistrationIdentifier>VATDE-2034482260</TSPRegistrationIdentifier>
                     <CountryCode>BE</CountryCode>
                     <TrustedServices>
-<<<<<<< HEAD
-                        <TrustedService>
-                        	<ServiceDigitalIdentifier>9F9744463BE13714754E1A3BECF98C08CC205E4AB32028F4E2830C4A1B2775B8</ServiceDigitalIdentifier>
-=======
-                        <TrustedService ServiceDigitalIdentifier="C-9F9744463BE13714754E1A3BECF98C08CC205E4AB32028F4E2830C4A1B2775B8">
->>>>>>> 49c412d9
+                        <TrustedService ServiceDigitalIdentifier="C-9F9744463BE13714754E1A3BECF98C08CC205E4AB32028F4E2830C4A1B2775B8">
                     		<ServiceName>CN=Belgium Root CA4, C=BE</ServiceName>
                             <ServiceType>http://uri.etsi.org/TrstSvc/Svctype/CA/QC</ServiceType>
                             <Status>http://uri.etsi.org/TrstSvc/TrustedList/Svcstatus/granted</Status>
@@ -411,12 +376,7 @@
                                 <additionalServiceInfoUri>http://uri.etsi.org/TrstSvc/TrustedList/SvcInfoExt/ForeSignatures</additionalServiceInfoUri>
                             </AdditionalServiceInfoUris>
                         </TrustedService>
-<<<<<<< HEAD
-                        <TrustedService>
-                        	<ServiceDigitalIdentifier>9F9744463BE13714754E1A3BECF98C08CC205E4AB32028F4E2830C4A1B2775B8</ServiceDigitalIdentifier>
-=======
-                        <TrustedService ServiceDigitalIdentifier="C-9F9744463BE13714754E1A3BECF98C08CC205E4AB32028F4E2830C4A1B2775B8">
->>>>>>> 49c412d9
+                        <TrustedService ServiceDigitalIdentifier="C-9F9744463BE13714754E1A3BECF98C08CC205E4AB32028F4E2830C4A1B2775B8">
                     		<ServiceName>CN=Belgium Root CA4, C=BE</ServiceName>
                             <ServiceType>http://uri.etsi.org/TrstSvc/Svctype/CA/QC</ServiceType>
                             <Status>http://uri.etsi.org/TrstSvc/TrustedList/Svcstatus/undersupervision</Status>
@@ -480,12 +440,7 @@
                     <TSPRegistrationIdentifier>VATDE-2034482260</TSPRegistrationIdentifier>
                     <CountryCode>BE</CountryCode>
                     <TrustedServices>
-<<<<<<< HEAD
-                        <TrustedService>
-                        	<ServiceDigitalIdentifier>9F9744463BE13714754E1A3BECF98C08CC205E4AB32028F4E2830C4A1B2775B8</ServiceDigitalIdentifier>
-=======
-                        <TrustedService ServiceDigitalIdentifier="C-9F9744463BE13714754E1A3BECF98C08CC205E4AB32028F4E2830C4A1B2775B8">
->>>>>>> 49c412d9
+                        <TrustedService ServiceDigitalIdentifier="C-9F9744463BE13714754E1A3BECF98C08CC205E4AB32028F4E2830C4A1B2775B8">
                     		<ServiceName>CN=Belgium Root CA4, C=BE</ServiceName>
                             <ServiceType>http://uri.etsi.org/TrstSvc/Svctype/CA/QC</ServiceType>
                             <Status>http://uri.etsi.org/TrstSvc/TrustedList/Svcstatus/granted</Status>
@@ -553,12 +508,7 @@
                     <TSPRegistrationIdentifier>VATDE-2034482260</TSPRegistrationIdentifier>
                     <CountryCode>BE</CountryCode>
                     <TrustedServices>
-<<<<<<< HEAD
-                        <TrustedService>
-                        	<ServiceDigitalIdentifier>9F9744463BE13714754E1A3BECF98C08CC205E4AB32028F4E2830C4A1B2775B8</ServiceDigitalIdentifier>
-=======
-                        <TrustedService ServiceDigitalIdentifier="C-9F9744463BE13714754E1A3BECF98C08CC205E4AB32028F4E2830C4A1B2775B8">
->>>>>>> 49c412d9
+                        <TrustedService ServiceDigitalIdentifier="C-9F9744463BE13714754E1A3BECF98C08CC205E4AB32028F4E2830C4A1B2775B8">
                     		<ServiceName>CN=Belgium Root CA4, C=BE</ServiceName>
                             <ServiceType>http://uri.etsi.org/TrstSvc/Svctype/CA/QC</ServiceType>
                             <Status>http://uri.etsi.org/TrstSvc/TrustedList/Svcstatus/granted</Status>
@@ -568,12 +518,7 @@
                                 <additionalServiceInfoUri>http://uri.etsi.org/TrstSvc/TrustedList/SvcInfoExt/ForeSignatures</additionalServiceInfoUri>
                             </AdditionalServiceInfoUris>
                         </TrustedService>
-<<<<<<< HEAD
-                        <TrustedService>
-                        	<ServiceDigitalIdentifier>9F9744463BE13714754E1A3BECF98C08CC205E4AB32028F4E2830C4A1B2775B8</ServiceDigitalIdentifier>
-=======
-                        <TrustedService ServiceDigitalIdentifier="C-9F9744463BE13714754E1A3BECF98C08CC205E4AB32028F4E2830C4A1B2775B8">
->>>>>>> 49c412d9
+                        <TrustedService ServiceDigitalIdentifier="C-9F9744463BE13714754E1A3BECF98C08CC205E4AB32028F4E2830C4A1B2775B8">
                     		<ServiceName>CN=Belgium Root CA4, C=BE</ServiceName>
                             <ServiceType>http://uri.etsi.org/TrstSvc/Svctype/CA/QC</ServiceType>
                             <Status>http://uri.etsi.org/TrstSvc/TrustedList/Svcstatus/undersupervision</Status>
@@ -644,12 +589,7 @@
                     <TSPRegistrationIdentifier>VATDE-2034482260</TSPRegistrationIdentifier>
                     <CountryCode>BE</CountryCode>
                     <TrustedServices>
-<<<<<<< HEAD
-                        <TrustedService>
-                        	<ServiceDigitalIdentifier>9F9744463BE13714754E1A3BECF98C08CC205E4AB32028F4E2830C4A1B2775B8</ServiceDigitalIdentifier>
-=======
-                        <TrustedService ServiceDigitalIdentifier="C-9F9744463BE13714754E1A3BECF98C08CC205E4AB32028F4E2830C4A1B2775B8">
->>>>>>> 49c412d9
+                        <TrustedService ServiceDigitalIdentifier="C-9F9744463BE13714754E1A3BECF98C08CC205E4AB32028F4E2830C4A1B2775B8">
                     		<ServiceName>CN=Belgium Root CA4, C=BE</ServiceName>
                             <ServiceType>http://uri.etsi.org/TrstSvc/Svctype/CA/QC</ServiceType>
                             <Status>http://uri.etsi.org/TrstSvc/TrustedList/Svcstatus/granted</Status>
@@ -659,12 +599,7 @@
                                 <additionalServiceInfoUri>http://uri.etsi.org/TrstSvc/TrustedList/SvcInfoExt/ForeSignatures</additionalServiceInfoUri>
                             </AdditionalServiceInfoUris>
                         </TrustedService>
-<<<<<<< HEAD
-                        <TrustedService>
-                        	<ServiceDigitalIdentifier>9F9744463BE13714754E1A3BECF98C08CC205E4AB32028F4E2830C4A1B2775B8</ServiceDigitalIdentifier>
-=======
-                        <TrustedService ServiceDigitalIdentifier="C-9F9744463BE13714754E1A3BECF98C08CC205E4AB32028F4E2830C4A1B2775B8">
->>>>>>> 49c412d9
+                        <TrustedService ServiceDigitalIdentifier="C-9F9744463BE13714754E1A3BECF98C08CC205E4AB32028F4E2830C4A1B2775B8">
                     		<ServiceName>CN=Belgium Root CA4, C=BE</ServiceName>
                             <ServiceType>http://uri.etsi.org/TrstSvc/Svctype/CA/QC</ServiceType>
                             <Status>http://uri.etsi.org/TrstSvc/TrustedList/Svcstatus/undersupervision</Status>
