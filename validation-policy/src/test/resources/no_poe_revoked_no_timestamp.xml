<?xml version="1.0" encoding="UTF-8" standalone="yes"?>
<DiagnosticData xmlns="http://dss.esig.europa.eu/validation/diagnostic">
    <DocumentName>Signature-X-IT_ETSI-3.xml</DocumentName>
    <ValidationDate>2016-05-04T15:10:00</ValidationDate>
    <Signatures>
	    <Signature Id="xmldsig-22bfe6ce-8d82-496a-9e97-e0f8e68403c2">
	    	<SignatureFilename>firmaok.zip.p7m</SignatureFilename>
	        <DateTime>2014-10-14T14:49:13</DateTime>
	        <SignatureFormat>XAdES_BASELINE_B</SignatureFormat>
	        <DigestMatchers>
                <DigestMatcher type="REFERENCE" name="#test">
                    <DigestMethod>SHA256</DigestMethod>
                    <DigestValue>cfwwLPkuUbNIkqCbkrUSfxL8DcfxtNE2fgUuZUTPuLg=</DigestValue>
                    <DataFound>true</DataFound>
                    <DataIntact>true</DataIntact>
                </DigestMatcher>
                <DigestMatcher type="SIGNED_PROPERTIES">
                    <DigestMethod>SHA256</DigestMethod>
                    <DigestValue>cfwwLPkuUbNIaaaaaL8DcfxtNE2fgUuZUTPuLg=</DigestValue>
                    <DataFound>true</DataFound>
                    <DataIntact>true</DataIntact>
                </DigestMatcher>
            </DigestMatchers>
	        <BasicSignature>
	            <EncryptionAlgoUsedToSignThisToken>RSA</EncryptionAlgoUsedToSignThisToken>
	            <KeyLengthUsedToSignThisToken>1024</KeyLengthUsedToSignThisToken>
	            <DigestAlgoUsedToSignThisToken>SHA256</DigestAlgoUsedToSignThisToken>
	            <SignatureIntact>true</SignatureIntact>
	            <SignatureValid>true</SignatureValid>
	        </BasicSignature>
	        <SigningCertificate Id="725A763273585DD8DFA026EB2066F5667FFF6ED45F72052B3F9C2D3565DF6B5E">
	            <AttributePresent>true</AttributePresent>
	            <DigestValuePresent>true</DigestValuePresent>
	            <DigestValueMatch>true</DigestValueMatch>
	            <IssuerSerialMatch>true</IssuerSerialMatch>
	        </SigningCertificate>
	        <CertificateChain>
	            <ChainItem Id="725A763273585DD8DFA026EB2066F5667FFF6ED45F72052B3F9C2D3565DF6B5E">
	                <Source>SIGNATURE</Source>
	            </ChainItem>
	            <ChainItem Id="B689BFCFDAEE078405383971E848C3D077457CD0EC6B685550F10ED250F8FDC5">
	                <Source>TRUSTED_LIST</Source>
	            </ChainItem>
	        </CertificateChain>
	        <ContentType>text/xml</ContentType>
	        <SignatureScopes>
	            <SignatureScope name="xmldsig-22bfe6ce-8d82-496a-9e97-e0f8e68403c2-object0" scope="XmlElementSignatureScope">The XML element with ID 'xmldsig-22bfe6ce-8d82-496a-9e97-e0f8e68403c2-object0'</SignatureScope>
	        </SignatureScopes>
	    </Signature>
    </Signatures>
    <UsedCertificates>
        <Certificate Id="B689BFCFDAEE078405383971E848C3D077457CD0EC6B685550F10ED250F8FDC5">
            <SubjectDistinguishedName Format="CANONICAL">cn=infocert firma qualificata 2,2.5.4.5=#130b3037393435323131303036,ou=certificatore accreditato,o=infocert spa,c=it</SubjectDistinguishedName>
            <SubjectDistinguishedName Format="RFC2253">CN=InfoCert Firma Qualificata 2,2.5.4.5=#130b3037393435323131303036,OU=Certificatore Accreditato,O=INFOCERT SPA,C=IT</SubjectDistinguishedName>
            <IssuerDistinguishedName Format="CANONICAL">cn=infocert firma qualificata 2,2.5.4.5=#130b3037393435323131303036,ou=certificatore accreditato,o=infocert spa,c=it</IssuerDistinguishedName>
            <IssuerDistinguishedName Format="RFC2253">CN=InfoCert Firma Qualificata 2,2.5.4.5=#130b3037393435323131303036,OU=Certificatore Accreditato,O=INFOCERT SPA,C=IT</IssuerDistinguishedName>
            <SerialNumber>1</SerialNumber>
            <CommonName>InfoCert Firma Qualificata 2</CommonName>
            <CountryName>IT</CountryName>
            <OrganizationName>INFOCERT SPA</OrganizationName>
            <OrganizationalUnit>Certificatore Accreditato</OrganizationalUnit>
            <NotAfter>2029-04-19T17:26:15</NotAfter>
            <NotBefore>2013-04-19T16:26:15</NotBefore>
            <PublicKeySize>2048</PublicKeySize>
            <PublicKeyEncryptionAlgo>RSA</PublicKeyEncryptionAlgo>
            <KeyUsageBits>
                <KeyUsage>keyCertSign</KeyUsage>
                <KeyUsage>crlSign</KeyUsage>
            </KeyUsageBits>
            <BasicSignature>
                <EncryptionAlgoUsedToSignThisToken>RSA</EncryptionAlgoUsedToSignThisToken>
                <KeyLengthUsedToSignThisToken>2048</KeyLengthUsedToSignThisToken>
                <DigestAlgoUsedToSignThisToken>SHA256</DigestAlgoUsedToSignThisToken>
                <SignatureIntact>true</SignatureIntact>
                <SignatureValid>true</SignatureValid>
            </BasicSignature>
            <Trusted>true</Trusted>
            <SelfSigned>true</SelfSigned>
            <CertificatePolicies>
                <certificatePolicy>2.5.29.32.0</certificatePolicy>
            </CertificatePolicies>
            <QCStatementIds />
            <QCTypes />
            <TrustedServiceProviders />
        </Certificate>
        <Certificate Id="725A763273585DD8DFA026EB2066F5667FFF6ED45F72052B3F9C2D3565DF6B5E">
            <SubjectDistinguishedName Format="CANONICAL">2.5.4.42=#0c054c55494749,2.5.4.4=#0c0552495a5a4f,2.5.4.5=#131349543a525a5a4c475536334830364535303643,2.5.4.46=#130e3230313431343938353033393236,cn=L R,o=infocert spa/07945211006,c=it</SubjectDistinguishedName>
            <SubjectDistinguishedName Format="RFC2253">2.5.4.42=#0c054c55494749,2.5.4.4=#0c0552495a5a4f,2.5.4.5=#131349543a525a5a4c475536334830364535303643,2.5.4.46=#130e3230313431343938353033393236,CN=L R,O=INFOCERT SPA/07945211006,C=IT</SubjectDistinguishedName>
            <IssuerDistinguishedName Format="CANONICAL">cn=infocert firma qualificata 2,2.5.4.5=#130b3037393435323131303036,ou=certificatore accreditato,o=infocert spa,c=it</IssuerDistinguishedName>
            <IssuerDistinguishedName Format="RFC2253">CN=InfoCert Firma Qualificata 2,2.5.4.5=#130b3037393435323131303036,OU=Certificatore Accreditato,O=INFOCERT SPA,C=IT</IssuerDistinguishedName>
            <SerialNumber>76387</SerialNumber>
            <CommonName>L R</CommonName>
            <CountryName>IT</CountryName>
            <OrganizationName>INFOCERT SPA/07945211006</OrganizationName>
            <GivenName>L</GivenName>
            <Surname>R</Surname>
            <NotAfter>2014-10-30T01:00:00</NotAfter>
            <NotBefore>2014-10-08T10:46:20</NotBefore>
            <PublicKeySize>1024</PublicKeySize>
            <PublicKeyEncryptionAlgo>RSA</PublicKeyEncryptionAlgo>
            <KeyUsageBits>
                <KeyUsage>nonRepudiation</KeyUsage>
            </KeyUsageBits>
            <BasicSignature>
                <EncryptionAlgoUsedToSignThisToken>RSA</EncryptionAlgoUsedToSignThisToken>
                <KeyLengthUsedToSignThisToken>2048</KeyLengthUsedToSignThisToken>
                <DigestAlgoUsedToSignThisToken>SHA256</DigestAlgoUsedToSignThisToken>
                <SignatureIntact>true</SignatureIntact>
                <SignatureValid>true</SignatureValid>
            </BasicSignature>
            <SigningCertificate Id="B689BFCFDAEE078405383971E848C3D077457CD0EC6B685550F10ED250F8FDC5"/>
            <CertificateChain>
                <ChainItem Id="B689BFCFDAEE078405383971E848C3D077457CD0EC6B685550F10ED250F8FDC5">
                    <Source>TRUSTED_LIST</Source>
                </ChainItem>
            </CertificateChain>
            <Trusted>false</Trusted>
            <SelfSigned>false</SelfSigned>
            <CertificatePolicies>
                <certificatePolicy>1.3.76.36.1.1.1</certificatePolicy>
                <certificatePolicy>1.3.76.24.1.1.2</certificatePolicy>
            </CertificatePolicies>
            <QCStatementIds>
                <oid>0.4.0.1862.1.1</oid>
                <oid>0.4.0.1862.1.4</oid>
                <oid>0.4.0.1862.1.3</oid>
            </QCStatementIds>
            <QCTypes />
            <TrustedServiceProviders />
			<Revocations>
	            <Revocation Id="0574F0CFD174789DDCB57C5F2EC6EC43DD341BF7789708E28E87AF9A2696CA56">
	                <Origin>EXTERNAL</Origin>
	                <Source>OCSPToken</Source>
	                <SourceAddress>http://ocsp.sc.infocert.it/</SourceAddress>
	                <Available>true</Available>
	                <Status>false</Status>
	                <Reason>cessationOfOperation</Reason>
	                <ProductionDate>2016-05-04T15:03:54</ProductionDate>
	                <ThisUpdate>2016-05-04T14:30:00</ThisUpdate>
	                <NextUpdate>2016-05-04T21:03:54</NextUpdate>
	                <RevocationDate>2014-10-15T15:12:23</RevocationDate>
	                <BasicSignature>
	                    <EncryptionAlgoUsedToSignThisToken>RSA</EncryptionAlgoUsedToSignThisToken>
	                    <KeyLengthUsedToSignThisToken>2048</KeyLengthUsedToSignThisToken>
	                    <DigestAlgoUsedToSignThisToken>SHA256</DigestAlgoUsedToSignThisToken>
	                    <SignatureIntact>true</SignatureIntact>
	                    <SignatureValid>true</SignatureValid>
	                </BasicSignature>
	                <SigningCertificate Id="200BB21E10FDE02A75E6738ECB5D61BAFBE10028171C85A47E7F297B7E2F859A"/>
	                <CertificateChain>
	                    <ChainItem Id="200BB21E10FDE02A75E6738ECB5D61BAFBE10028171C85A47E7F297B7E2F859A">
	                        <Source>OCSP_RESPONSE</Source>
	                    </ChainItem>
	                    <ChainItem Id="B689BFCFDAEE078405383971E848C3D077457CD0EC6B685550F10ED250F8FDC5">
	                        <Source>TRUSTED_LIST</Source>
	                    </ChainItem>
	                </CertificateChain>
	            </Revocation>
	            <Revocation Id="55F56C98A1A43A431C6DD59F46D921DDE91F9FFE23FB1E4CC53A372CD38B4495">
	                <Origin>EXTERNAL</Origin>
	                <Source>OCSPToken</Source>
	                <SourceAddress>http://ocsp.sc.infocert.it/</SourceAddress>
	                <Available>true</Available>
	                <Status>false</Status>
	                <Reason>cessationOfOperation</Reason>
	                <ProductionDate>2016-05-04T15:12:31</ProductionDate>
	                <ThisUpdate>2016-05-04T14:30:00</ThisUpdate>
	                <NextUpdate>2016-05-04T21:12:31</NextUpdate>
	                <RevocationDate>2014-10-15T15:12:23</RevocationDate>
	                <BasicSignature>
	                    <EncryptionAlgoUsedToSignThisToken>RSA</EncryptionAlgoUsedToSignThisToken>
	                    <KeyLengthUsedToSignThisToken>2048</KeyLengthUsedToSignThisToken>
	                    <DigestAlgoUsedToSignThisToken>SHA256</DigestAlgoUsedToSignThisToken>
	                    <SignatureIntact>true</SignatureIntact>
	                    <SignatureValid>true</SignatureValid>
	                </BasicSignature>
	                <SigningCertificate Id="200BB21E10FDE02A75E6738ECB5D61BAFBE10028171C85A47E7F297B7E2F859A"/>
	                <CertificateChain>
	                    <ChainItem Id="200BB21E10FDE02A75E6738ECB5D61BAFBE10028171C85A47E7F297B7E2F859A">
	                        <Source>OCSP_RESPONSE</Source>
	                    </ChainItem>
	                    <ChainItem Id="B689BFCFDAEE078405383971E848C3D077457CD0EC6B685550F10ED250F8FDC5">
	                        <Source>TRUSTED_LIST</Source>
	                    </ChainItem>
	                </CertificateChain>
	            </Revocation>
	        </Revocations>
<<<<<<< HEAD
            <Info>
                <Message Id="0">No CRL info found !</Message>
            </Info>
=======
>>>>>>> 13ed4a29
        </Certificate>
        <Certificate Id="200BB21E10FDE02A75E6738ECB5D61BAFBE10028171C85A47E7F297B7E2F859A">
            <SubjectDistinguishedName Format="CANONICAL">cn=ocsp responder firma qualificata 2015_12 02,ou=certificatore accreditato,o=infocert spa,c=it</SubjectDistinguishedName>
            <SubjectDistinguishedName Format="RFC2253">CN=OCSP Responder Firma Qualificata 2015_12 02,OU=Certificatore Accreditato,O=InfoCert SpA,C=IT</SubjectDistinguishedName>
            <IssuerDistinguishedName Format="CANONICAL">cn=infocert firma qualificata 2,2.5.4.5=#130b3037393435323131303036,ou=certificatore accreditato,o=infocert spa,c=it</IssuerDistinguishedName>
            <IssuerDistinguishedName Format="RFC2253">CN=InfoCert Firma Qualificata 2,2.5.4.5=#130b3037393435323131303036,OU=Certificatore Accreditato,O=INFOCERT SPA,C=IT</IssuerDistinguishedName>
            <SerialNumber>1516161</SerialNumber>
            <CommonName>OCSP Responder Firma Qualificata 2015_12 02</CommonName>
            <CountryName>IT</CountryName>
            <OrganizationName>InfoCert SpA</OrganizationName>
            <OrganizationalUnit>Certificatore Accreditato</OrganizationalUnit>
            <NotAfter>2017-12-10T19:56:42</NotAfter>
            <NotBefore>2015-12-10T18:56:42</NotBefore>
            <PublicKeySize>2048</PublicKeySize>
            <PublicKeyEncryptionAlgo>RSA</PublicKeyEncryptionAlgo>
            <KeyUsageBits>
                <KeyUsage>digitalSignature</KeyUsage>
            </KeyUsageBits>
            <IdPkixOcspNoCheck>true</IdPkixOcspNoCheck>
            <BasicSignature>
                <EncryptionAlgoUsedToSignThisToken>RSA</EncryptionAlgoUsedToSignThisToken>
                <KeyLengthUsedToSignThisToken>2048</KeyLengthUsedToSignThisToken>
                <DigestAlgoUsedToSignThisToken>SHA256</DigestAlgoUsedToSignThisToken>
                <SignatureIntact>true</SignatureIntact>
                <SignatureValid>true</SignatureValid>
            </BasicSignature>
            <SigningCertificate Id="B689BFCFDAEE078405383971E848C3D077457CD0EC6B685550F10ED250F8FDC5"/>
            <CertificateChain>
                <ChainItem Id="B689BFCFDAEE078405383971E848C3D077457CD0EC6B685550F10ED250F8FDC5">
                    <Source>TRUSTED_LIST</Source>
                </ChainItem>
            </CertificateChain>
            <Trusted>false</Trusted>
            <SelfSigned>false</SelfSigned>
            <CertificatePolicies />
            <QCStatementIds />
            <QCTypes />
            <TrustedServiceProviders />
<<<<<<< HEAD
            <Info>
                <Message Id="0">OCSP check not needed: id-pkix-ocsp-nocheck extension present.</Message>
            </Info>
=======
>>>>>>> 13ed4a29
        </Certificate>
    </UsedCertificates>
</DiagnosticData><|MERGE_RESOLUTION|>--- conflicted
+++ resolved
@@ -185,12 +185,6 @@
 	                </CertificateChain>
 	            </Revocation>
 	        </Revocations>
-<<<<<<< HEAD
-            <Info>
-                <Message Id="0">No CRL info found !</Message>
-            </Info>
-=======
->>>>>>> 13ed4a29
         </Certificate>
         <Certificate Id="200BB21E10FDE02A75E6738ECB5D61BAFBE10028171C85A47E7F297B7E2F859A">
             <SubjectDistinguishedName Format="CANONICAL">cn=ocsp responder firma qualificata 2015_12 02,ou=certificatore accreditato,o=infocert spa,c=it</SubjectDistinguishedName>
@@ -229,12 +223,6 @@
             <QCStatementIds />
             <QCTypes />
             <TrustedServiceProviders />
-<<<<<<< HEAD
-            <Info>
-                <Message Id="0">OCSP check not needed: id-pkix-ocsp-nocheck extension present.</Message>
-            </Info>
-=======
->>>>>>> 13ed4a29
         </Certificate>
     </UsedCertificates>
 </DiagnosticData>