<?xml version="1.0" encoding="UTF-8" standalone="yes"?>
<DiagnosticData xmlns="http://dss.esig.europa.eu/validation/diagnostic">
    <ValidationDate>2018-11-30T00:00:00</ValidationDate>
    <UsedCertificates>
        <Certificate Id="C-702DD5C1A093CF0A9D71FADD9BF9A7C5857D89FB73B716E867228B3C2BEB968F">
            <SubjectDistinguishedName Format="CANONICAL">cn=belgium root ca4,c=be</SubjectDistinguishedName>
            <SubjectDistinguishedName Format="RFC2253">CN=Belgium Root CA4,C=BE</SubjectDistinguishedName>
            <IssuerDistinguishedName Format="CANONICAL">cn=belgium root ca4,c=be</IssuerDistinguishedName>
            <IssuerDistinguishedName Format="RFC2253">CN=Belgium Root CA4,C=BE</IssuerDistinguishedName>
            <SerialNumber>5706940941790920504</SerialNumber>
            <CommonName>Belgium Root CA4</CommonName>
            <CountryName>BE</CountryName>
            <AuthorityInformationAccessUrls/>
            <CRLDistributionPoints/>
            <OCSPAccessUrls/>
            <Sources>
            	<Source>UNKNOWN</Source>
            </Sources>
            <NotAfter>2032-10-22T12:00:00</NotAfter>
            <NotBefore>2013-06-26T12:00:00</NotBefore>
            <PublicKeySize>4096</PublicKeySize>
            <PublicKeyEncryptionAlgo>RSA</PublicKeyEncryptionAlgo>
            <KeyUsageBits>
                <KeyUsage>keyCertSign</KeyUsage>
                <KeyUsage>crlSign</KeyUsage>
            </KeyUsageBits>
            <ExtendedKeyUsages/>
            <IdPkixOcspNoCheck>false</IdPkixOcspNoCheck>
            <BasicSignature>
                <EncryptionAlgoUsedToSignThisToken>RSA</EncryptionAlgoUsedToSignThisToken>
                <KeyLengthUsedToSignThisToken>4096</KeyLengthUsedToSignThisToken>
                <DigestAlgoUsedToSignThisToken>SHA256</DigestAlgoUsedToSignThisToken>
                <SignatureIntact>true</SignatureIntact>
                <SignatureValid>true</SignatureValid>
            </BasicSignature>
            <Trusted>true</Trusted>
            <SelfSigned>true</SelfSigned>
            <CertificatePolicies>
                <certificatePolicy cpsUrl="http://repository.eid.belgium.be">2.16.56.12.1.1</certificatePolicy>
            </CertificatePolicies>
            <QCStatementIds/>
            <QCTypes/>
            <TrustedServiceProviders>
                <TrustedServiceProvider>
                    <TSPName>Certipost n.v./s.a.</TSPName>
                    <TSPRegistrationIdentifier>VATBE-0475396406</TSPRegistrationIdentifier>
                    <CountryCode>BE</CountryCode>
                    <TrustedServices>
<<<<<<< HEAD
                        <TrustedService>
                        	<ServiceDigitalIdentifier>702DD5C1A093CF0A9D71FADD9BF9A7C5857D89FB73B716E867228B3C2BEB968F</ServiceDigitalIdentifier>
=======
                        <TrustedService ServiceDigitalIdentifier="C-702DD5C1A093CF0A9D71FADD9BF9A7C5857D89FB73B716E867228B3C2BEB968F">
>>>>>>> 49c412d9
                            <ServiceName>CN=Belgium Root CA4, C=BE</ServiceName>
                            <ServiceType>http://uri.etsi.org/TrstSvc/Svctype/CA/QC</ServiceType>
                            <Status>http://uri.etsi.org/TrstSvc/TrustedList/Svcstatus/granted</Status>
                            <StartDate>2016-06-30T22:00:00</StartDate>
                            <AdditionalServiceInfoUris>
                                <additionalServiceInfoUri>http://uri.etsi.org/TrstSvc/TrustedList/SvcInfoExt/RootCA-QC</additionalServiceInfoUri>
                                <additionalServiceInfoUri>http://uri.etsi.org/TrstSvc/TrustedList/SvcInfoExt/ForeSignatures</additionalServiceInfoUri>
                            </AdditionalServiceInfoUris>
                        </TrustedService>
<<<<<<< HEAD
                        <TrustedService>
                        	<ServiceDigitalIdentifier>702DD5C1A093CF0A9D71FADD9BF9A7C5857D89FB73B716E867228B3C2BEB968F</ServiceDigitalIdentifier>
=======
                        <TrustedService ServiceDigitalIdentifier="C-702DD5C1A093CF0A9D71FADD9BF9A7C5857D89FB73B716E867228B3C2BEB968F">
>>>>>>> 49c412d9
                            <ServiceName>CN=Belgium Root CA4, C=BE</ServiceName>
                            <ServiceType>http://uri.etsi.org/TrstSvc/Svctype/CA/QC</ServiceType>
                            <Status>http://uri.etsi.org/TrstSvc/TrustedList/Svcstatus/undersupervision</Status>
                            <StartDate>2013-06-26T12:00:00</StartDate>
                            <EndDate>2016-06-30T22:00:00</EndDate>
                            <AdditionalServiceInfoUris>
                                <additionalServiceInfoUri>http://uri.etsi.org/TrstSvc/TrustedList/SvcInfoExt/RootCA-QC</additionalServiceInfoUri>
                            </AdditionalServiceInfoUris>
                        </TrustedService>
                    </TrustedServices>
                </TrustedServiceProvider>
            </TrustedServiceProviders>
<<<<<<< HEAD
=======
            <DigestAlgoAndValue>
            	<DigestMethod>SHA1</DigestMethod>
            	<DigestValue>ec13a40a77770a8ab7c17c5bdbd901860011606f</DigestValue>
            </DigestAlgoAndValue>
>>>>>>> 49c412d9
        </Certificate>
    </UsedCertificates>
    <TrustedLists>
        <TrustedList>
            <CountryCode>BE</CountryCode>
            <Url>https://tsl.belgium.be/tsl-be.xml</Url>
            <SequenceNumber>40</SequenceNumber>
            <Version>5</Version>
            <LastLoading>2018-11-30T14:04:41</LastLoading>
            <IssueDate>2018-10-25T00:00:00</IssueDate>
            <NextUpdate>2019-04-24T00:00:00</NextUpdate>
            <WellSigned>true</WellSigned>
        </TrustedList>
    </TrustedLists>
    <ListOfTrustedLists>
        <CountryCode>EU</CountryCode>
        <Url>https://ec.europa.eu/information_society/policy/esignature/trusted-list/tl-mp.xml</Url>
        <SequenceNumber>224</SequenceNumber>
        <Version>5</Version>
        <LastLoading>2018-11-30T14:04:41</LastLoading>
        <IssueDate>2018-11-26T15:00:00</IssueDate>
        <NextUpdate>2019-05-26T00:00:00</NextUpdate>
        <WellSigned>true</WellSigned>
    </ListOfTrustedLists>
</DiagnosticData><|MERGE_RESOLUTION|>--- conflicted
+++ resolved
@@ -46,12 +46,7 @@
                     <TSPRegistrationIdentifier>VATBE-0475396406</TSPRegistrationIdentifier>
                     <CountryCode>BE</CountryCode>
                     <TrustedServices>
-<<<<<<< HEAD
-                        <TrustedService>
-                        	<ServiceDigitalIdentifier>702DD5C1A093CF0A9D71FADD9BF9A7C5857D89FB73B716E867228B3C2BEB968F</ServiceDigitalIdentifier>
-=======
                         <TrustedService ServiceDigitalIdentifier="C-702DD5C1A093CF0A9D71FADD9BF9A7C5857D89FB73B716E867228B3C2BEB968F">
->>>>>>> 49c412d9
                             <ServiceName>CN=Belgium Root CA4, C=BE</ServiceName>
                             <ServiceType>http://uri.etsi.org/TrstSvc/Svctype/CA/QC</ServiceType>
                             <Status>http://uri.etsi.org/TrstSvc/TrustedList/Svcstatus/granted</Status>
@@ -61,12 +56,7 @@
                                 <additionalServiceInfoUri>http://uri.etsi.org/TrstSvc/TrustedList/SvcInfoExt/ForeSignatures</additionalServiceInfoUri>
                             </AdditionalServiceInfoUris>
                         </TrustedService>
-<<<<<<< HEAD
-                        <TrustedService>
-                        	<ServiceDigitalIdentifier>702DD5C1A093CF0A9D71FADD9BF9A7C5857D89FB73B716E867228B3C2BEB968F</ServiceDigitalIdentifier>
-=======
                         <TrustedService ServiceDigitalIdentifier="C-702DD5C1A093CF0A9D71FADD9BF9A7C5857D89FB73B716E867228B3C2BEB968F">
->>>>>>> 49c412d9
                             <ServiceName>CN=Belgium Root CA4, C=BE</ServiceName>
                             <ServiceType>http://uri.etsi.org/TrstSvc/Svctype/CA/QC</ServiceType>
                             <Status>http://uri.etsi.org/TrstSvc/TrustedList/Svcstatus/undersupervision</Status>
@@ -79,13 +69,10 @@
                     </TrustedServices>
                 </TrustedServiceProvider>
             </TrustedServiceProviders>
-<<<<<<< HEAD
-=======
             <DigestAlgoAndValue>
             	<DigestMethod>SHA1</DigestMethod>
             	<DigestValue>ec13a40a77770a8ab7c17c5bdbd901860011606f</DigestValue>
             </DigestAlgoAndValue>
->>>>>>> 49c412d9
         </Certificate>
     </UsedCertificates>
     <TrustedLists>
