<?xml version="1.0" encoding="UTF-8"?>
<project xmlns="http://maven.apache.org/POM/4.0.0" xmlns:xsi="http://www.w3.org/2001/XMLSchema-instance" xsi:schemaLocation="http://maven.apache.org/POM/4.0.0 http://maven.apache.org/xsd/maven-4.0.0.xsd">

	<modelVersion>4.0.0</modelVersion>

	<groupId>eu.europa.ec.joinup.sd-dss</groupId>
	<artifactId>sd-dss</artifactId>
<<<<<<< HEAD
	<version>5.12.1</version>
=======
	<version>5.13.RC1</version>
>>>>>>> ae8482f3
	<packaging>pom</packaging>

	<name>Digital Signature Services</name>
	<description>
		DSS (Digital Signature Services) is an open-source software library for electronic signature creation
		and validation in line with European legislation.
	</description>
	<url>https://github.com/esig/dss</url>

	<developers>
		<developer>
			<id>naramski</id>
			<name>David Naramski</name>
			<roles>
				<role>developer</role>
			</roles>
		</developer>
		<developer>
			<id>vandenbroucke</id>
			<name>Pierrick Vandenbroucke</name>
			<roles>
				<role>developer</role>
			</roles>
		</developer>
		<developer>
			<id>beliakov</id>
			<name>Aleksandr Beliakov</name>
			<roles>
				<role>developer</role>
			</roles>
		</developer>
	</developers>

	<properties>
		<project.encoding>UTF-8</project.encoding>
		<module-name>jpms_dss</module-name>

<<<<<<< HEAD
		<slf4j.version>2.0.7</slf4j.version>
		<logback-classic.version>1.3.7</logback-classic.version> <!-- Version 1.4+ supports only Java 11+ -->

		<bouncycastle.version>1.72</bouncycastle.version>
		<xmlsec.version>2.3.3</xmlsec.version>
		<jose4j.version>0.9.3</jose4j.version>
		<pdfbox.version>2.0.28</pdfbox.version>
		<openpdf.version>1.3.30</openpdf.version>
=======
		<slf4j.version>2.0.9</slf4j.version>
		<logback-classic.version>1.3.11</logback-classic.version> <!-- Version 1.4+ supports only Java 11+ -->

		<bouncycastle.version>1.76</bouncycastle.version>
		<xmlsec.version>2.3.4</xmlsec.version>
		<jose4j.version>0.9.3</jose4j.version>
		<pdfbox.version>2.0.29</pdfbox.version>
		<openpdf.version>1.3.32</openpdf.version>
>>>>>>> ae8482f3
		<verapdf.version>1.22.2</verapdf.version>
		<httpclient5.version>5.2.1</httpclient5.version>

		<jakarta.bind-api.version>2.3.3</jakarta.bind-api.version> <!-- Synchronized with santuario -->
		<jakarta.activation-api.version>1.2.2</jakarta.activation-api.version> <!-- Synchronized with santuario -->
		<woodstox-core.version>6.5.0</woodstox-core.version> <!-- To be used while santuario is not updated -->
		<jaxb-runtime.version>2.3.9</jaxb-runtime.version>

		<!-- REST/SOAP API -->
		<jakarta.rs-api.version>2.1.6</jakarta.rs-api.version>
		<jakarta.ws-api.version>2.3.3</jakarta.ws-api.version>

<<<<<<< HEAD
		<junit.version>5.9.3</junit.version>

		<awaitility.version>4.2.0</awaitility.version>
		<mockito.version>4.11.0</mockito.version> <!-- Version 5 requires JDK 11+ -->
		<h2database.version>2.1.214</h2database.version>
		<jackson.version>2.15.1</jackson.version>
		<fop-core.version>2.8</fop-core.version>
=======
		<junit.version>5.10.0</junit.version>

		<awaitility.version>4.2.0</awaitility.version>
		<mockito.version>4.11.0</mockito.version> <!-- Version 5 requires JDK 11+ -->
		<h2database.version>2.2.224</h2database.version>
		<jackson.version>2.15.3</jackson.version>
		<fop-core.version>2.9</fop-core.version>
>>>>>>> ae8482f3

		<sonar.java.source>1.8</sonar.java.source>
		<sonar.java.coveragePlugin>jacoco</sonar.java.coveragePlugin>
		<sonar.dynamicAnalysis>reuseReports</sonar.dynamicAnalysis>
		<sonar.coverage.jacoco.xmlReportPaths>
			${project.basedir}/../dss-jacoco-coverage/target/site/jacoco-aggregate/jacoco.xml
		</sonar.coverage.jacoco.xmlReportPaths>

		<!-- By default, skip slow tests (use slow-tests profile to enable them) -->
		<exclude.tag.tests>slow</exclude.tag.tests>
	</properties>

	<licenses>
		<license>
			<name>GNU Lesser General Public License</name>
			<url>https://www.gnu.org/licenses/lgpl-2.1.html</url>
		</license>
	</licenses>

	<modules>
		<module>dss-enumerations</module>
		<module>dss-alert</module>
		<module>dss-xml-common</module>
		<module>dss-jaxb-common</module>
		<module>dss-jaxb-parsers</module>
		<module>specs-xmldsig</module>
		<module>specs-xades</module>
		<module>specs-trusted-list</module>
		<module>specs-validation-report</module>
		<module>specs-asic-manifest</module>
		<module>specs-saml-assertion</module>
		<module>specs-xmlers</module>
		<module>specs-jws</module>
		<module>specs-jades</module>
		<module>dss-policy-jaxb</module>
		<module>dss-diagnostic-jaxb</module>
		<module>dss-detailed-report-jaxb</module>
		<module>dss-simple-report-jaxb</module>
		<module>dss-simple-certificate-report-jaxb</module>
		<module>dss-utils</module>
		<module>dss-utils-apache-commons</module>
		<module>dss-utils-google-guava</module>
		<module>dss-i18n</module>
		<module>dss-model</module>
		<module>dss-xml-utils</module>
		<module>dss-crl-parser</module>
		<module>dss-crl-parser-x509crl</module>
		<module>dss-crl-parser-stream</module>
		<module>dss-spi</module>
		<module>validation-policy</module>
		<module>dss-document</module>
		<module>dss-service</module>
		<module>dss-token</module>
		<module>dss-pki-factory-jaxb</module>
		<module>dss-pki-factory</module>
		<module>dss-test</module>
		<module>dss-xades</module>
		<module>dss-cades</module>
		<module>dss-jades</module>
		<module>dss-pades</module>
		<module>dss-pdfa</module>
		<module>dss-pades-pdfbox</module>
		<module>dss-pades-openpdf</module>
		<module>dss-asic-common</module>
		<module>dss-asic-xades</module>
		<module>dss-asic-cades</module>
		<module>dss-tsl-validation</module>
		<module>dss-evidence-record-common</module>
		<module>dss-evidence-record-xml</module>
		<module>dss-common-remote-dto</module>
		<module>dss-common-remote-converter</module>
		<module>dss-signature-dto</module>
		<module>dss-signature-remote</module>
		<module>dss-signature-rest-client</module>
		<module>dss-signature-soap-client</module>
		<module>dss-signature-rest</module>
		<module>dss-signature-soap</module>
		<module>dss-server-signing-dto</module>
		<module>dss-server-signing-common</module>
		<module>dss-server-signing-rest-client</module>
		<module>dss-server-signing-soap-client</module>
		<module>dss-server-signing-rest</module>
		<module>dss-server-signing-soap</module>
		<module>dss-validation-dto</module>
		<module>dss-validation-server-common</module>
		<module>dss-validation-rest-client</module>
		<module>dss-validation-soap-client</module>
		<module>dss-validation-rest</module>
		<module>dss-validation-soap</module>
		<module>dss-certificate-validation-dto</module>
		<module>dss-certificate-validation-common</module>
		<module>dss-certificate-validation-rest-client</module>
		<module>dss-certificate-validation-soap-client</module>
		<module>dss-certificate-validation-rest</module>
		<module>dss-certificate-validation-soap</module>
		<module>dss-timestamp-dto</module>
		<module>dss-timestamp-remote</module>
		<module>dss-timestamp-remote-rest-client</module>
		<module>dss-timestamp-remote-soap-client</module>
		<module>dss-timestamp-remote-rest</module>
		<module>dss-timestamp-remote-soap</module>
		<module>dss-cookbook</module>

		<module>dss-jacoco-coverage</module>
		<module>dss-bom</module>
	</modules>

	<build>
		<plugins>
			<plugin>
				<groupId>org.apache.maven.plugins</groupId>
				<artifactId>maven-compiler-plugin</artifactId>
				<configuration>
					<encoding>${project.encoding}</encoding>

					<!-- Default + Test -->
					<release>8</release> <!-- XML Security requires 8+ -->

					<showWarnings>true</showWarnings>
					<showDeprecation>true</showDeprecation>
				</configuration>

				<executions>
					<execution>
						<id>default-compile</id>
						<goals>
							<goal>compile</goal>
						</goals>
						<configuration>
							<release>8</release> <!-- XML Security requires 8+ -->
						</configuration>
					</execution>

					<execution>
						<id>module-compile</id>
						<phase>compile</phase>
						<goals>
							<goal>compile</goal>
						</goals>
						<configuration>
							<release>9</release>
							<compileSourceRoots>
								<compileSourceRoot>${project.basedir}/src/main/java9</compileSourceRoot>
							</compileSourceRoots>
							<outputDirectory>${project.build.outputDirectory}/META-INF/versions/9</outputDirectory>
						</configuration>
					</execution>
				</executions>
			</plugin>
			<plugin>
				<groupId>org.apache.maven.plugins</groupId>
				<artifactId>maven-jar-plugin</artifactId>
				<version>3.3.0</version>
				<executions>
					<execution>
						<goals>
							<goal>test-jar</goal>
						</goals>
					</execution>
				</executions>
				<configuration>
					<archive>
						<manifestEntries>
							<Multi-Release>true</Multi-Release>
							<Automatic-Module-Name>${module-name}</Automatic-Module-Name>
						</manifestEntries>
					</archive>
				</configuration>
			</plugin>
			<plugin>
				<groupId>org.apache.maven.plugins</groupId>
				<artifactId>maven-surefire-plugin</artifactId>
				<configuration>
					<!-- Default test configuration -->
					<skipTests>true</skipTests>
					<classpathDependencyExcludes>
						<classpathDependencyExclude>commons-logging:commons-logging</classpathDependencyExclude>
					</classpathDependencyExcludes>
					<threadCount>1</threadCount>
				</configuration>
				<executions>
					<execution>
						<id>non-regression</id>
						<phase>test</phase>
						<goals>
							<goal>test</goal>
						</goals>
						<configuration>
							<skipTests>false</skipTests>
							<testFailureIgnore>false</testFailureIgnore>
							<includes>
								<include>eu/**/*Test.java</include>
							</includes>
							<excludedGroups>${exclude.tag.tests}</excludedGroups>
						</configuration>
					</execution>
					<execution>
						<id>plugtests</id>
						<phase>test</phase>
						<goals>
							<goal>test</goal>
						</goals>
						<configuration>
							<skipTests>false</skipTests>
							<testFailureIgnore>true</testFailureIgnore>
							<includes>
								<include>plugtests/**/*Test.java</include>
							</includes>
						</configuration>
					</execution>
					<execution>
						<id>known-issues</id>
						<phase>test</phase>
						<goals>
							<goal>test</goal>
						</goals>
						<configuration>
							<skipTests>false</skipTests>
							<testFailureIgnore>true</testFailureIgnore>
							<includes>
								<include>known/issues/**/*Test.java</include>
							</includes>
						</configuration>
					</execution>
				</executions>
			</plugin>

			<plugin>
				<groupId>org.apache.maven.plugins</groupId>
				<artifactId>maven-enforcer-plugin</artifactId>
<<<<<<< HEAD
				<version>3.3.0</version>
=======
				<version>3.4.1</version>
>>>>>>> ae8482f3
				<!-- 			    <dependencies> -->
				<!-- 			        <dependency> -->
				<!-- 			            <groupId>de.skuzzle.enforcer</groupId> -->
				<!-- 			            <artifactId>restrict-imports-enforcer-rule</artifactId> -->
				<!-- 			            <version>1.1.0</version> -->
				<!-- 			        </dependency> -->
				<!-- 			    </dependencies> -->
				<executions>
					<execution>
						<id>enforce</id>
						<goals>
							<goal>enforce</goal>
						</goals>
						<configuration>
							<rules>
								<requireMavenVersion>
									<version>[3.5,)</version>
								</requireMavenVersion>
								<requireJavaVersion>
									<version>[1.11,)</version>
								</requireJavaVersion>
								<banDuplicatePomDependencyVersions />
								<dependencyConvergence />
								<bannedDependencies>
									<excludes>
										<exclude>xalan:xalan</exclude>
									</excludes>
								</bannedDependencies>
								<!-- 						        <restrictImports implementation="de.skuzzle.enforcer.restrictimports.rule.RestrictImports"> -->
								<!-- 									<includeTestCode>true</includeTestCode> -->
								<!-- 									<reason>Use JUnit5 for assertions</reason> -->
								<!-- 		                            <bannedImports> -->
								<!-- 		                                <bannedImport>static org.junit.Assert.*</bannedImport> -->
								<!-- 		                            </bannedImports> -->
								<!-- 								</restrictImports> -->
							</rules>
						</configuration>
					</execution>
				</executions>
			</plugin>
			<plugin>
				<groupId>org.sonatype.plugins</groupId>
				<artifactId>nexus-staging-maven-plugin</artifactId>
				<version>1.6.13</version>
				<extensions>true</extensions>
				<configuration>
					<serverId>ossrh</serverId>
					<nexusUrl>https://oss.sonatype.org/</nexusUrl>
					<autoReleaseAfterClose>false</autoReleaseAfterClose>
				</configuration>
			</plugin>
			<plugin>
				<groupId>org.jacoco</groupId>
				<artifactId>jacoco-maven-plugin</artifactId>
<<<<<<< HEAD
				<version>0.8.10</version>
=======
				<version>0.8.11</version>
>>>>>>> ae8482f3
				<executions>
					<execution>
						<id>prepare-agent</id>
						<goals>
							<goal>prepare-agent</goal>
						</goals>
					</execution>
				</executions>
			</plugin>
		</plugins>

		<pluginManagement>
			<plugins>
				<plugin>
					<groupId>org.apache.maven.plugins</groupId>
					<artifactId>maven-compiler-plugin</artifactId>
					<version>3.11.0</version>
				</plugin>
				<plugin>
					<groupId>org.apache.maven.plugins</groupId>
					<artifactId>maven-source-plugin</artifactId>
					<version>3.3.0</version>
				</plugin>
				<plugin>
					<groupId>org.apache.maven.plugins</groupId>
					<artifactId>maven-surefire-plugin</artifactId>
<<<<<<< HEAD
					<version>3.1.0</version>
=======
					<version>3.2.1</version>
>>>>>>> ae8482f3
				</plugin>
				<plugin>
					<groupId>org.apache.maven.plugins</groupId>
					<artifactId>maven-javadoc-plugin</artifactId>
					<version>3.6.0</version>
				</plugin>
				<plugin>
					<groupId>org.apache.maven.plugins</groupId>
					<artifactId>maven-site-plugin</artifactId>
					<version>3.12.1</version>
				</plugin>
				<plugin>
					<groupId>org.apache.maven.plugins</groupId>
					<artifactId>maven-resources-plugin</artifactId>
					<version>3.3.1</version>
					<configuration>
						<encoding>${project.encoding}</encoding>
						<nonFilteredFileExtensions><!-- Avoid to modify keystore -->
							<nonFilteredFileExtension>jks</nonFilteredFileExtension>
							<nonFilteredFileExtension>p12</nonFilteredFileExtension>
						</nonFilteredFileExtensions>
					</configuration>
				</plugin>
				<plugin>
					<groupId>org.apache.maven.plugins</groupId>
					<artifactId>maven-release-plugin</artifactId>
<<<<<<< HEAD
					<version>3.0.0</version>
=======
					<version>3.0.1</version>
>>>>>>> ae8482f3
					<configuration>
						<autoVersionSubmodules>true</autoVersionSubmodules>
						<tagNameFormat>@{project.version}</tagNameFormat>
						<releaseProfiles>release</releaseProfiles>
					</configuration>
				</plugin>
				<plugin>
<<<<<<< HEAD
					<groupId>org.jvnet.jaxb2.maven2</groupId>
					<artifactId>maven-jaxb2-plugin</artifactId>
					<version>0.15.3</version>
=======
					<groupId>org.jvnet.jaxb</groupId>
					<artifactId>jaxb-maven-plugin</artifactId>
					<version>2.0.9</version> <!-- 3+ for Jakarta -->
>>>>>>> ae8482f3
				</plugin>
				<plugin>
					<groupId>org.apache.maven.plugins</groupId>
					<artifactId>maven-install-plugin</artifactId>
					<version>3.1.1</version>
				</plugin>
				<plugin>
					<groupId>org.apache.maven.plugins</groupId>
					<artifactId>maven-project-info-reports-plugin</artifactId>
<<<<<<< HEAD
					<version>3.4.4</version>
=======
					<version>3.4.5</version>
>>>>>>> ae8482f3
				</plugin>
				<plugin>
					<groupId>org.apache.maven.plugins</groupId>
					<artifactId>maven-antrun-plugin</artifactId>
					<version>3.1.0</version>
				</plugin>
				<plugin>
					<groupId>org.codehaus.mojo</groupId>
					<artifactId>build-helper-maven-plugin</artifactId>
					<version>3.4.0</version>
				</plugin>
			</plugins>
		</pluginManagement>
	</build>

	<scm>
		<url>https://ec.europa.eu/digital-building-blocks/code/scm/esig/dss.git</url>
		<connection>scm:git:https://ec.europa.eu/digital-building-blocks/code/scm/esig/dss.git</connection>
		<developerConnection>scm:git:https://ec.europa.eu/digital-building-blocks/code/scm/esig/dss.git</developerConnection>
<<<<<<< HEAD
		<tag>5.12.1</tag>
=======
		<tag>5.13.RC1</tag>
>>>>>>> ae8482f3
	</scm>

	<dependencyManagement>
		<dependencies>
			<!-- Internal Dependencies -->
			<dependency>
				<groupId>eu.europa.ec.joinup.sd-dss</groupId>
				<artifactId>specs-xmldsig</artifactId>
				<version>${project.version}</version>
			</dependency>
			<dependency>
				<groupId>eu.europa.ec.joinup.sd-dss</groupId>
				<artifactId>specs-xades</artifactId>
				<version>${project.version}</version>
			</dependency>
			<dependency>
				<groupId>eu.europa.ec.joinup.sd-dss</groupId>
				<artifactId>specs-trusted-list</artifactId>
				<version>${project.version}</version>
			</dependency>
			<dependency>
				<groupId>eu.europa.ec.joinup.sd-dss</groupId>
				<artifactId>specs-validation-report</artifactId>
				<version>${project.version}</version>
			</dependency>
			<dependency>
				<groupId>eu.europa.ec.joinup.sd-dss</groupId>
				<artifactId>specs-asic-manifest</artifactId>
				<version>${project.version}</version>
			</dependency>
			<dependency>
				<groupId>eu.europa.ec.joinup.sd-dss</groupId>
				<artifactId>specs-saml-assertion</artifactId>
				<version>${project.version}</version>
			</dependency>
			<dependency>
				<groupId>eu.europa.ec.joinup.sd-dss</groupId>
				<artifactId>specs-xmlers</artifactId>
				<version>${project.version}</version>
			</dependency>
			<dependency>
				<groupId>eu.europa.ec.joinup.sd-dss</groupId>
				<artifactId>specs-jws</artifactId>
				<version>${project.version}</version>
			</dependency>
			<dependency>
				<groupId>eu.europa.ec.joinup.sd-dss</groupId>
				<artifactId>specs-jades</artifactId>
				<version>${project.version}</version>
			</dependency>
			<dependency>
				<groupId>eu.europa.ec.joinup.sd-dss</groupId>
				<artifactId>dss-spi</artifactId>
				<version>${project.version}</version>
			</dependency>
			<dependency>
				<groupId>eu.europa.ec.joinup.sd-dss</groupId>
				<artifactId>dss-xml-common</artifactId>
				<version>${project.version}</version>
			</dependency>
			<dependency>
				<groupId>eu.europa.ec.joinup.sd-dss</groupId>
				<artifactId>dss-xml-utils</artifactId>
				<version>${project.version}</version>
			</dependency>
			<dependency>
				<groupId>eu.europa.ec.joinup.sd-dss</groupId>
				<artifactId>dss-crl-parser</artifactId>
				<version>${project.version}</version>
			</dependency>
			<dependency>
				<groupId>eu.europa.ec.joinup.sd-dss</groupId>
				<artifactId>dss-crl-parser</artifactId>
				<type>test-jar</type>
				<version>${project.version}</version>
			</dependency>
			<dependency>
				<groupId>eu.europa.ec.joinup.sd-dss</groupId>
				<artifactId>dss-crl-parser-x509crl</artifactId>
				<version>${project.version}</version>
			</dependency>
			<dependency>
				<groupId>eu.europa.ec.joinup.sd-dss</groupId>
				<artifactId>dss-crl-parser-stream</artifactId>
				<version>${project.version}</version>
			</dependency>
			<dependency>
				<groupId>eu.europa.ec.joinup.sd-dss</groupId>
				<artifactId>dss-service</artifactId>
				<version>${project.version}</version>
			</dependency>
			<dependency>
				<groupId>eu.europa.ec.joinup.sd-dss</groupId>
				<artifactId>dss-document</artifactId>
				<version>${project.version}</version>
			</dependency>
			<dependency>
				<groupId>eu.europa.ec.joinup.sd-dss</groupId>
				<artifactId>dss-asic-common</artifactId>
				<version>${project.version}</version>
			</dependency>
			<dependency>
				<groupId>eu.europa.ec.joinup.sd-dss</groupId>
				<artifactId>dss-asic-common</artifactId>
				<type>test-jar</type>
				<version>${project.version}</version>
			</dependency>
			<dependency>
				<groupId>eu.europa.ec.joinup.sd-dss</groupId>
				<artifactId>dss-asic-xades</artifactId>
				<version>${project.version}</version>
			</dependency>
			<dependency>
				<groupId>eu.europa.ec.joinup.sd-dss</groupId>
				<artifactId>dss-asic-cades</artifactId>
				<version>${project.version}</version>
			</dependency>
			<dependency>
				<groupId>eu.europa.ec.joinup.sd-dss</groupId>
				<artifactId>dss-cades</artifactId>
				<version>${project.version}</version>
			</dependency>
			<dependency>
				<groupId>eu.europa.ec.joinup.sd-dss</groupId>
				<artifactId>dss-jades</artifactId>
				<version>${project.version}</version>
			</dependency>
			<dependency>
				<groupId>eu.europa.ec.joinup.sd-dss</groupId>
				<artifactId>dss-pades</artifactId>
				<version>${project.version}</version>
			</dependency>
			<dependency>
				<groupId>eu.europa.ec.joinup.sd-dss</groupId>
				<artifactId>dss-pades</artifactId>
				<type>test-jar</type>
				<version>${project.version}</version>
			</dependency>
			<dependency>
				<groupId>eu.europa.ec.joinup.sd-dss</groupId>
				<artifactId>dss-pdfa</artifactId>
				<version>${project.version}</version>
			</dependency>
			<dependency>
				<groupId>eu.europa.ec.joinup.sd-dss</groupId>
				<artifactId>dss-pdfa</artifactId>
				<type>test-jar</type>
				<version>${project.version}</version>
			</dependency>
			<dependency>
				<groupId>eu.europa.ec.joinup.sd-dss</groupId>
				<artifactId>dss-pades-pdfbox</artifactId>
				<version>${project.version}</version>
			</dependency>
			<dependency>
				<groupId>eu.europa.ec.joinup.sd-dss</groupId>
				<artifactId>dss-pades-openpdf</artifactId>
				<version>${project.version}</version>
			</dependency>
			<dependency>
				<groupId>eu.europa.ec.joinup.sd-dss</groupId>
				<artifactId>dss-xades</artifactId>
				<version>${project.version}</version>
			</dependency>
			<dependency>
				<groupId>eu.europa.ec.joinup.sd-dss</groupId>
				<artifactId>dss-evidence-record-common</artifactId>
				<version>${project.version}</version>
			</dependency>
			<dependency>
				<groupId>eu.europa.ec.joinup.sd-dss</groupId>
				<artifactId>dss-evidence-record-common</artifactId>
				<type>test-jar</type>
				<version>${project.version}</version>
			</dependency>
			<dependency>
				<groupId>eu.europa.ec.joinup.sd-dss</groupId>
				<artifactId>dss-evidence-record-xml</artifactId>
				<version>${project.version}</version>
			</dependency>
			<dependency>
				<groupId>eu.europa.ec.joinup.sd-dss</groupId>
				<artifactId>dss-model</artifactId>
				<version>${project.version}</version>
			</dependency>
			<dependency>
				<groupId>eu.europa.ec.joinup.sd-dss</groupId>
				<artifactId>dss-common-remote-dto</artifactId>
				<version>${project.version}</version>
			</dependency>
			<dependency>
				<groupId>eu.europa.ec.joinup.sd-dss</groupId>
				<artifactId>dss-common-remote-converter</artifactId>
				<version>${project.version}</version>
			</dependency>
			<dependency>
				<groupId>eu.europa.ec.joinup.sd-dss</groupId>
				<artifactId>dss-signature-remote</artifactId>
				<version>${project.version}</version>
			</dependency>
			<dependency>
				<groupId>eu.europa.ec.joinup.sd-dss</groupId>
				<artifactId>dss-signature-dto</artifactId>
				<version>${project.version}</version>
			</dependency>
			<dependency>
				<groupId>eu.europa.ec.joinup.sd-dss</groupId>
				<artifactId>dss-signature-rest</artifactId>
				<version>${project.version}</version>
			</dependency>
			<dependency>
				<groupId>eu.europa.ec.joinup.sd-dss</groupId>
				<artifactId>dss-signature-rest-client</artifactId>
				<version>${project.version}</version>
			</dependency>
			<dependency>
				<groupId>eu.europa.ec.joinup.sd-dss</groupId>
				<artifactId>dss-signature-soap</artifactId>
				<version>${project.version}</version>
			</dependency>
			<dependency>
				<groupId>eu.europa.ec.joinup.sd-dss</groupId>
				<artifactId>dss-signature-soap-client</artifactId>
				<version>${project.version}</version>
			</dependency>
			<dependency>
				<groupId>eu.europa.ec.joinup.sd-dss</groupId>
				<artifactId>dss-validation-dto</artifactId>
				<version>${project.version}</version>
			</dependency>
			<dependency>
				<groupId>eu.europa.ec.joinup.sd-dss</groupId>
				<artifactId>dss-validation-server-common</artifactId>
				<version>${project.version}</version>
			</dependency>
			<dependency>
				<groupId>eu.europa.ec.joinup.sd-dss</groupId>
				<artifactId>dss-validation-rest</artifactId>
				<version>${project.version}</version>
			</dependency>
			<dependency>
				<groupId>eu.europa.ec.joinup.sd-dss</groupId>
				<artifactId>dss-validation-rest-client</artifactId>
				<version>${project.version}</version>
			</dependency>
			<dependency>
				<groupId>eu.europa.ec.joinup.sd-dss</groupId>
				<artifactId>dss-validation-soap</artifactId>
				<version>${project.version}</version>
			</dependency>
			<dependency>
				<groupId>eu.europa.ec.joinup.sd-dss</groupId>
				<artifactId>dss-certificate-validation-dto</artifactId>
				<version>${project.version}</version>
			</dependency>
			<dependency>
				<groupId>eu.europa.ec.joinup.sd-dss</groupId>
				<artifactId>dss-certificate-validation-common</artifactId>
				<version>${project.version}</version>
			</dependency>
			<dependency>
				<groupId>eu.europa.ec.joinup.sd-dss</groupId>
				<artifactId>dss-certificate-validation-rest-client</artifactId>
				<version>${project.version}</version>
			</dependency>
			<dependency>
				<groupId>eu.europa.ec.joinup.sd-dss</groupId>
				<artifactId>dss-certificate-validation-soap-client</artifactId>
				<version>${project.version}</version>
			</dependency>
			<dependency>
				<groupId>eu.europa.ec.joinup.sd-dss</groupId>
				<artifactId>dss-certificate-validation-rest</artifactId>
				<version>${project.version}</version>
			</dependency>
			<dependency>
				<groupId>eu.europa.ec.joinup.sd-dss</groupId>
				<artifactId>dss-certificate-validation-soap</artifactId>
				<version>${project.version}</version>
			</dependency>
			<dependency>
				<groupId>eu.europa.ec.joinup.sd-dss</groupId>
				<artifactId>dss-validation-soap-client</artifactId>
				<version>${project.version}</version>
			</dependency>
			<dependency>
				<groupId>eu.europa.ec.joinup.sd-dss</groupId>
				<artifactId>dss-token</artifactId>
				<version>${project.version}</version>
			</dependency>

			<dependency>
				<groupId>eu.europa.ec.joinup.sd-dss</groupId>
				<artifactId>dss-server-signing-dto</artifactId>
				<version>${project.version}</version>
			</dependency>
			<dependency>
				<groupId>eu.europa.ec.joinup.sd-dss</groupId>
				<artifactId>dss-server-signing-common</artifactId>
				<version>${project.version}</version>
			</dependency>
			<dependency>
				<groupId>eu.europa.ec.joinup.sd-dss</groupId>
				<artifactId>dss-server-signing-rest-client</artifactId>
				<version>${project.version}</version>
			</dependency>
			<dependency>
				<groupId>eu.europa.ec.joinup.sd-dss</groupId>
				<artifactId>dss-server-signing-rest</artifactId>
				<version>${project.version}</version>
			</dependency>
			<dependency>
				<groupId>eu.europa.ec.joinup.sd-dss</groupId>
				<artifactId>dss-server-signing-soap-client</artifactId>
				<version>${project.version}</version>
			</dependency>
			<dependency>
				<groupId>eu.europa.ec.joinup.sd-dss</groupId>
				<artifactId>dss-server-signing-soap</artifactId>
				<version>${project.version}</version>
			</dependency>
			<dependency>
				<groupId>eu.europa.ec.joinup.sd-dss</groupId>
				<artifactId>dss-timestamp-dto</artifactId>
				<version>${project.version}</version>
			</dependency>
			<dependency>
				<groupId>eu.europa.ec.joinup.sd-dss</groupId>
				<artifactId>dss-timestamp-remote</artifactId>
				<version>${project.version}</version>
			</dependency>
			<dependency>
				<groupId>eu.europa.ec.joinup.sd-dss</groupId>
				<artifactId>dss-timestamp-remote-rest-client</artifactId>
				<version>${project.version}</version>
			</dependency>
			<dependency>
				<groupId>eu.europa.ec.joinup.sd-dss</groupId>
				<artifactId>dss-timestamp-remote-soap-client</artifactId>
				<version>${project.version}</version>
			</dependency>
			<dependency>
				<groupId>eu.europa.ec.joinup.sd-dss</groupId>
				<artifactId>dss-timestamp-remote-rest</artifactId>
				<version>${project.version}</version>
			</dependency>
			<dependency>
				<groupId>eu.europa.ec.joinup.sd-dss</groupId>
				<artifactId>dss-timestamp-remote-soap</artifactId>
				<version>${project.version}</version>
			</dependency>
			<dependency>
				<groupId>eu.europa.ec.joinup.sd-dss</groupId>
				<artifactId>dss-tsl-validation</artifactId>
				<version>${project.version}</version>
			</dependency>
			<dependency>
				<groupId>eu.europa.ec.joinup.sd-dss</groupId>
				<artifactId>dss-enumerations</artifactId>
				<version>${project.version}</version>
			</dependency>
			<dependency>
				<groupId>eu.europa.ec.joinup.sd-dss</groupId>
				<artifactId>dss-alert</artifactId>
				<version>${project.version}</version>
			</dependency>
			<dependency>
				<groupId>eu.europa.ec.joinup.sd-dss</groupId>
				<artifactId>dss-jaxb-common</artifactId>
				<version>${project.version}</version>
			</dependency>
			<dependency>
				<groupId>eu.europa.ec.joinup.sd-dss</groupId>
				<artifactId>dss-jaxb-parsers</artifactId>
				<version>${project.version}</version>
			</dependency>
			<dependency>
				<groupId>eu.europa.ec.joinup.sd-dss</groupId>
				<artifactId>dss-diagnostic-jaxb</artifactId>
				<version>${project.version}</version>
			</dependency>
			<dependency>
				<groupId>eu.europa.ec.joinup.sd-dss</groupId>
				<artifactId>dss-policy-jaxb</artifactId>
				<version>${project.version}</version>
			</dependency>
			<dependency>
				<groupId>eu.europa.ec.joinup.sd-dss</groupId>
				<artifactId>dss-detailed-report-jaxb</artifactId>
				<version>${project.version}</version>
			</dependency>
			<dependency>
				<groupId>eu.europa.ec.joinup.sd-dss</groupId>
				<artifactId>dss-simple-report-jaxb</artifactId>
				<version>${project.version}</version>
			</dependency>
			<dependency>
				<groupId>eu.europa.ec.joinup.sd-dss</groupId>
				<artifactId>dss-simple-certificate-report-jaxb</artifactId>
				<version>${project.version}</version>
			</dependency>
			<dependency>
				<groupId>eu.europa.ec.joinup.sd-dss</groupId>
				<artifactId>dss-i18n</artifactId>
				<version>${project.version}</version>
			</dependency>
			<dependency>
				<groupId>eu.europa.ec.joinup.sd-dss</groupId>
				<artifactId>validation-policy</artifactId>
				<version>${project.version}</version>
			</dependency>
			<dependency>
				<groupId>eu.europa.ec.joinup.sd-dss</groupId>
				<artifactId>dss-utils</artifactId>
				<version>${project.version}</version>
			</dependency>
			<dependency>
				<groupId>eu.europa.ec.joinup.sd-dss</groupId>
				<artifactId>dss-utils</artifactId>
				<type>test-jar</type>
				<version>${project.version}</version>
			</dependency>
			<dependency>
				<groupId>eu.europa.ec.joinup.sd-dss</groupId>
				<artifactId>dss-utils-apache-commons</artifactId>
				<version>${project.version}</version>
			</dependency>
			<dependency>
				<groupId>eu.europa.ec.joinup.sd-dss</groupId>
				<artifactId>dss-utils-google-guava</artifactId>
				<version>${project.version}</version>
			</dependency>
			<dependency>
				<groupId>eu.europa.ec.joinup.sd-dss</groupId>
				<artifactId>dss-cookbook</artifactId>
				<version>${project.version}</version>
			</dependency>
			<dependency>
				<groupId>eu.europa.ec.joinup.sd-dss</groupId>
				<artifactId>dss-test</artifactId>
				<version>${project.version}</version>
				<type>test-jar</type>
				<scope>test</scope>
			</dependency>
			<dependency>
				<groupId>eu.europa.ec.joinup.sd-dss</groupId>
				<artifactId>dss-pki-factory</artifactId>
				<version>${project.version}</version>
			</dependency>
			<dependency>
				<groupId>eu.europa.ec.joinup.sd-dss</groupId>
				<artifactId>dss-pki-factory-jaxb</artifactId>
				<version>${project.version}</version>
			</dependency>
			<!-- Public Dependencies -->

			<dependency>
				<groupId>org.apache.httpcomponents.client5</groupId>
				<artifactId>httpclient5</artifactId>
				<version>${httpclient5.version}</version>
			</dependency>
			<dependency>
				<groupId>org.apache.pdfbox</groupId>
				<artifactId>pdfbox</artifactId>
				<version>${pdfbox.version}</version>
			</dependency>
			<dependency>
				<groupId>com.github.librepdf</groupId>
				<artifactId>openpdf</artifactId>
				<version>${openpdf.version}</version>
			</dependency>
			<dependency>
				<groupId>org.verapdf</groupId>
				<artifactId>validation-model</artifactId>
				<version>${verapdf.version}</version>
			</dependency>

			<dependency>
				<groupId>org.apache.santuario</groupId>
				<artifactId>xmlsec</artifactId>
				<version>${xmlsec.version}</version>
			</dependency>
			<dependency>
				<groupId>org.bouncycastle</groupId>
				<artifactId>bcprov-jdk18on</artifactId>
				<version>${bouncycastle.version}</version>
			</dependency>
			<dependency>
				<groupId>org.bouncycastle</groupId>
				<artifactId>bcpkix-jdk18on</artifactId>
				<version>${bouncycastle.version}</version>
			</dependency>
			<dependency>
				<groupId>org.bitbucket.b_c</groupId>
				<artifactId>jose4j</artifactId>
				<version>${jose4j.version}</version>
			</dependency>

			<!-- Logger -->
			<dependency>
				<groupId>org.slf4j</groupId>
				<artifactId>slf4j-api</artifactId>
				<version>${slf4j.version}</version>
			</dependency>
			<dependency>
				<groupId>org.slf4j</groupId>
				<artifactId>jcl-over-slf4j</artifactId> <!-- replaces commons-logging -->
				<version>${slf4j.version}</version>
			</dependency>
			<dependency>
				<groupId>ch.qos.logback</groupId>
				<artifactId>logback-classic</artifactId>
				<version>${logback-classic.version}</version>
			</dependency>

			<dependency>
				<groupId>org.apache.xmlgraphics</groupId>
				<artifactId>fop-core</artifactId>
				<version>${fop-core.version}</version>
			</dependency>

			<!-- Synchronized with fop-core -->
			<dependency>
				<groupId>org.apache.xmlgraphics</groupId>
				<artifactId>xmlgraphics-commons</artifactId>
				<version>${fop-core.version}</version>
			</dependency>

			<!-- JAXB -->
			<dependency>
				<groupId>jakarta.xml.bind</groupId>
				<artifactId>jakarta.xml.bind-api</artifactId>
				<version>${jakarta.bind-api.version}</version>
			</dependency>
			<dependency>
				<groupId>jakarta.activation</groupId>
				<artifactId>jakarta.activation-api</artifactId>
				<version>${jakarta.activation-api.version}</version>
			</dependency>
			<dependency>
				<groupId>org.glassfish.jaxb</groupId>
				<artifactId>jaxb-runtime</artifactId>
				<version>${jaxb-runtime.version}</version>
				<scope>runtime</scope>
			</dependency>

			<!-- Overwrites vulnerable dependency version within xmlsec -->
			<dependency>
				<groupId>com.fasterxml.woodstox</groupId>
				<artifactId>woodstox-core</artifactId>
				<version>${woodstox-core.version}</version>
			</dependency>

			<!-- REST/SOAP API -->
			<dependency>
				<groupId>jakarta.ws.rs</groupId>
				<artifactId>jakarta.ws.rs-api</artifactId>
				<version>${jakarta.rs-api.version}</version>
			</dependency>
			<dependency>
				<groupId>jakarta.xml.ws</groupId>
				<artifactId>jakarta.xml.ws-api</artifactId>
				<version>${jakarta.ws-api.version}</version>
			</dependency>

			<!-- Testing -->
			<dependency>
				<groupId>org.junit</groupId>
				<artifactId>junit-bom</artifactId>
				<version>${junit.version}</version>
				<type>pom</type>
				<scope>import</scope>
			</dependency>

			<dependency>
				<groupId>org.awaitility</groupId>
				<artifactId>awaitility</artifactId>
				<version>${awaitility.version}</version>
			</dependency>
			<dependency>
				<groupId>org.mockito</groupId>
				<artifactId>mockito-core</artifactId>
				<version>${mockito.version}</version>
			</dependency>
			<dependency>
				<groupId>com.h2database</groupId>
				<artifactId>h2</artifactId>
				<version>${h2database.version}</version>
			</dependency>
			<dependency>
				<groupId>com.fasterxml.jackson.module</groupId>
				<artifactId>jackson-module-jaxb-annotations</artifactId>
				<version>${jackson.version}</version>
			</dependency>

		</dependencies>
	</dependencyManagement>

	<distributionManagement>
		<repository>
			<id>ossrh</id>
			<url>https://oss.sonatype.org/service/local/staging/deploy/maven2/</url>
		</repository>
		<snapshotRepository>
			<id>ossrh</id>
			<url>https://oss.sonatype.org/content/repositories/snapshots</url>
		</snapshotRepository>
	</distributionManagement>

	<issueManagement>
		<system>JIRA</system>
		<url>https://ec.europa.eu/digital-building-blocks/tracker/projects/DSS</url>
		<!-- <url>https://esig-dss.atlassian.net/projects/DSS</url> Old issues -->
	</issueManagement>

	<profiles>
		<profile>
			<id>quick</id>
			<properties>
				<maven.test.skip>true</maven.test.skip>
				<maven.javadoc.skip>true</maven.javadoc.skip>
				<jacoco.skip>true</jacoco.skip>
			</properties>
		</profile>
		<profile>
			<id>quick-init</id>
			<properties>
				<maven.test.skip>true</maven.test.skip>
				<maven.javadoc.skip>true</maven.javadoc.skip>
				<jacoco.skip>true</jacoco.skip>
			</properties>
		</profile>
		<profile>
			<!-- Include tests with @Tag("slow") -->
			<id>slow-tests</id>
			<properties>
				<exclude.tag.tests>nothing-to-exclude</exclude.tag.tests>
			</properties>
		</profile>
		<profile>
			<id>owasp</id>
			<build>
				<plugins>
					<plugin>
						<groupId>org.owasp</groupId>
						<artifactId>dependency-check-maven</artifactId>
<<<<<<< HEAD
						<version>8.2.1</version>
=======
						<version>8.4.2</version>
>>>>>>> ae8482f3
						<configuration>
							<failBuildOnCVSS>8</failBuildOnCVSS>
						</configuration>
						<executions>
							<execution>
								<goals>
									<goal>check</goal>
								</goals>
							</execution>
						</executions>
					</plugin>
				</plugins>
			</build>
		</profile>
		<profile>
			<id>jdk19-plus</id>
			<activation>
				<jdk>[9,)</jdk>
			</activation>
			<!--             <properties> -->
			<!-- 				<maven.compiler.release>9</maven.compiler.release> -->
			<!--             </properties> -->
			<build>
				<plugins>
					<plugin>
						<groupId>org.apache.maven.plugins</groupId>
						<artifactId>maven-javadoc-plugin</artifactId>
						<configuration>
							<release>8</release>
							<additionalJOptions>
								<additionalJOption>-html5</additionalJOption>
							</additionalJOptions>
						</configuration>
					</plugin>
				</plugins>
			</build>
		</profile>
		<profile>
			<id>spotless</id>
			<build>
				<plugins>
					<plugin>
						<groupId>com.diffplug.spotless</groupId>
						<artifactId>spotless-maven-plugin</artifactId>
<<<<<<< HEAD
						<version>2.37.0</version>
=======
						<version>2.40.0</version>
>>>>>>> ae8482f3
						<configuration>
							<java>
								<licenseHeader>
									<file>${user.dir}/spotless/license-header.java</file>
								</licenseHeader>
								<!-- 								<eclipse> -->
								<!-- 									<file>${user.dir}/spotless/eclipse-fmt.xml</file> -->
								<!-- 								</eclipse> -->
								<removeUnusedImports />
							</java>
						</configuration>
						<executions>
							<execution>
								<id>spotless-check</id>
								<phase>compile</phase>
								<goals>
									<goal>apply</goal>
								</goals>
							</execution>
						</executions>
					</plugin>
				</plugins>
			</build>
		</profile>
		<profile>
			<id>release</id>
			<activation>
				<property>
					<name>prepareRelease</name>
					<value>true</value>
				</property>
			</activation>
			<build>
				<plugins>
					<plugin>
						<groupId>org.apache.maven.plugins</groupId>
						<artifactId>maven-source-plugin</artifactId>
						<executions>
							<execution>
								<id>attach-sources</id>
								<goals>
									<goal>jar-no-fork</goal>
								</goals>
							</execution>
						</executions>
					</plugin>
					<plugin>
						<groupId>org.apache.maven.plugins</groupId>
						<artifactId>maven-javadoc-plugin</artifactId>
						<configuration>
							<encoding>UTF-8</encoding>
						</configuration>
						<executions>
							<execution>
								<id>attach-javadocs</id>
								<goals>
									<goal>jar</goal>
								</goals>
							</execution>
							<execution>
								<id>aggregate</id>
								<phase>site</phase>
								<goals>
									<goal>aggregate</goal>
								</goals>
							</execution>
						</executions>
					</plugin>
					<plugin>
						<groupId>org.apache.maven.plugins</groupId>
						<artifactId>maven-gpg-plugin</artifactId>
						<version>3.1.0</version>
						<executions>
							<execution>
								<id>sign-artifacts</id>
								<phase>verify</phase>
								<goals>
									<goal>sign</goal>
								</goals>
							</execution>
						</executions>
					</plugin>
				</plugins>
			</build>
		</profile>
	</profiles>
</project><|MERGE_RESOLUTION|>--- conflicted
+++ resolved
@@ -5,11 +5,7 @@
 
 	<groupId>eu.europa.ec.joinup.sd-dss</groupId>
 	<artifactId>sd-dss</artifactId>
-<<<<<<< HEAD
-	<version>5.12.1</version>
-=======
 	<version>5.13.RC1</version>
->>>>>>> ae8482f3
 	<packaging>pom</packaging>
 
 	<name>Digital Signature Services</name>
@@ -47,16 +43,6 @@
 		<project.encoding>UTF-8</project.encoding>
 		<module-name>jpms_dss</module-name>
 
-<<<<<<< HEAD
-		<slf4j.version>2.0.7</slf4j.version>
-		<logback-classic.version>1.3.7</logback-classic.version> <!-- Version 1.4+ supports only Java 11+ -->
-
-		<bouncycastle.version>1.72</bouncycastle.version>
-		<xmlsec.version>2.3.3</xmlsec.version>
-		<jose4j.version>0.9.3</jose4j.version>
-		<pdfbox.version>2.0.28</pdfbox.version>
-		<openpdf.version>1.3.30</openpdf.version>
-=======
 		<slf4j.version>2.0.9</slf4j.version>
 		<logback-classic.version>1.3.11</logback-classic.version> <!-- Version 1.4+ supports only Java 11+ -->
 
@@ -65,7 +51,6 @@
 		<jose4j.version>0.9.3</jose4j.version>
 		<pdfbox.version>2.0.29</pdfbox.version>
 		<openpdf.version>1.3.32</openpdf.version>
->>>>>>> ae8482f3
 		<verapdf.version>1.22.2</verapdf.version>
 		<httpclient5.version>5.2.1</httpclient5.version>
 
@@ -78,15 +63,6 @@
 		<jakarta.rs-api.version>2.1.6</jakarta.rs-api.version>
 		<jakarta.ws-api.version>2.3.3</jakarta.ws-api.version>
 
-<<<<<<< HEAD
-		<junit.version>5.9.3</junit.version>
-
-		<awaitility.version>4.2.0</awaitility.version>
-		<mockito.version>4.11.0</mockito.version> <!-- Version 5 requires JDK 11+ -->
-		<h2database.version>2.1.214</h2database.version>
-		<jackson.version>2.15.1</jackson.version>
-		<fop-core.version>2.8</fop-core.version>
-=======
 		<junit.version>5.10.0</junit.version>
 
 		<awaitility.version>4.2.0</awaitility.version>
@@ -94,7 +70,6 @@
 		<h2database.version>2.2.224</h2database.version>
 		<jackson.version>2.15.3</jackson.version>
 		<fop-core.version>2.9</fop-core.version>
->>>>>>> ae8482f3
 
 		<sonar.java.source>1.8</sonar.java.source>
 		<sonar.java.coveragePlugin>jacoco</sonar.java.coveragePlugin>
@@ -200,7 +175,7 @@
 
 		<module>dss-jacoco-coverage</module>
 		<module>dss-bom</module>
-	</modules>
+    </modules>
 
 	<build>
 		<plugins>
@@ -325,11 +300,7 @@
 			<plugin>
 				<groupId>org.apache.maven.plugins</groupId>
 				<artifactId>maven-enforcer-plugin</artifactId>
-<<<<<<< HEAD
-				<version>3.3.0</version>
-=======
 				<version>3.4.1</version>
->>>>>>> ae8482f3
 				<!-- 			    <dependencies> -->
 				<!-- 			        <dependency> -->
 				<!-- 			            <groupId>de.skuzzle.enforcer</groupId> -->
@@ -384,11 +355,7 @@
 			<plugin>
 				<groupId>org.jacoco</groupId>
 				<artifactId>jacoco-maven-plugin</artifactId>
-<<<<<<< HEAD
-				<version>0.8.10</version>
-=======
 				<version>0.8.11</version>
->>>>>>> ae8482f3
 				<executions>
 					<execution>
 						<id>prepare-agent</id>
@@ -415,11 +382,7 @@
 				<plugin>
 					<groupId>org.apache.maven.plugins</groupId>
 					<artifactId>maven-surefire-plugin</artifactId>
-<<<<<<< HEAD
-					<version>3.1.0</version>
-=======
 					<version>3.2.1</version>
->>>>>>> ae8482f3
 				</plugin>
 				<plugin>
 					<groupId>org.apache.maven.plugins</groupId>
@@ -446,11 +409,7 @@
 				<plugin>
 					<groupId>org.apache.maven.plugins</groupId>
 					<artifactId>maven-release-plugin</artifactId>
-<<<<<<< HEAD
-					<version>3.0.0</version>
-=======
 					<version>3.0.1</version>
->>>>>>> ae8482f3
 					<configuration>
 						<autoVersionSubmodules>true</autoVersionSubmodules>
 						<tagNameFormat>@{project.version}</tagNameFormat>
@@ -458,15 +417,9 @@
 					</configuration>
 				</plugin>
 				<plugin>
-<<<<<<< HEAD
-					<groupId>org.jvnet.jaxb2.maven2</groupId>
-					<artifactId>maven-jaxb2-plugin</artifactId>
-					<version>0.15.3</version>
-=======
 					<groupId>org.jvnet.jaxb</groupId>
 					<artifactId>jaxb-maven-plugin</artifactId>
 					<version>2.0.9</version> <!-- 3+ for Jakarta -->
->>>>>>> ae8482f3
 				</plugin>
 				<plugin>
 					<groupId>org.apache.maven.plugins</groupId>
@@ -476,11 +429,7 @@
 				<plugin>
 					<groupId>org.apache.maven.plugins</groupId>
 					<artifactId>maven-project-info-reports-plugin</artifactId>
-<<<<<<< HEAD
-					<version>3.4.4</version>
-=======
 					<version>3.4.5</version>
->>>>>>> ae8482f3
 				</plugin>
 				<plugin>
 					<groupId>org.apache.maven.plugins</groupId>
@@ -500,11 +449,7 @@
 		<url>https://ec.europa.eu/digital-building-blocks/code/scm/esig/dss.git</url>
 		<connection>scm:git:https://ec.europa.eu/digital-building-blocks/code/scm/esig/dss.git</connection>
 		<developerConnection>scm:git:https://ec.europa.eu/digital-building-blocks/code/scm/esig/dss.git</developerConnection>
-<<<<<<< HEAD
-		<tag>5.12.1</tag>
-=======
 		<tag>5.13.RC1</tag>
->>>>>>> ae8482f3
 	</scm>
 
 	<dependencyManagement>
@@ -1151,11 +1096,7 @@
 					<plugin>
 						<groupId>org.owasp</groupId>
 						<artifactId>dependency-check-maven</artifactId>
-<<<<<<< HEAD
-						<version>8.2.1</version>
-=======
 						<version>8.4.2</version>
->>>>>>> ae8482f3
 						<configuration>
 							<failBuildOnCVSS>8</failBuildOnCVSS>
 						</configuration>
@@ -1200,11 +1141,7 @@
 					<plugin>
 						<groupId>com.diffplug.spotless</groupId>
 						<artifactId>spotless-maven-plugin</artifactId>
-<<<<<<< HEAD
-						<version>2.37.0</version>
-=======
 						<version>2.40.0</version>
->>>>>>> ae8482f3
 						<configuration>
 							<java>
 								<licenseHeader>
