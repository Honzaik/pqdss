--- conflicted
+++ resolved
@@ -111,16 +111,12 @@
 			final RevokedStatus revokedStatus = (RevokedStatus) certStatus;
 			status = false;
 			revocationDate = revokedStatus.getRevocationTime();
-<<<<<<< HEAD
-            reason = getRevocationReason(revokedStatus);
-=======
 			int reasonId = 0; // unspecified
 			if (revokedStatus.hasRevocationReason()) {
 				reasonId = revokedStatus.getRevocationReason();
 			}
 			final CRLReason crlReason = CRLReason.lookup(reasonId);
 			reason = crlReason.toString();
->>>>>>> d7234b13
 		} else if (certStatus instanceof UnknownStatus) {
 
 			if (logger.isInfoEnabled()) {
@@ -136,12 +132,12 @@
 		return crlReason.toString();
 	}
 
-    private int getRevocationReasonId(RevokedStatus revokedStatus) {
+	private int getRevocationReasonId(RevokedStatus revokedStatus) {
 		try {
 			return revokedStatus.getRevocationReason();
 		} catch (IllegalStateException e) {
-		logger.warn("OCSP Revocation reason is not available: " + e.getMessage());
-			return 0; //Zero means 'unspecified'
+			logger.warn("OCSP Revocation reason is not available: " + e.getMessage());
+			return 0; // Zero means 'unspecified'
 		}
 	}
 
