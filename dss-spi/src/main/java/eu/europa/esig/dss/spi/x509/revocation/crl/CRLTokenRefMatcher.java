--- conflicted
+++ resolved
@@ -1,26 +1,24 @@
 /**
  * DSS - Digital Signature Services
  * Copyright (C) 2015 European Commission, provided under the CEF programme
- * 
+ *
  * This file is part of the "DSS - Digital Signature Services" project.
- * 
+ *
  * This library is free software; you can redistribute it and/or
  * modify it under the terms of the GNU Lesser General Public
  * License as published by the Free Software Foundation; either
  * version 2.1 of the License, or (at your option) any later version.
- * 
+ *
  * This library is distributed in the hope that it will be useful,
  * but WITHOUT ANY WARRANTY; without even the implied warranty of
  * MERCHANTABILITY or FITNESS FOR A PARTICULAR PURPOSE.  See the GNU
  * Lesser General Public License for more details.
- * 
+ *
  * You should have received a copy of the GNU Lesser General Public
  * License along with this library; if not, write to the Free Software
  * Foundation, Inc., 51 Franklin Street, Fifth Floor, Boston, MA  02110-1301  USA
  */
 package eu.europa.esig.dss.spi.x509.revocation.crl;
-
-import java.util.Arrays;
 
 import eu.europa.esig.dss.crl.CRLBinary;
 import eu.europa.esig.dss.model.DSSException;
@@ -30,6 +28,8 @@
 import eu.europa.esig.dss.spi.x509.revocation.RevocationRef;
 import eu.europa.esig.dss.spi.x509.revocation.RevocationToken;
 import eu.europa.esig.dss.spi.x509.revocation.RevocationTokenRefMatcher;
+
+import java.util.Arrays;
 
 public class CRLTokenRefMatcher implements RevocationTokenRefMatcher<CRL> {
 
@@ -46,24 +46,6 @@
 	}
 
 	@Override
-<<<<<<< HEAD
-	public boolean match(EncapsulatedRevocationTokenIdentifier identifier, RevocationRef<CRL> reference) {
-		if (identifier instanceof CRLBinary) {
-			final CRLBinary crlBinary = (CRLBinary) identifier;
-			final CRLRef crlRef = (CRLRef) reference;
-
-			if (crlRef.getDigest() != null) {
-				return matchByDigest(crlBinary, crlRef.getDigest());
-			} else {
-				throw new DSSException("Digest is mandatory for comparison");
-			}
-		}
-		return false;
-	}
-
-	private boolean matchByDigest(CRLToken crlToken, Digest digestToFind) {
-		return Arrays.equals(digestToFind.getValue(), crlToken.getDigest(digestToFind.getAlgorithm()));
-=======
 	public boolean match(EncapsulatedRevocationTokenIdentifier<CRL> identifier, RevocationRef<CRL> reference) {
 		final CRLBinary crlBinary = (CRLBinary) identifier;
 		final CRLRef crlRef = (CRLRef) reference;
@@ -74,18 +56,13 @@
 			throw new DSSException("Digest is mandatory for comparison");
 		}
 	}
-	
+
 	private boolean matchByDigest(RevocationToken<CRL> token, Digest digest) {
 		return Arrays.equals(digest.getValue(), token.getDigest(digest.getAlgorithm()));
 	}
-	
+
 	private boolean matchByDigest(EncapsulatedRevocationTokenIdentifier<CRL> identifier, Digest digest) {
 		return Arrays.equals(digest.getValue(), identifier.getDigestValue(digest.getAlgorithm()));
->>>>>>> 9811d446
-	}
-
-	private boolean matchByDigest(CRLBinary crlBinary, Digest digestToFind) {
-		return Arrays.equals(digestToFind.getValue(), crlBinary.getDigestValue(digestToFind.getAlgorithm()));
 	}
 
 }