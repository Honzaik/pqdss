--- conflicted
+++ resolved
@@ -142,26 +142,6 @@
 	
 	private void addToRelevantList(CRLToken crlToken, RevocationOrigin origin) {
 		switch (origin) {
-<<<<<<< HEAD
-			case INTERNAL_REVOCATION_VALUES:
-				revocationValuesCRLs.add(crlToken);
-				break;
-			case INTERNAL_ATTRIBUTE_REVOCATION_VALUES:
-				attributeRevocationValuesCRLs.add(crlToken);
-				break;
-			case INTERNAL_TIMESTAMP_REVOCATION_VALUES:
-				timestampRevocationValuesCRLs.add(crlToken);
-				break;
-			case INTERNAL_DSS:
-				dssDictionaryCRLs.add(crlToken);
-				break;
-			case INTERNAL_VRI:
-				vriDictionaryCRLs.add(crlToken);
-				break;
-			default:
-				throw new DSSException(String.format("The given RevocationOrigin [%s] is not supported for CRLToken object "
-						+ "in the SignatureCRLSource", origin.name()));
-=======
 		case REVOCATION_VALUES:
 			revocationValuesCRLs.add(crlToken);
 			break;
@@ -181,8 +161,8 @@
 			timestampRevocationValuesCRLs.add(crlToken);
 			break;
 		default:
-			throw new DSSException("Unsupported origin : " + origin);
->>>>>>> b4ee9f6b
+			throw new DSSException(
+					String.format("The given RevocationOrigin [%s] is not supported for CRLToken object in the SignatureCRLSource", origin));
 		}
 	}
 	
@@ -204,12 +184,7 @@
 			}
 			break;
 		default:
-<<<<<<< HEAD
-			throw new DSSException(String.format("The given RevocationOrigin [%s] is not supported for CRLRef object "
-					+ "in the SignatureCRLSource", origin.name()));
-=======
-			throw new DSSException("Unsupported origin : " + origin);
->>>>>>> b4ee9f6b
+			throw new DSSException(String.format("The given RevocationOrigin [%s] is not supported for CRLRef object in the SignatureCRLSource", origin));
 		}
 	}
 	
