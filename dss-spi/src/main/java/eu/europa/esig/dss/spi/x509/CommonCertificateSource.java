/**
 * DSS - Digital Signature Services
 * Copyright (C) 2015 European Commission, provided under the CEF programme
 * 
 * This file is part of the "DSS - Digital Signature Services" project.
 * 
 * This library is free software; you can redistribute it and/or
 * modify it under the terms of the GNU Lesser General Public
 * License as published by the Free Software Foundation; either
 * version 2.1 of the License, or (at your option) any later version.
 * 
 * This library is distributed in the hope that it will be useful,
 * but WITHOUT ANY WARRANTY; without even the implied warranty of
 * MERCHANTABILITY or FITNESS FOR A PARTICULAR PURPOSE.  See the GNU
 * Lesser General Public License for more details.
 * 
 * You should have received a copy of the GNU Lesser General Public
 * License along with this library; if not, write to the Free Software
 * Foundation, Inc., 51 Franklin Street, Fifth Floor, Boston, MA  02110-1301  USA
 */
package eu.europa.esig.dss.spi.x509;

import java.security.PublicKey;
import java.util.ArrayList;
import java.util.Arrays;
import java.util.Collections;
<<<<<<< HEAD
=======
import java.util.HashMap;
>>>>>>> e37c3415
import java.util.HashSet;
import java.util.List;
import java.util.Map;
import java.util.Objects;
import java.util.Set;
<<<<<<< HEAD
=======

import org.slf4j.Logger;
import org.slf4j.LoggerFactory;
>>>>>>> e37c3415

import eu.europa.esig.dss.enumerations.CertificateSourceType;
import eu.europa.esig.dss.model.identifier.EntityIdentifier;
import eu.europa.esig.dss.model.x509.CertificateToken;
import eu.europa.esig.dss.model.x509.X500PrincipalHelper;

/**
 * This class is the common class for all {@code CertificateSource}. It stores
 * added certificates and allows to retrieve them with several methods
 */
public class CommonCertificateSource implements CertificateSource {

	private static final long serialVersionUID = -5031898106342793626L;

	private static final Logger LOG = LoggerFactory.getLogger(CommonCertificateSource.class);

	/**
	 * Map of entries, the key is a hash of the public key.
	 * 
	 * All entries share the same key pair
	 */
	private Map<EntityIdentifier, CertificateSourceEntity> entriesByPublicKeyHash = new HashMap<>();

	/**
	 * Map of tokens, the key is the canonicalized SubjectX500Principal
	 * 
	 * For a same SubjectX500Principal, different key pairs are possible
	 */
	private Map<String, Set<CertificateToken>> tokensBySubject = new HashMap<>();

	/**
	 * The default constructor
	 */
	public CommonCertificateSource() {
	}

	/**
	 * This method adds an external certificate to the source. If the public is
	 * already known, the certificate is merged in the
	 * {@code CertificateSourceEntity}
	 *
	 * @param certificateToAdd the certificate to be added
	 * @return the corresponding certificate token
	 */
	@Override
	public CertificateToken addCertificate(final CertificateToken certificateToAdd) {
		Objects.requireNonNull(certificateToAdd, "The certificate must be filled");

		if (LOG.isTraceEnabled()) {
			LOG.trace("Certificate to add: {} | {}", certificateToAdd.getIssuerX500Principal(), certificateToAdd.getSerialNumber());
		}

		synchronized (entriesByPublicKeyHash) {
			final EntityIdentifier entityKey = certificateToAdd.getEntityKey();
			CertificateSourceEntity poolEntity = entriesByPublicKeyHash.get(entityKey);
			if (poolEntity == null) {
				LOG.trace("Public key {} is not in the pool", entityKey);
				poolEntity = new CertificateSourceEntity(certificateToAdd);
				entriesByPublicKeyHash.put(entityKey, poolEntity);
			} else {
				LOG.trace("Public key {} is already in the pool", entityKey);
				poolEntity.addEquivalentCertificate(certificateToAdd);
			}
		}

		synchronized (tokensBySubject) {
			String key = certificateToAdd.getSubject().getCanonical();
			tokensBySubject.computeIfAbsent(key, k -> new HashSet<>()).add(certificateToAdd);
		}

		return certificateToAdd;
	}

	protected void reset() {
		entriesByPublicKeyHash = new HashMap<>();
		tokensBySubject = new HashMap<>();
	}

	@Override
	public boolean isKnown(CertificateToken token) {
		final CertificateSourceEntity poolEntity = entriesByPublicKeyHash.get(token.getEntityKey());
		return poolEntity != null;
	}

	/**
	 * Retrieves the unmodifiable list of all certificate tokens from this source.
	 *
	 * @return all certificates from this source
	 */
	@Override
	public List<CertificateToken> getCertificates() {
		List<CertificateToken> allCertificates = new ArrayList<>();
		for (CertificateSourceEntity entity : entriesByPublicKeyHash.values()) {
			allCertificates.addAll(entity.getEquivalentCertificates());
		}
		return Collections.unmodifiableList(allCertificates);
	}

	@Override
	public List<CertificateSourceEntity> getEntities() {
		return new ArrayList<>(entriesByPublicKeyHash.values());
	}

	/**
	 * This method returns a list of {@code CertificateToken} with the given
	 * {@code PublicKey}
	 * 
	 * @param publicKey the public key to find
	 * @return a list of CertificateToken which have the given public key
	 */
	@Override
	public Set<CertificateToken> getByPublicKey(PublicKey publicKey) {
		CertificateSourceEntity entity = entriesByPublicKeyHash.get(new EntityIdentifier(publicKey));
		if (entity != null) {
			return entity.getEquivalentCertificates();
		} else {
			return Collections.emptySet();
		}
	}

	/**
	 * This method returns a list of {@code CertificateToken} with the given SKI
	 * (SubjectKeyIdentifier (SHA-1 of the PublicKey))
	 * 
	 * @param ski the Subject Key Identifier
	 * @return a list of CertificateToken which have the given ski
	 */
	@Override
	public Set<CertificateToken> getBySki(byte[] ski) {
		for (CertificateSourceEntity entry : entriesByPublicKeyHash.values()) {
			if (Arrays.equals(entry.getSki(), ski)) {
				return entry.getEquivalentCertificates();
			}
		}
		return Collections.emptySet();
	}
	
	@Override
	public Set<CertificateToken> getByPublicKey(PublicKey publicKey) {
		Set<CertificateToken> certsByPublicKey = new HashSet<CertificateToken>();
		for (CertificateToken certificateToken : certificateTokens) {
			if (publicKey.equals(certificateToken.getPublicKey())) {
				certsByPublicKey.add(certificateToken);
			}
		}
		return certsByPublicKey;
	}

	/**
	 * This method returns the Set of certificates with the same subjectDN.
	 *
	 * @param subject the subject to match
	 * @return If no match is found then an empty list is returned.
	 */
	@Override
	public Set<CertificateToken> getBySubject(X500PrincipalHelper subject) {
		final Set<CertificateToken> tokensSet = tokensBySubject.get(subject.getCanonical());
		if (tokensSet != null) {
			return tokensSet;
		}
		return Collections.emptySet();
	}

	@Override
	public Set<CertificateToken> getByCertificateIdentifier(CertificateIdentifier certificateIdentifier) {
		Set<CertificateToken> result = new HashSet<>();
		for (CertificateSourceEntity entry : entriesByPublicKeyHash.values()) {
			for (CertificateToken certificateToken : entry.getEquivalentCertificates()) {
				// run over all entries to compare with the SN too
				if (certificateIdentifier.isRelatedToCertificate(certificateToken)) {
					result.add(certificateToken);
				}
			}
		}
		return result;
	}

	/**
	 * This method returns the number of stored certificates in this source
	 * 
	 * @return number of certificates in this instance
	 */
	public int getNumberOfCertificates() {
		return getCertificates().size();
	}

	/**
	 * This method returns the number of stored entities (unique public key) in this
	 * source
	 * 
	 * @return number of entities in this instance
	 */
	public int getNumberOfEntities() {
		return entriesByPublicKeyHash.size();
	}

	@Override
	public CertificateSourceType getCertificateSourceType() {
		return CertificateSourceType.OTHER;
	}

	@Override
	public boolean isTrusted(CertificateToken certificateToken) {
		return false;
	}

}<|MERGE_RESOLUTION|>--- conflicted
+++ resolved
@@ -24,21 +24,15 @@
 import java.util.ArrayList;
 import java.util.Arrays;
 import java.util.Collections;
-<<<<<<< HEAD
-=======
 import java.util.HashMap;
->>>>>>> e37c3415
 import java.util.HashSet;
 import java.util.List;
 import java.util.Map;
 import java.util.Objects;
 import java.util.Set;
-<<<<<<< HEAD
-=======
 
 import org.slf4j.Logger;
 import org.slf4j.LoggerFactory;
->>>>>>> e37c3415
 
 import eu.europa.esig.dss.enumerations.CertificateSourceType;
 import eu.europa.esig.dss.model.identifier.EntityIdentifier;
@@ -176,17 +170,6 @@
 		return Collections.emptySet();
 	}
 	
-	@Override
-	public Set<CertificateToken> getByPublicKey(PublicKey publicKey) {
-		Set<CertificateToken> certsByPublicKey = new HashSet<CertificateToken>();
-		for (CertificateToken certificateToken : certificateTokens) {
-			if (publicKey.equals(certificateToken.getPublicKey())) {
-				certsByPublicKey.add(certificateToken);
-			}
-		}
-		return certsByPublicKey;
-	}
-
 	/**
 	 * This method returns the Set of certificates with the same subjectDN.
 	 *
