/**
 * DSS - Digital Signature Services
 * Copyright (C) 2015 European Commission, provided under the CEF programme
 * 
 * This file is part of the "DSS - Digital Signature Services" project.
 * 
 * This library is free software; you can redistribute it and/or
 * modify it under the terms of the GNU Lesser General Public
 * License as published by the Free Software Foundation; either
 * version 2.1 of the License, or (at your option) any later version.
 * 
 * This library is distributed in the hope that it will be useful,
 * but WITHOUT ANY WARRANTY; without even the implied warranty of
 * MERCHANTABILITY or FITNESS FOR A PARTICULAR PURPOSE.  See the GNU
 * Lesser General Public License for more details.
 * 
 * You should have received a copy of the GNU Lesser General Public
 * License along with this library; if not, write to the Free Software
 * Foundation, Inc., 51 Franklin Street, Fifth Floor, Boston, MA  02110-1301  USA
 */
package eu.europa.esig.dss.spi.x509.revocation;

import eu.europa.esig.dss.model.identifier.EncapsulatedRevocationTokenIdentifier;
import eu.europa.esig.dss.model.x509.revocation.Revocation;

public interface RevocationTokenRefMatcher<R extends Revocation> {

	/**
	 * This method returns true if the reference is related to the provided token
	 * 
	 * @param token     the revocation token
	 * @param reference the revocation reference
	 * @return true if the reference refers to the token
	 */
	boolean match(RevocationToken<R> token, RevocationRef<R> reference);

	/**
	 * This method returns true if the reference is related to the encapsulated identifier
	 * 
	 * @param identifier the revocation token identifier
	 * @param reference the revocation reference
	 * @return true if the reference refers to the identifier
	 */
<<<<<<< HEAD
	boolean match(EncapsulatedRevocationTokenIdentifier identifier, RevocationRef<R> reference);
=======
	boolean match(EncapsulatedRevocationTokenIdentifier<R> identifier, RevocationRef<R> reference);
>>>>>>> 9811d446

}<|MERGE_RESOLUTION|>--- conflicted
+++ resolved
@@ -41,10 +41,6 @@
 	 * @param reference the revocation reference
 	 * @return true if the reference refers to the identifier
 	 */
-<<<<<<< HEAD
-	boolean match(EncapsulatedRevocationTokenIdentifier identifier, RevocationRef<R> reference);
-=======
 	boolean match(EncapsulatedRevocationTokenIdentifier<R> identifier, RevocationRef<R> reference);
->>>>>>> 9811d446
 
 }