--- conflicted
+++ resolved
@@ -348,40 +348,29 @@
 		return false;
 	}
 
-<<<<<<< HEAD
-	public static List<String> getPolicyIdentifiers(final CertificateToken certToken) {
-		List<String> policyIdentifiers = new ArrayList<String>();
-		final byte[] certificatePolicies = certToken.getCertificate().getExtensionValue(Extension.certificatePolicies.getId());
-		if (Utils.isArrayNotEmpty(certificatePolicies)) {
-			try {
-				ASN1Sequence seq = getAsn1SequenceFromDerOctetString(certificatePolicies);
-				for (int ii = 0; ii < seq.size(); ii++) {
-					final PolicyInformation policyInfo = PolicyInformation.getInstance(seq.getObjectAt(ii));
-					policyIdentifiers.add(policyInfo.getPolicyIdentifier().getId());
-				}
-			} catch (Exception e) {
-				LOG.warn("Unable to parse the certificatePolicies extension '" + Utils.toBase64(certificatePolicies) + "' : " + e.getMessage(), e);
-=======
 	public static List<CertificatePolicy> getCertificatePolicies(final CertificateToken certToken) {
 		List<CertificatePolicy> certificatePolicies = new ArrayList<CertificatePolicy>();
 		final byte[] certificatePoliciesBinaries = certToken.getCertificate().getExtensionValue(Extension.certificatePolicies.getId());
 		if (Utils.isArrayNotEmpty(certificatePoliciesBinaries)) {
-			ASN1Sequence seq = getAsn1SequenceFromDerOctetString(certificatePoliciesBinaries);
-			for (int ii = 0; ii < seq.size(); ii++) {
-				CertificatePolicy cp = new CertificatePolicy();
-				final PolicyInformation policyInfo = PolicyInformation.getInstance(seq.getObjectAt(ii));
-				cp.setOid(policyInfo.getPolicyIdentifier().getId());
-				ASN1Sequence policyQualifiersSeq = policyInfo.getPolicyQualifiers();
-				if (policyQualifiersSeq != null) {
-					for (int jj = 0; jj < policyQualifiersSeq.size(); jj++) {
-						PolicyQualifierInfo pqi = PolicyQualifierInfo.getInstance(policyQualifiersSeq.getObjectAt(jj));
-						if (PolicyQualifierId.id_qt_cps.equals(pqi.getPolicyQualifierId())) {
-							cp.setCpsUrl(getString(pqi.getQualifier()));
+			try {
+				ASN1Sequence seq = getAsn1SequenceFromDerOctetString(certificatePoliciesBinaries);
+				for (int ii = 0; ii < seq.size(); ii++) {
+					CertificatePolicy cp = new CertificatePolicy();
+					final PolicyInformation policyInfo = PolicyInformation.getInstance(seq.getObjectAt(ii));
+					cp.setOid(policyInfo.getPolicyIdentifier().getId());
+					ASN1Sequence policyQualifiersSeq = policyInfo.getPolicyQualifiers();
+					if (policyQualifiersSeq != null) {
+						for (int jj = 0; jj < policyQualifiersSeq.size(); jj++) {
+							PolicyQualifierInfo pqi = PolicyQualifierInfo.getInstance(policyQualifiersSeq.getObjectAt(jj));
+							if (PolicyQualifierId.id_qt_cps.equals(pqi.getPolicyQualifierId())) {
+								cp.setCpsUrl(getString(pqi.getQualifier()));
+							}
 						}
 					}
-				}
-				certificatePolicies.add(cp);
->>>>>>> 3069fe48
+					certificatePolicies.add(cp);
+				}
+			} catch (Exception e) {
+				LOG.warn("Unable to parse the certificatePolicies extension '" + Utils.toBase64(certificatePoliciesBinaries) + "' : " + e.getMessage(), e);
 			}
 		}
 		return certificatePolicies;
