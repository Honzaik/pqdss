--- conflicted
+++ resolved
@@ -29,10 +29,7 @@
 import eu.europa.esig.dss.model.ManifestFile;
 import eu.europa.esig.dss.model.ReferenceValidation;
 import eu.europa.esig.dss.spi.DSSMessageDigestCalculator;
-<<<<<<< HEAD
-=======
 import eu.europa.esig.dss.spi.DSSUtils;
->>>>>>> 281e06c0
 import eu.europa.esig.dss.spi.x509.tsp.TimestampToken;
 import eu.europa.esig.dss.utils.Utils;
 import eu.europa.esig.dss.validation.evidencerecord.EvidenceRecord;
@@ -94,8 +91,10 @@
         List<? extends ArchiveTimeStampChainObject> archiveTimeStampSequence = evidenceRecord.getArchiveTimeStampSequence();
         for (ArchiveTimeStampChainObject archiveTimeStampChain : archiveTimeStampSequence) {
             DigestAlgorithm digestAlgorithm = archiveTimeStampChain.getDigestAlgorithm();
+            List<DSSDocument> detachedContents = lastTimeStampHash.isEmpty() ?
+                    evidenceRecord.getDetachedContents() : Collections.emptyList();
             DSSMessageDigest lastTimeStampSequenceHash = firstArchiveTimeStampChain ?
-                    DSSMessageDigest.createEmptyDigest() : computePrecedingTimeStampSequenceHash(digestAlgorithm, archiveTimeStampChain);
+                    DSSMessageDigest.createEmptyDigest() : computePrecedingTimeStampSequenceHash(digestAlgorithm, archiveTimeStampChain, detachedContents);
 
             List<? extends ArchiveTimeStampObject> archiveTimeStamps = archiveTimeStampChain.getArchiveTimeStamps();
             Iterator<? extends ArchiveTimeStampObject> archiveTimeStampsIt = archiveTimeStamps.iterator();
@@ -104,8 +103,6 @@
 
                 List<ReferenceValidation> timestampValidations = new ArrayList<>();
                 DSSMessageDigest lastMessageDigest = DSSMessageDigest.createEmptyDigest();
-                List<DSSDocument> detachedContents = lastTimeStampHash.isEmpty() ?
-                        evidenceRecord.getDetachedContents() : Collections.emptyList();
 
                 List<? extends DigestValueGroup> hashTree = getHashTree(archiveTimeStamp.getHashTree(), detachedContents,
                         archiveTimeStampChain.getDigestAlgorithm(), lastTimeStampHash, lastTimeStampSequenceHash);
@@ -118,24 +115,8 @@
                         List<ReferenceValidation> archiveDataObjectValidations =
                                 validateArchiveDataObjects(digestValueGroup, archiveTimeStampChain, detachedContents, manifestFile);
 
-<<<<<<< HEAD
-                        // if first time-stamp in a next ArchiveTimeStampChain
-                        if (lastTimeStampHash.isEmpty()) {
-                            if (!firstArchiveTimeStampChain) {
-                                DSSMessageDigest lastTimeStampSequenceHash = computePrecedingTimeStampSequenceHash(digestAlgorithm, archiveTimeStampChain, detachedContents);
-                                // validate first time-stamp in ArchiveTimeStampChain
-                                timestampValidations = validateArchiveTimeStampSequenceDigest(archiveDataObjectValidations, lastTimeStampSequenceHash);
-
-                            } else {
-                                referenceValidations.addAll(archiveDataObjectValidations);
-                            }
-
-                        } else {
-                            // validate other time-stamps
-=======
                         if (!lastTimeStampHash.isEmpty()) {
                             // validate following archive time-stamps
->>>>>>> 281e06c0
                             timestampValidations = validateArchiveTimeStampDigest(archiveDataObjectValidations, lastTimeStampHash);
                         }
                         // if first time-stamp in a next ArchiveTimeStampChain
@@ -322,10 +303,6 @@
         final List<String> foundDocuments = new ArrayList<>();
 
         DigestAlgorithm digestAlgorithm = archiveTimeStampChain.getDigestAlgorithm();
-<<<<<<< HEAD
-        ManifestFile manifestFile = evidenceRecord.getManifestFile();
-=======
->>>>>>> 281e06c0
 
         // process ER data objects at first
         List<byte[]> digestValues = digestValueGroup.getDigestValues();
@@ -349,14 +326,11 @@
                 } else if (matchingDocument != null) {
                     referenceValidation.setName(matchingDocument.getName());
                     foundDocuments.add(matchingDocument.getName());
-<<<<<<< HEAD
-=======
 
                 } else {
                     referenceValidation.setType(DigestMatcherType.EVIDENCE_RECORD_ORPHAN_REFERENCE);
                     referenceValidation.setFound(false);
                     referenceValidation.setIntact(false);
->>>>>>> 281e06c0
                 }
 
             } else if (matchingDocument != null) {
@@ -380,37 +354,6 @@
 
             result.add(referenceValidation);
         }
-
-<<<<<<< HEAD
-        // create empty ReferenceValidations for not found manifest entries, when applicable
-        if (manifestFile != null && Utils.collectionSize(manifestFile.getEntries()) > Utils.collectionSize(foundDocuments)) {
-            List<ReferenceValidation> failedReferences = result.stream().filter(r -> r.getName() == null).collect(Collectors.toList());
-            if (Utils.collectionSize(manifestFile.getEntries()) - Utils.collectionSize(foundDocuments) >= Utils.collectionSize(failedReferences)) {
-                // remove failed references
-                for (ReferenceValidation reference : failedReferences) {
-                    result.remove(reference);
-                }
-            }
-            // add references from a manifest
-            for (ManifestEntry manifestEntry : manifestFile.getEntries()) {
-                if (!foundDocuments.contains(manifestEntry.getFileName())) {
-                    LOG.warn("Manifest entry with name '{}' was not found within evidence record data objects!", manifestEntry.getFileName());
-
-                    DSSDocument matchingDocument = getMatchingDocument(manifestEntry, detachedContents);
-
-                    ReferenceValidation referenceValidation = new ReferenceValidation();
-                    referenceValidation.setType(DigestMatcherType.EVIDENCE_RECORD_ARCHIVE_OBJECT);
-                    referenceValidation.setDigest(manifestEntry.getDigest());
-                    referenceValidation.setName(manifestEntry.getFileName());
-                    referenceValidation.setFound(matchingDocument != null);
-                    referenceValidation.setIntact(false);
-                    result.add(referenceValidation);
-                }
-            }
-        }
-
-=======
->>>>>>> 281e06c0
         return result;
     }
 
