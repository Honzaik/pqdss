--- conflicted
+++ resolved
@@ -43,19 +43,6 @@
 import eu.europa.esig.dss.spi.x509.tsp.TimestampToken;
 import eu.europa.esig.dss.utils.Utils;
 import eu.europa.esig.dss.validation.evidencerecord.EvidenceRecord;
-<<<<<<< HEAD
-=======
-import org.slf4j.Logger;
-import org.slf4j.LoggerFactory;
-
-import java.util.ArrayList;
-import java.util.Arrays;
-import java.util.Collections;
-import java.util.Iterator;
-import java.util.List;
-import java.util.Objects;
-import java.util.stream.Collectors;
->>>>>>> 1363f4a6
 
 /**
  * This class performs a verification of complete Evidence Record Archive Time-Stamp Sequence
@@ -116,34 +103,10 @@
 
                 List<ReferenceValidation> timestampValidations = new ArrayList<>();
                 DSSMessageDigest lastMessageDigest = DSSMessageDigest.createEmptyDigest();
-<<<<<<< HEAD
-                List<? extends DigestValueGroup> hashTree = archiveTimeStamp.getHashTree();
-                
-				// if no HashTree, the DocumentHash is the MessageImprint of the TimeStamp
-                // prepare a virtual HashTree with only one single hash
-				if (hashTree.isEmpty()) {
-					List<DSSDocument> detachedContents = lastTimeStampHash.isEmpty() ? evidenceRecord.getDetachedContents() : Collections.emptyList();
-					List<byte[]> digestValues = new ArrayList<>();
-
-					if (!firstArchiveTimeStampChain) {
-						DSSMessageDigest lastTimeStampSequenceHash = computePrecedingTimeStampSequenceHash(digestAlgorithm, archiveTimeStampChain, detachedContents);
-						digestValues.add(lastTimeStampSequenceHash.getValue());
-					} else {
-						digestValues.add(Utils.fromBase64(detachedContents.get(0).getDigest(digestAlgorithm)));
-					}
-
-					DigestValueGroup digestValueGroup = new DigestValueGroup();
-					digestValueGroup.setDigestValues(digestValues);
-					hashTree = Arrays.asList(digestValueGroup);
-				}
-
-				for (DigestValueGroup digestValueGroup : hashTree) {
-=======
 
                 List<? extends DigestValueGroup> hashTree = getHashTree(archiveTimeStamp.getHashTree(), detachedContents,
                         archiveTimeStampChain.getDigestAlgorithm(), lastTimeStampHash, lastTimeStampSequenceHash);
                 for (DigestValueGroup digestValueGroup : hashTree) {
->>>>>>> 1363f4a6
                     // Validation of first HashTree/Sequence
                     if (lastMessageDigest.isEmpty()) {
                         ManifestFile manifestFile = lastTimeStampHash.isEmpty() ?
