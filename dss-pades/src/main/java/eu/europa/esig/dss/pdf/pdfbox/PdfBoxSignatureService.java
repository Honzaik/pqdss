--- conflicted
+++ resolved
@@ -20,7 +20,10 @@
  */
 package eu.europa.esig.dss.pdf.pdfbox;
 
-import java.io.*;
+import java.io.ByteArrayOutputStream;
+import java.io.IOException;
+import java.io.InputStream;
+import java.io.OutputStream;
 import java.security.MessageDigest;
 import java.util.ArrayList;
 import java.util.Arrays;
@@ -85,19 +88,12 @@
 			pdDocument = PDDocument.load(toSignDocument);
 			PDSignature pdSignature = createSignatureDictionary(parameters);
 
-			return signDocumentAndReturnDigest(parameters, signatureValue, outputStream, pdDocument, pdSignature,
-					digestAlgorithm);
+			return signDocumentAndReturnDigest(parameters, signatureValue, outputStream, pdDocument, pdSignature, digestAlgorithm);
 		} catch (IOException e) {
 			throw new DSSException(e);
 		} finally {
-<<<<<<< HEAD
 			Utils.closeQuietly(pdDocument);
-			DSSUtils.delete(toSignFile);
-			DSSUtils.delete(signedFile);
-=======
-			IOUtils.closeQuietly(pdDocument);
-			IOUtils.closeQuietly(outputStream);
->>>>>>> 86023f21
+			Utils.closeQuietly(outputStream);
 		}
 	}
 
@@ -107,35 +103,18 @@
 
 		PDDocument pdDocument = null;
 		try {
-
 			pdDocument = PDDocument.load(pdfData);
 			final PDSignature pdSignature = createSignatureDictionary(parameters);
-
 			signDocumentAndReturnDigest(parameters, signatureValue, signedStream, pdDocument, pdSignature, digestAlgorithm);
-
-<<<<<<< HEAD
-			finalFileInputStream = new FileInputStream(signedFile);
-			Utils.copy(finalFileInputStream, signedStream);
 		} catch (IOException e) {
 			throw new DSSException(e);
 		} finally {
-			Utils.closeQuietly(fileInputStream);
-			Utils.closeQuietly(finalFileInputStream);
 			Utils.closeQuietly(pdDocument);
-			DSSUtils.delete(toSignFile);
-			DSSUtils.delete(signedFile);
-=======
-		} catch (IOException e) {
-			throw new DSSException(e);
-		} finally {
-			IOUtils.closeQuietly(pdDocument);
->>>>>>> 86023f21
-		}
-	}
-
-	private byte[] signDocumentAndReturnDigest(final PAdESSignatureParameters parameters, final byte[] signatureBytes,
-			final OutputStream fileOutputStream, final PDDocument pdDocument, final PDSignature pdSignature, final DigestAlgorithm digestAlgorithm)
-			throws DSSException {
+		}
+	}
+
+	private byte[] signDocumentAndReturnDigest(final PAdESSignatureParameters parameters, final byte[] signatureBytes, final OutputStream fileOutputStream,
+			final PDDocument pdDocument, final PDSignature pdSignature, final DigestAlgorithm digestAlgorithm) throws DSSException {
 
 		SignatureOptions options = new SignatureOptions();
 		try {
@@ -241,9 +220,7 @@
 		return COSName.SIG;
 	}
 
-	public void saveDocumentIncrementally(PAdESSignatureParameters parameters, OutputStream outputStream, PDDocument pdDocument)
-			throws DSSException {
-
+	public void saveDocumentIncrementally(PAdESSignatureParameters parameters, OutputStream outputStream, PDDocument pdDocument) throws DSSException {
 		try {
 			// the document needs to have an ID, if not a ID based on the current system time is used, and then the
 			// digest of the signed data is
@@ -257,13 +234,6 @@
 			pdDocument.saveIncremental(outputStream);
 		} catch (IOException e) {
 			throw new DSSException(e);
-<<<<<<< HEAD
-		} catch (COSVisitorException e) {
-			throw new DSSException(e);
-		} finally {
-			Utils.closeQuietly(signedFileInputStream);
-=======
->>>>>>> 86023f21
 		}
 	}
 
@@ -345,12 +315,7 @@
 		} catch (Exception e) {
 			logger.warn("Cannot analyze signatures : " + e.getMessage(), e);
 		} finally {
-<<<<<<< HEAD
-			Utils.closeQuietly(bais);
 			Utils.closeQuietly(doc);
-=======
-			IOUtils.closeQuietly(doc);
->>>>>>> 86023f21
 		}
 
 		return signatures;
@@ -378,24 +343,14 @@
 		try {
 			doc = PDDocument.load(originalBytes);
 			List<PDSignature> pdSignatures = doc.getSignatureDictionaries();
-<<<<<<< HEAD
 			if (Utils.isCollectionNotEmpty(pdSignatures)) {
-				PdfDict catalog = new PdfBoxDict(doc.getDocumentCatalog().getCOSDictionary(), doc);
-=======
-			if (CollectionUtils.isNotEmpty(pdSignatures)) {
 				PdfDict catalog = new PdfBoxDict(doc.getDocumentCatalog().getCOSObject(), doc);
->>>>>>> 86023f21
 				dssDictionary = PdfDssDict.extract(catalog);
 			}
 		} catch (Exception e) {
 			logger.warn("Cannot check in previous revisions if DSS dictionary already exist : " + e.getMessage(), e);
 		} finally {
-<<<<<<< HEAD
-			Utils.closeQuietly(bais);
 			Utils.closeQuietly(doc);
-=======
-			IOUtils.closeQuietly(doc);
->>>>>>> 86023f21
 		}
 
 		return dssDictionary != null;
@@ -413,14 +368,8 @@
 		PDDocument pdDocument = null;
 		try {
 			pdDocument = PDDocument.load(inputStream);
-
-<<<<<<< HEAD
 			if (Utils.isCollectionNotEmpty(callbacks)) {
-				final COSDictionary cosDictionary = pdDocument.getDocumentCatalog().getCOSDictionary();
-=======
-			if (CollectionUtils.isNotEmpty(callbacks)) {
 				final COSDictionary cosDictionary = pdDocument.getDocumentCatalog().getCOSObject();
->>>>>>> 86023f21
 				cosDictionary.setItem("DSS", buildDSSDictionary(callbacks));
 				cosDictionary.setNeedToBeUpdated(true);
 			}
@@ -430,22 +379,10 @@
 			}
 			pdDocument.saveIncremental(outputStream);
 
-<<<<<<< HEAD
-			fis = new FileInputStream(signedFile);
-			Utils.copy(fis, outpuStream);
 		} catch (Exception e) {
 			throw new DSSException(e);
 		} finally {
 			Utils.closeQuietly(pdDocument);
-			Utils.closeQuietly(fis);
-			DSSUtils.delete(toSignFile);
-			DSSUtils.delete(signedFile);
-=======
-		} catch (Exception e) {
-			throw new DSSException(e);
-		} finally {
-			IOUtils.closeQuietly(pdDocument);
->>>>>>> 86023f21
 		}
 	}
 
