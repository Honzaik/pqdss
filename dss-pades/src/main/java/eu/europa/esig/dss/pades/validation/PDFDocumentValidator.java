/**
 * DSS - Digital Signature Services
 * Copyright (C) 2015 European Commission, provided under the CEF programme
 * 
 * This file is part of the "DSS - Digital Signature Services" project.
 * 
 * This library is free software; you can redistribute it and/or
 * modify it under the terms of the GNU Lesser General Public
 * License as published by the Free Software Foundation; either
 * version 2.1 of the License, or (at your option) any later version.
 * 
 * This library is distributed in the hope that it will be useful,
 * but WITHOUT ANY WARRANTY; without even the implied warranty of
 * MERCHANTABILITY or FITNESS FOR A PARTICULAR PURPOSE.  See the GNU
 * Lesser General Public License for more details.
 * 
 * You should have received a copy of the GNU Lesser General Public
 * License along with this library; if not, write to the Free Software
 * Foundation, Inc., 51 Franklin Street, Fifth Floor, Boston, MA  02110-1301  USA
 */
package eu.europa.esig.dss.pades.validation;

import eu.europa.esig.dss.exception.IllegalInputException;
import eu.europa.esig.dss.model.DSSDocument;
import eu.europa.esig.dss.model.DSSException;
import eu.europa.esig.dss.model.InMemoryDocument;
import eu.europa.esig.dss.model.x509.revocation.crl.CRL;
import eu.europa.esig.dss.model.x509.revocation.ocsp.OCSP;
import eu.europa.esig.dss.pades.PAdESUtils;
import eu.europa.esig.dss.pades.validation.scope.PAdESSignatureScopeFinder;
import eu.europa.esig.dss.pades.validation.scope.PAdESTimestampScopeFinder;
import eu.europa.esig.dss.pades.validation.timestamp.PdfRevisionTimestampSource;
import eu.europa.esig.dss.pades.validation.timestamp.PdfTimestampToken;
import eu.europa.esig.dss.pdf.IPdfObjFactory;
import eu.europa.esig.dss.pdf.PDFSignatureService;
import eu.europa.esig.dss.pdf.PdfDocDssRevision;
import eu.europa.esig.dss.pdf.PdfDocTimestampRevision;
import eu.europa.esig.dss.pdf.PdfDssDict;
import eu.europa.esig.dss.pdf.PdfSignatureRevision;
import eu.europa.esig.dss.pdf.ServiceLoaderPdfObjFactory;
import eu.europa.esig.dss.spi.DSSUtils;
import eu.europa.esig.dss.spi.x509.ListCertificateSource;
import eu.europa.esig.dss.utils.Utils;
import eu.europa.esig.dss.validation.AdvancedSignature;
import eu.europa.esig.dss.validation.CertificateVerifier;
import eu.europa.esig.dss.validation.ListRevocationSource;
import eu.europa.esig.dss.validation.SignedDocumentValidator;
import eu.europa.esig.dss.validation.ValidationContext;
import eu.europa.esig.dss.validation.scope.TimestampScopeFinder;
import eu.europa.esig.dss.validation.timestamp.TimestampToken;
import eu.europa.esig.dss.validation.timestamp.TimestampedReference;

import java.util.ArrayList;
import java.util.Collection;
import java.util.List;
import java.util.Objects;

/**
 * Validation of PDF document.
 */
public class PDFDocumentValidator extends SignedDocumentValidator {

    /** Loads the relevant implementation for PDF document reading */
    private IPdfObjFactory pdfObjectFactory = new ServiceLoaderPdfObjFactory();

    /** List of PDF document revisions */
    private List<PdfRevision> documentRevisions;

    /** The PDF document password (for protected documents) */
    private String passwordProtection;

    /**
     * Empty constructor
     */
<<<<<<< HEAD
    PDFDocumentValidator() {
        // empty
=======
    protected PDFDocumentValidator() {
>>>>>>> 81f5f416
    }

    /**
     * The default constructor for PDFDocumentValidator.
     *
     * @param document {@link DSSDocument}
     */
    public PDFDocumentValidator(final DSSDocument document) {
        super(new PAdESSignatureScopeFinder());
        Objects.requireNonNull(document, "Document to be validated cannot be null!");

        if (!isSupported(document)) {
            throw new IllegalInputException("Not supported document");
        }
        this.document = document;
    }

    @Override
    public boolean isSupported(DSSDocument dssDocument) {
        return PAdESUtils.isPDFDocument(dssDocument);
    }

    /**
     * Set the IPdfObjFactory. Allow to set the used implementation. Cannot be null.
     *
     * @param pdfObjFactory the implementation to be used.
     */
    public void setPdfObjFactory(IPdfObjFactory pdfObjFactory) {
        Objects.requireNonNull(pdfObjFactory, "PdfObjFactory is null");
        this.pdfObjectFactory = pdfObjFactory;
    }

    /**
     * Specify the used password for the encrypted document
     *
     * @param pwd the used password
     */
    public void setPasswordProtection(String pwd) {
        this.passwordProtection = pwd;
    }

    @Override
    protected <T extends AdvancedSignature> ValidationContext prepareValidationContext(
            final Collection<T> signatures, final Collection<TimestampToken> detachedTimestamps,
            final CertificateVerifier certificateVerifier) {
        ValidationContext validationContext = super.prepareValidationContext(signatures, detachedTimestamps, certificateVerifier);
        List<PdfDocDssRevision> dssRevisions = getDssRevisions();
        prepareDssDictionaryValidationContext(validationContext, dssRevisions);
        return validationContext;
    }

    @Override
    protected PAdESDiagnosticDataBuilder initializeDiagnosticDataBuilder() {
        return new PAdESDiagnosticDataBuilder();
    }

    /**
     * Fills the {@code validateContext} with certificate tokens from {@code dssDicts}
     *
     * @param validationContext {@link ValidationContext} to enrich
     * @param dssRevisions a list of {@link PdfDocDssRevision}s
     */
    protected void prepareDssDictionaryValidationContext(final ValidationContext validationContext, List<PdfDocDssRevision> dssRevisions) {
        for (PdfDocDssRevision dssRevision : dssRevisions) {
            validationContext.addDocumentCertificateSource(dssRevision.getCertificateSource());
            validationContext.addDocumentCRLSource(dssRevision.getCRLSource());
            validationContext.addDocumentOCSPSource(dssRevision.getOCSPSource());
        }
    }

    @Override
    protected List<AdvancedSignature> getAllSignatures() {
        List<AdvancedSignature> allSignatures = super.getAllSignatures();
        postProcessing(allSignatures);
        return allSignatures;
    }

    /**
     * Post-process the extracted signatures
     *
     * NOTE: the method shall be used only for the document validation
     *
     * @param signatures a list of {@link AdvancedSignature}s
     */
    protected void postProcessing(List<AdvancedSignature> signatures) {
        PDFSignatureService pdfSignatureService = pdfObjectFactory.newPAdESSignatureService();
        pdfSignatureService.analyzePdfModifications(document, signatures, passwordProtection);
    }

    @Override
    protected List<AdvancedSignature> buildSignatures() {
        final List<AdvancedSignature> signatures = new ArrayList<>();

        final ListCertificateSource dssCertificateSource = new ListCertificateSource();
        final ListRevocationSource<CRL> dssCRLSource = new ListRevocationSource<>();
        final ListRevocationSource<OCSP> dssOCSPSource = new ListRevocationSource<>();

        for (PdfRevision pdfRevision : getRevisions()) {

            if (pdfRevision instanceof PdfDocDssRevision) {

                PdfDocDssRevision docDssRevision = (PdfDocDssRevision) pdfRevision;
                dssCertificateSource.add(docDssRevision.getCertificateSource());
                dssCRLSource.add(docDssRevision.getCRLSource());
                dssOCSPSource.add(docDssRevision.getOCSPSource());

            } else if (pdfRevision instanceof PdfSignatureRevision) {

                PdfSignatureRevision pdfSignatureRevision = (PdfSignatureRevision) pdfRevision;
                try {
                    final PAdESSignature padesSignature = new PAdESSignature(pdfSignatureRevision, documentRevisions);
                    padesSignature.setSignatureFilename(document.getName());
                    padesSignature.setSigningCertificateSource(signingCertificateSource);

                    ListCertificateSource listCertificateSource = new ListCertificateSource();
                    listCertificateSource.addAll(dssCertificateSource);
                    padesSignature.setDssCertificateSource(listCertificateSource);

                    ListRevocationSource<CRL> listCRLSource = new ListRevocationSource<>();
                    listCRLSource.addAll(dssCRLSource);
                    padesSignature.setDssCRLSource(listCRLSource);

                    ListRevocationSource<OCSP> listOCSPSource = new ListRevocationSource<>();
                    listOCSPSource.addAll(dssOCSPSource);
                    padesSignature.setDssOCSPSource(listOCSPSource);

                    if (certificateVerifier != null) {
                        padesSignature.prepareOfflineCertificateVerifier(certificateVerifier);
                    }

                    signatures.add(padesSignature);

                } catch (Exception e) {
                    throw new DSSException(
                            String.format("Unable to collect a signature. Reason : [%s]", e.getMessage()), e);
                }

            }
        }
        return Utils.reverseList(signatures);
    }

    @Override
    protected List<TimestampToken> buildDetachedTimestamps() {
        final List<TimestampToken> timestamps = new ArrayList<>();
        final List<TimestampedReference> coveredReferences = new ArrayList<>();

        final ListCertificateSource certificateSource = new ListCertificateSource();
        final ListRevocationSource<CRL> crlSource = new ListRevocationSource<>();
        final ListRevocationSource<OCSP> ocspSource = new ListRevocationSource<>();

        for (PdfRevision pdfRevision : Utils.reverseList(getRevisions())) {
            if (pdfRevision instanceof PdfDocTimestampRevision) {
                PdfDocTimestampRevision pdfDocTimestampRevision = (PdfDocTimestampRevision) pdfRevision;
                TimestampToken timestampToken = createPdfTimestampToken(pdfDocTimestampRevision);
                certificateSource.add(timestampToken.getCertificateSource());
                crlSource.add(timestampToken.getCRLSource());
                ocspSource.add(timestampToken.getOCSPSource());

                DSSUtils.enrichCollection(timestampToken.getTimestampedReferences(), coveredReferences);
                timestamps.add(timestampToken);

            } else if (pdfRevision instanceof PdfDocDssRevision) {
                PdfDocDssRevision pdfDocDssRevision = (PdfDocDssRevision) pdfRevision;
                certificateSource.add(pdfDocDssRevision.getCertificateSource());
                crlSource.add(pdfDocDssRevision.getCRLSource());
                ocspSource.add(pdfDocDssRevision.getOCSPSource());

            } else if (pdfRevision instanceof PdfSignatureRevision) {
                break;
            }

            // return refs for timestamps and DSS dictionaries
            PdfRevisionTimestampSource pdfRevisionTimestampSource = new PdfRevisionTimestampSource(
                    pdfRevision, certificateSource, crlSource, ocspSource);
            coveredReferences.addAll(pdfRevisionTimestampSource.getIncorporatedReferences());
        }
        return timestamps;
    }

    private TimestampToken createPdfTimestampToken(PdfDocTimestampRevision pdfDocTimestampRevision) {
        try {
            PdfTimestampToken timestampToken = pdfDocTimestampRevision.getTimestampToken();
            timestampToken.setFileName(document.getName());

            PAdESTimestampScopeFinder timestampScopeFinder = getPAdESTimestampScopeFinder();
            timestampScopeFinder.setDefaultDigestAlgorithm(getDefaultDigestAlgorithm());
            findTimestampScopes(timestampToken, timestampScopeFinder);

            return timestampToken;

        } catch (Exception e) {
            throw new DSSException(String.format("Unable to create a timestamp for a revision : %s. Reason : [%s]",
                    pdfDocTimestampRevision.getByteRange(), e.getMessage()), e);
        }
    }

    @Override
    public <T extends AdvancedSignature> void findSignatureScopes(Collection<T> allSignatures) {
        super.findSignatureScopes(allSignatures);
        // NOTE: encapsulated timestamps processed in super method with a default timestamp scope finder
        for (final AdvancedSignature signature : allSignatures) {
            TimestampScopeFinder timestampScopeFinder = getPAdESTimestampScopeFinder();
            prepareTimestampScopeFinder(timestampScopeFinder, signature);
            for (TimestampToken timestampToken : signature.getDocumentTimestamps()) {
                findTimestampScopes(timestampToken, timestampScopeFinder);
            }
        }
    }

    /**
     * This method returns a PDF timestamp scope finder
     *
     * @return {@link PAdESTimestampScopeFinder}
     */
    protected PAdESTimestampScopeFinder getPAdESTimestampScopeFinder() {
        return new PAdESTimestampScopeFinder();
    }

    /**
     * Returns a list of found DSS Dictionaries across different revisions
     *
     * @return list of {@link PdfDssDict}s
     */
    public List<PdfDssDict> getDssDictionaries() {
        List<PdfDssDict> dssDicts = new ArrayList<>();
        for (PdfDocDssRevision dssRevision : getDssRevisions()) {
            dssDicts.add(dssRevision.getDssDictionary());
        }
        return dssDicts;
    }

    /**
     * This method returns a list of DSS revisions
     *
     * @return a list of {@link PdfDocDssRevision}s
     */
    protected List<PdfDocDssRevision> getDssRevisions() {
        List<PdfDocDssRevision> dssRevisions = new ArrayList<>();

        for (PdfRevision pdfRevision : getRevisions()) {
            if (pdfRevision instanceof PdfDocDssRevision) {
                dssRevisions.add((PdfDocDssRevision) pdfRevision);
            }
        }
        return Utils.reverseList(dssRevisions);
    }

    /**
     * Gets the list of PDF document revisions
     *
     * @return a list of {@link PdfRevision}s
     */
    protected List<PdfRevision> getRevisions() {
        if (documentRevisions == null) {
            PDFSignatureService pdfSignatureService = pdfObjectFactory.newPAdESSignatureService();
            documentRevisions = pdfSignatureService.getRevisions(document, passwordProtection);
        }
        return documentRevisions;
    }

    @Override
    public <T extends AdvancedSignature> PdfValidationDataContainer getValidationData(
            Collection<T> signatures, Collection<TimestampToken> detachedTimestamps) {
        return (PdfValidationDataContainer) super.getValidationData(signatures, detachedTimestamps);
    }

    @Override
    protected PdfValidationDataContainer instantiateValidationDataContainer() {
        return new PdfValidationDataContainer(getDssRevisions());
    }

    @Override
    public List<DSSDocument> getOriginalDocuments(AdvancedSignature advancedSignature) {
        PAdESSignature padesSignature = (PAdESSignature) advancedSignature;
        List<DSSDocument> result = new ArrayList<>();
        InMemoryDocument originalPDF = PAdESUtils.getOriginalPDF(padesSignature);
        if (originalPDF != null && originalPDF.getBytes().length != 0) {
            result.add(originalPDF);
        }
        return result;
    }

}<|MERGE_RESOLUTION|>--- conflicted
+++ resolved
@@ -72,12 +72,8 @@
     /**
      * Empty constructor
      */
-<<<<<<< HEAD
-    PDFDocumentValidator() {
+    protected PDFDocumentValidator() {
         // empty
-=======
-    protected PDFDocumentValidator() {
->>>>>>> 81f5f416
     }
 
     /**
