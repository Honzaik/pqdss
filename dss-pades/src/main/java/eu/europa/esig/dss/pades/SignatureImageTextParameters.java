/**
 * DSS - Digital Signature Services
 * Copyright (C) 2015 European Commission, provided under the CEF programme
 * 
 * This file is part of the "DSS - Digital Signature Services" project.
 * 
 * This library is free software; you can redistribute it and/or
 * modify it under the terms of the GNU Lesser General Public
 * License as published by the Free Software Foundation; either
 * version 2.1 of the License, or (at your option) any later version.
 * 
 * This library is distributed in the hope that it will be useful,
 * but WITHOUT ANY WARRANTY; without even the implied warranty of
 * MERCHANTABILITY or FITNESS FOR A PARTICULAR PURPOSE.  See the GNU
 * Lesser General Public License for more details.
 * 
 * You should have received a copy of the GNU Lesser General Public
 * License along with this library; if not, write to the Free Software
 * Foundation, Inc., 51 Franklin Street, Fifth Floor, Boston, MA  02110-1301  USA
 */
package eu.europa.esig.dss.pades;

import eu.europa.esig.dss.enumerations.SignerTextHorizontalAlignment;
import eu.europa.esig.dss.enumerations.SignerTextPosition;
import eu.europa.esig.dss.enumerations.SignerTextVerticalAlignment;
import eu.europa.esig.dss.utils.Utils;

import java.awt.*;
import java.io.Serializable;

/**
 * This class allows to custom text generation in the PAdES visible signature
 *
 */
public class SignatureImageTextParameters implements Serializable {

	private static final long serialVersionUID = 727438728149346847L;

	/** The default background color (white) */
	private static final Color DEFAULT_BACKGROUND_COLOR = Color.WHITE;

	/** The default padding (5 pixels) */
	private static final float DEFAULT_PADDING = 5f;

	/** The default text color (black) */
	private static final Color DEFAULT_TEXT_COLOR = Color.BLACK;

	/**
	 * This variable allows to add signer name on the image (by default, LEFT)
	 */
	private SignerTextPosition signerTextPosition = SignerTextPosition.LEFT;

	/**
	 * This variable is define the image from text vertical alignment in connection
	 * with the image<br>
	 * <br>
	 * It has effect when the {@link SignerTextPosition SignerPosition} is
	 * {@link SignerTextPosition#LEFT LEFT} or {@link SignerTextPosition#RIGHT
	 * RIGHT}
	 */
	private SignerTextVerticalAlignment signerTextVerticalAlignment = SignerTextVerticalAlignment.MIDDLE;

    /**
     * This variable set the more line text horizontal alignment
     */
    private SignerTextHorizontalAlignment signerTextHorizontalAlignment = SignerTextHorizontalAlignment.LEFT;

	/**
	 * This variable defines the text to sign
	 */
	private String text;

	/**
	 * This variable defines the font to use
	 * (default is PTSerifRegular)
	 */
	private DSSFont dssFont;
	
	/**
	 * This variable defines a padding in pixels to bound text around
	 * (default is 5)
	 */
	private float padding = DEFAULT_PADDING;

	/**
	 * This variable defines the text color to use 
     * (default is BLACK)
	 */
	private Color textColor = DEFAULT_TEXT_COLOR;

	/**
	 * This variable defines the background of a text bounding box
	 */
	private Color backgroundColor = DEFAULT_BACKGROUND_COLOR;

	/**
	 * Returns a signer text position respectively to an image
	 * 
	 * @return {@link SignerTextPosition}
	 */
	public SignerTextPosition getSignerTextPosition() {
		return signerTextPosition;
	}

	/**
	 * Specifies a text position respectively to an image inside the signature field
	 * area
	 * 
	 * @param signerTextPosition {@link SignerTextPosition} (TOP, BOTTOM, RIGHT,
	 *                           LEFT)
	 */
	public void setSignerTextPosition(SignerTextPosition signerTextPosition) {
		this.signerTextPosition = signerTextPosition;
	}

	/**
	 * Returns a signer text vertical alignment value
	 * 
	 * @return {@link SignerTextVerticalAlignment}
	 */
	public SignerTextVerticalAlignment getSignerTextVerticalAlignment() {
		return signerTextVerticalAlignment;
	}

	/**
	 * Defines a vertical alignment (positioning) of signer text inside the
	 * signature field
	 * 
	 * @param signerTextVerticalAlignment {@link SignerTextVerticalAlignment} (TOP,
	 *                                    MIDDLE, BOTTOM)
	 */
	public void setSignerTextVerticalAlignment(SignerTextVerticalAlignment signerTextVerticalAlignment) {
		this.signerTextVerticalAlignment = signerTextVerticalAlignment;
	}

	/**
	 * Returns a signer text horizontal alignment value
	 * 
	 * @return {@link SignerTextHorizontalAlignment}
	 */
    public SignerTextHorizontalAlignment getSignerTextHorizontalAlignment() {
        return signerTextHorizontalAlignment;
    }

    /**
	 * Allows a horizontal alignment of a text with respect to its area
	 * 
	 * @param signerTextHorizontalAlignment {@link SignerTextHorizontalAlignment}
	 *                                      (LEFT, CENTER, RIGHT)
	 */
    public void setSignerTextHorizontalAlignment(SignerTextHorizontalAlignment signerTextHorizontalAlignment) {
        this.signerTextHorizontalAlignment = signerTextHorizontalAlignment;
    }

    /**
     * Returns specified text font
     * If not defined, returns a Default Font instance (PTSerifRegular)
     * 
     * @return {@link DSSFont}
     */
	public DSSFont getFont() {
		if (dssFont == null) {
			dssFont = DSSFileFont.initializeDefault();
		}
		return dssFont;
	}
	
	/**
	 * Sets a text font
	 * 
	 * @param dssFont {@link DSSFont}
	 */
	public void setFont(DSSFont dssFont) {
		this.dssFont = dssFont;
	}
	
	/**
	 * Returns padding between text and its area
	 * 
	 * @return {@code float} padding value
	 */
	public float getPadding() {
		return padding;
	}
	
	/**
	 * Sets a padding between text and its area
	 * 
	 * @param padding {@code float} padding value
	 */
	public void setPadding(float padding) {
		this.padding = padding;
	}

	/**
	 * Returns text color parameter
	 * 
	 * @return {@link Color}
	 */
	public Color getTextColor() {
		return textColor;
	}

	/**
	 * Sets color for the text
	 * 
	 * @param textColor {@link Color} to set
	 */
	public void setTextColor(Color textColor) {
		this.textColor = textColor;
	}

	/**
	 * Returns background color for the text's area
	 * 
	 * @return {@link Color} of the text area background
	 */
	public Color getBackgroundColor() {
		return backgroundColor;
	}

	/**
	 * Sets the provided background color for a test's area
	 * 
	 * NOTE: use NULL for a transparent background (if supported by a selected implementation)
	 * DEFAULT: Color.WHITE 
	 * 
	 * @param backgroundColor {@link Color} to set
	 */
	public void setBackgroundColor(Color backgroundColor) {
		this.backgroundColor = backgroundColor;
	}

	/**
	 * Returns defines text content
	 * 
	 * @return {@link String} text
	 */
	public String getText() {
		return text;
	}

	/**
	 * Sets a text content parameter
	 * 
	 * @param text {@link String} text to display
	 */
	public void setText(String text) {
		this.text = text;
	}
<<<<<<< HEAD
=======
	
	/**
	 * Checks if the text property is set for the parameters
	 * 
	 * @return TRUE if the text is defined, FALSE otherwise
	 */
	public boolean isEmpty() {
		return Utils.isStringEmpty(text);
	}

	@Override
	public String toString() {
		return "SignatureImageTextParameters [signerTextPosition=" + signerTextPosition
				+ ", signerTextVerticalAlignment=" + signerTextVerticalAlignment + ", signerTextHorizontalAlignment="
				+ signerTextHorizontalAlignment + ", text=" + text + ", padding=" + padding
				+ ", textColor=" + textColor + ", backgroundColor=" + backgroundColor + "]";
	}
>>>>>>> 9811d446

}<|MERGE_RESOLUTION|>--- conflicted
+++ resolved
@@ -1,19 +1,19 @@
 /**
  * DSS - Digital Signature Services
  * Copyright (C) 2015 European Commission, provided under the CEF programme
- * 
+ *
  * This file is part of the "DSS - Digital Signature Services" project.
- * 
+ *
  * This library is free software; you can redistribute it and/or
  * modify it under the terms of the GNU Lesser General Public
  * License as published by the Free Software Foundation; either
  * version 2.1 of the License, or (at your option) any later version.
- * 
+ *
  * This library is distributed in the hope that it will be useful,
  * but WITHOUT ANY WARRANTY; without even the implied warranty of
  * MERCHANTABILITY or FITNESS FOR A PARTICULAR PURPOSE.  See the GNU
  * Lesser General Public License for more details.
- * 
+ *
  * You should have received a copy of the GNU Lesser General Public
  * License along with this library; if not, write to the Free Software
  * Foundation, Inc., 51 Franklin Street, Fifth Floor, Boston, MA  02110-1301  USA
@@ -60,10 +60,10 @@
 	 */
 	private SignerTextVerticalAlignment signerTextVerticalAlignment = SignerTextVerticalAlignment.MIDDLE;
 
-    /**
-     * This variable set the more line text horizontal alignment
-     */
-    private SignerTextHorizontalAlignment signerTextHorizontalAlignment = SignerTextHorizontalAlignment.LEFT;
+	/**
+	 * This variable set the more line text horizontal alignment
+	 */
+	private SignerTextHorizontalAlignment signerTextHorizontalAlignment = SignerTextHorizontalAlignment.LEFT;
 
 	/**
 	 * This variable defines the text to sign
@@ -75,7 +75,7 @@
 	 * (default is PTSerifRegular)
 	 */
 	private DSSFont dssFont;
-	
+
 	/**
 	 * This variable defines a padding in pixels to bound text around
 	 * (default is 5)
@@ -84,7 +84,7 @@
 
 	/**
 	 * This variable defines the text color to use 
-     * (default is BLACK)
+	 * (default is BLACK)
 	 */
 	private Color textColor = DEFAULT_TEXT_COLOR;
 
@@ -95,7 +95,7 @@
 
 	/**
 	 * Returns a signer text position respectively to an image
-	 * 
+	 *
 	 * @return {@link SignerTextPosition}
 	 */
 	public SignerTextPosition getSignerTextPosition() {
@@ -105,7 +105,7 @@
 	/**
 	 * Specifies a text position respectively to an image inside the signature field
 	 * area
-	 * 
+	 *
 	 * @param signerTextPosition {@link SignerTextPosition} (TOP, BOTTOM, RIGHT,
 	 *                           LEFT)
 	 */
@@ -115,7 +115,7 @@
 
 	/**
 	 * Returns a signer text vertical alignment value
-	 * 
+	 *
 	 * @return {@link SignerTextVerticalAlignment}
 	 */
 	public SignerTextVerticalAlignment getSignerTextVerticalAlignment() {
@@ -125,7 +125,7 @@
 	/**
 	 * Defines a vertical alignment (positioning) of signer text inside the
 	 * signature field
-	 * 
+	 *
 	 * @param signerTextVerticalAlignment {@link SignerTextVerticalAlignment} (TOP,
 	 *                                    MIDDLE, BOTTOM)
 	 */
@@ -135,57 +135,57 @@
 
 	/**
 	 * Returns a signer text horizontal alignment value
-	 * 
+	 *
 	 * @return {@link SignerTextHorizontalAlignment}
 	 */
-    public SignerTextHorizontalAlignment getSignerTextHorizontalAlignment() {
-        return signerTextHorizontalAlignment;
-    }
-
-    /**
+	public SignerTextHorizontalAlignment getSignerTextHorizontalAlignment() {
+		return signerTextHorizontalAlignment;
+	}
+
+	/**
 	 * Allows a horizontal alignment of a text with respect to its area
-	 * 
+	 *
 	 * @param signerTextHorizontalAlignment {@link SignerTextHorizontalAlignment}
 	 *                                      (LEFT, CENTER, RIGHT)
 	 */
-    public void setSignerTextHorizontalAlignment(SignerTextHorizontalAlignment signerTextHorizontalAlignment) {
-        this.signerTextHorizontalAlignment = signerTextHorizontalAlignment;
-    }
-
-    /**
-     * Returns specified text font
-     * If not defined, returns a Default Font instance (PTSerifRegular)
-     * 
-     * @return {@link DSSFont}
-     */
+	public void setSignerTextHorizontalAlignment(SignerTextHorizontalAlignment signerTextHorizontalAlignment) {
+		this.signerTextHorizontalAlignment = signerTextHorizontalAlignment;
+	}
+
+	/**
+	 * Returns specified text font
+	 * If not defined, returns a Default Font instance (PTSerifRegular)
+	 *
+	 * @return {@link DSSFont}
+	 */
 	public DSSFont getFont() {
 		if (dssFont == null) {
 			dssFont = DSSFileFont.initializeDefault();
 		}
 		return dssFont;
 	}
-	
+
 	/**
 	 * Sets a text font
-	 * 
+	 *
 	 * @param dssFont {@link DSSFont}
 	 */
 	public void setFont(DSSFont dssFont) {
 		this.dssFont = dssFont;
 	}
-	
+
 	/**
 	 * Returns padding between text and its area
-	 * 
+	 *
 	 * @return {@code float} padding value
 	 */
 	public float getPadding() {
 		return padding;
 	}
-	
+
 	/**
 	 * Sets a padding between text and its area
-	 * 
+	 *
 	 * @param padding {@code float} padding value
 	 */
 	public void setPadding(float padding) {
@@ -194,7 +194,7 @@
 
 	/**
 	 * Returns text color parameter
-	 * 
+	 *
 	 * @return {@link Color}
 	 */
 	public Color getTextColor() {
@@ -203,7 +203,7 @@
 
 	/**
 	 * Sets color for the text
-	 * 
+	 *
 	 * @param textColor {@link Color} to set
 	 */
 	public void setTextColor(Color textColor) {
@@ -212,7 +212,7 @@
 
 	/**
 	 * Returns background color for the text's area
-	 * 
+	 *
 	 * @return {@link Color} of the text area background
 	 */
 	public Color getBackgroundColor() {
@@ -221,10 +221,10 @@
 
 	/**
 	 * Sets the provided background color for a test's area
-	 * 
+	 *
 	 * NOTE: use NULL for a transparent background (if supported by a selected implementation)
 	 * DEFAULT: Color.WHITE 
-	 * 
+	 *
 	 * @param backgroundColor {@link Color} to set
 	 */
 	public void setBackgroundColor(Color backgroundColor) {
@@ -233,7 +233,7 @@
 
 	/**
 	 * Returns defines text content
-	 * 
+	 *
 	 * @return {@link String} text
 	 */
 	public String getText() {
@@ -242,18 +242,16 @@
 
 	/**
 	 * Sets a text content parameter
-	 * 
+	 *
 	 * @param text {@link String} text to display
 	 */
 	public void setText(String text) {
 		this.text = text;
 	}
-<<<<<<< HEAD
-=======
-	
+
 	/**
 	 * Checks if the text property is set for the parameters
-	 * 
+	 *
 	 * @return TRUE if the text is defined, FALSE otherwise
 	 */
 	public boolean isEmpty() {
@@ -267,6 +265,5 @@
 				+ signerTextHorizontalAlignment + ", text=" + text + ", padding=" + padding
 				+ ", textColor=" + textColor + ", backgroundColor=" + backgroundColor + "]";
 	}
->>>>>>> 9811d446
 
 }