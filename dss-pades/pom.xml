<?xml version="1.0" encoding="UTF-8"?>
<project xmlns="http://maven.apache.org/POM/4.0.0" xmlns:xsi="http://www.w3.org/2001/XMLSchema-instance"
	xsi:schemaLocation="http://maven.apache.org/POM/4.0.0 http://maven.apache.org/xsd/maven-4.0.0.xsd">

	<modelVersion>4.0.0</modelVersion>

	<parent>
		<groupId>eu.europa.ec.joinup.sd-dss</groupId>
		<artifactId>sd-dss</artifactId>
<<<<<<< HEAD
		<version>4.8-SNAPSHOT</version>
=======
		<version>4.7.RC2</version>
>>>>>>> 86023f21
	</parent>

	<artifactId>dss-pades</artifactId>
	<name>DSS PAdES</name>
	<description>DSS PAdES contains the code for the creation and validation of PAdES signatures.</description>
	
  	<dependencies>
        <dependency>
            <groupId>eu.europa.ec.joinup.sd-dss</groupId>
            <artifactId>dss-document</artifactId>
        </dependency>
        <dependency>
            <groupId>eu.europa.ec.joinup.sd-dss</groupId>
            <artifactId>dss-cades</artifactId>
        </dependency>
        <dependency>
            <groupId>eu.europa.ec.joinup.sd-dss</groupId>
            <artifactId>dss-spi</artifactId>
        </dependency>
		
		<dependency>
			<groupId>org.apache.pdfbox</groupId>
			<artifactId>pdfbox</artifactId>
<<<<<<< HEAD
			<version>1.8.12</version>
=======
			<version>2.0.3</version>
			<exclusions>
				<exclusion>
					<artifactId>commons-logging</artifactId>
					<groupId>commons-logging</groupId>
				</exclusion>
			</exclusions>
		</dependency>
		<dependency>
			<groupId>org.slf4j</groupId>
			<artifactId>jcl-over-slf4j</artifactId>
>>>>>>> 86023f21
		</dependency>
        
		<dependency>
			<groupId>eu.europa.ec.joinup.sd-dss</groupId>
			<artifactId>dss-test</artifactId>
			<scope>test</scope>
		</dependency>
		<dependency>
			<groupId>eu.europa.ec.joinup.sd-dss</groupId>
			<artifactId>dss-document</artifactId>
			<type>test-jar</type>
			<scope>test</scope>
		</dependency>
	</dependencies>

</project><|MERGE_RESOLUTION|>--- conflicted
+++ resolved
@@ -7,11 +7,7 @@
 	<parent>
 		<groupId>eu.europa.ec.joinup.sd-dss</groupId>
 		<artifactId>sd-dss</artifactId>
-<<<<<<< HEAD
 		<version>4.8-SNAPSHOT</version>
-=======
-		<version>4.7.RC2</version>
->>>>>>> 86023f21
 	</parent>
 
 	<artifactId>dss-pades</artifactId>
@@ -35,21 +31,7 @@
 		<dependency>
 			<groupId>org.apache.pdfbox</groupId>
 			<artifactId>pdfbox</artifactId>
-<<<<<<< HEAD
-			<version>1.8.12</version>
-=======
-			<version>2.0.3</version>
-			<exclusions>
-				<exclusion>
-					<artifactId>commons-logging</artifactId>
-					<groupId>commons-logging</groupId>
-				</exclusion>
-			</exclusions>
-		</dependency>
-		<dependency>
-			<groupId>org.slf4j</groupId>
-			<artifactId>jcl-over-slf4j</artifactId>
->>>>>>> 86023f21
+			<version>2.0.4</version>
 		</dependency>
         
 		<dependency>
