/**
 * DSS - Digital Signature Services
 * Copyright (C) 2015 European Commission, provided under the CEF programme
 * <p>
 * This file is part of the "DSS - Digital Signature Services" project.
 * <p>
 * This library is free software; you can redistribute it and/or
 * modify it under the terms of the GNU Lesser General Public
 * License as published by the Free Software Foundation; either
 * version 2.1 of the License, or (at your option) any later version.
 * <p>
 * This library is distributed in the hope that it will be useful,
 * but WITHOUT ANY WARRANTY; without even the implied warranty of
 * MERCHANTABILITY or FITNESS FOR A PARTICULAR PURPOSE.  See the GNU
 * Lesser General Public License for more details.
 * <p>
 * You should have received a copy of the GNU Lesser General Public
 * License along with this library; if not, write to the Free Software
 * Foundation, Inc., 51 Franklin Street, Fifth Floor, Boston, MA  02110-1301  USA
 */
package eu.europa.esig.dss.tsl.validation;

import eu.europa.esig.dss.diagnostic.CertificateWrapper;
import eu.europa.esig.dss.diagnostic.DiagnosticData;
import eu.europa.esig.dss.diagnostic.jaxb.XmlTrustService;
import eu.europa.esig.dss.diagnostic.jaxb.XmlTrustServiceProvider;
import eu.europa.esig.dss.diagnostic.jaxb.XmlTrustedList;
import eu.europa.esig.dss.enumerations.CertificateQualification;
import eu.europa.esig.dss.enumerations.Indication;
import eu.europa.esig.dss.enumerations.SubIndication;
import eu.europa.esig.dss.model.DSSDocument;
import eu.europa.esig.dss.model.FileDocument;
import eu.europa.esig.dss.model.x509.CertificateToken;
import eu.europa.esig.dss.service.http.commons.FileCacheDataLoader;
import eu.europa.esig.dss.simplecertificatereport.SimpleCertificateReport;
import eu.europa.esig.dss.spi.DSSUtils;
import eu.europa.esig.dss.spi.client.http.MemoryDataLoader;
import eu.europa.esig.dss.spi.tsl.TrustedListsCertificateSource;
import eu.europa.esig.dss.spi.validation.CertificateVerifier;
import eu.europa.esig.dss.spi.validation.CommonCertificateVerifier;
import eu.europa.esig.dss.spi.x509.CommonCertificateSource;
import eu.europa.esig.dss.tsl.job.TLValidationJob;
import eu.europa.esig.dss.tsl.source.TLSource;
import eu.europa.esig.dss.utils.Utils;
import eu.europa.esig.dss.validation.CertificateValidator;
import eu.europa.esig.dss.validation.reports.CertificateReports;
import org.junit.jupiter.api.Test;

import java.io.File;
import java.util.Arrays;
import java.util.Collections;
import java.util.HashMap;
import java.util.List;
import java.util.Map;

import static org.junit.jupiter.api.Assertions.assertEquals;
import static org.junit.jupiter.api.Assertions.assertFalse;
import static org.junit.jupiter.api.Assertions.assertNotNull;
import static org.junit.jupiter.api.Assertions.assertNull;
import static org.junit.jupiter.api.Assertions.assertTrue;

class SKCertificateTest {

    private static final DSSDocument TL_DOC = new FileDocument(new File("src/test/resources/sk-tl-sn-95.xml"));
    private static final DSSDocument TL_DOC_ALTERED_TSP = new FileDocument(new File("src/test/resources/sk-tl-altered-tsp.xml"));
    private static final DSSDocument TL_DOC_ALTERED_TRUST_SERVICE = new FileDocument(new File("src/test/resources/sk-tl-altered-trust-service.xml"));
    private static final DSSDocument TL_DOC_ALTERED_TRUST_SERVICE_WITH_TIME = new FileDocument(new File("src/test/resources/sk-tl-altered-trust-service-with-time.xml"));

    private static final String SK_TL_URL = "sk-tl.xml";

    private static final CertificateToken TL_ISSUER = DSSUtils.loadCertificateFromBase64EncodedString(
            "MIIGWjCCBEKgAwIBAgICCFgwDQYJKoZIhvcNAQELBQAwbTELMAkGA1UEBhMCU0sxEzARBgNVBAcMCkJyYXRpc2xhdmExIjAgBgNVBAoMGU5hcm9kbnkgYmV6cGVjbm9zdG55IHVyYWQxDjAMBgNVBAsMBVNJQkVQMRUwEwYDVQQDDAxLQ0EgTkJVIFNSIDMwHhcNMTkwMjE1MTMyNTIzWhcNMjMwMjE1MTMyNDIxWjCBjTELMAkGA1UEBhMCU0sxEzARBgNVBAcMCkJyYXRpc2xhdmExJzAlBgNVBAoMHk7DoXJvZG7DvSBiZXpwZcSNbm9zdG7DvSDDunJhZDEnMCUGA1UEAwweVEwgYW5kIFNpZ25hdHVyZSBQb2xpY3kgTGlzdCA2MRcwFQYDVQQFEw5OVFJTSy0zNjA2MTcwMTCCASIwDQYJKoZIhvcNAQEBBQADggEPADCCAQoCggEBAJ57HgI4/bNV919cbGCKndQkz7MX/QhdhDmTYIQqOhadsB3FCkBqQ1ato7xhU4kVmuA3d0dHJB/fGbuhSbC6K39EHubw6UOLXZdX6qmvcqQRLPEyw76rL/UWhK6T2N3dJ9VvjbtFcaT5cGhmbdw7mcY13pTIxfYlEdrH3xx9M4C6ZQaztphdOcmbP73XH9iTlPg+sVLu+Zfgs0hhBhMnRA4OdN8L/FILOwyxCM8bxanH1JnQr0+y+gcfrhMLCq12p7yJxP/asI4UlDex0NI6+xlVK6BUpY9RfyeJnbRE/Z8fcGefS3HQmo0EkLKuc0CuEEXOJaRdvTShM5eiaooIxkUCAwEAAaOCAeEwggHdMAkGA1UdEwQCMAAwYgYDVR0gBFswWTBFBg0rgR6RmYQFAAAAAQICMDQwMgYIKwYBBQUHAgEWJmh0dHA6Ly9lcC5uYnVzci5zay9rY2EvZG9jL2tjYV9jcHMucGRmMBAGDiuBHpGZhAUAAAEKBQABMFEGCCsGAQUFBwEBBEUwQzBBBggrBgEFBQcwAoY1aHR0cDovL2VwLm5idS5nb3Yuc2sva2NhL2NlcnRzL2tjYTMva2NhbmJ1c3IzX3A3Yy5wN2MweQYDVR0RBHIwcIEUcG9kYXRlbG5hQG5idS5nb3Yuc2uGWGh0dHA6Ly93d3cubmJ1Lmdvdi5zay9lbi90cnVzdC1zZXJ2aWNlcy90cnVzdC1pbmZyYXN0cnVjdHVyZS9zaWduYXR1cmUtcG9saWN5L2luZGV4Lmh0bWwwDgYDVR0PAQH/BAQDAgZAMBEGA1UdJQQKMAgGBgQAkTcDADAfBgNVHSMEGDAWgBR/8T0hwpdaLpcHDrFpgyX9IYY+BzA7BgNVHR8ENDAyMDCgLqAshipodHRwOi8vZXAubmJ1c3Iuc2sva2NhL2NybHMzL2tjYW5idXNyMy5jcmwwHQYDVR0OBBYEFDeKMaYlumCadIoYElk/V1ef1Wu5MA0GCSqGSIb3DQEBCwUAA4ICAQAmCMjhuzK6EerM1i2Nnn7LPmzqQJzPRuKwBDa4QI9lHczj8us8md5i0zAyla61lMmw4tCWPPaASg053MD90Z1rRU4/17rX7FRdZz1wbD2zp5bKE8/pNSI4rR97S69seu6WnJOz+zGJnhgKb4Knt3T+PAac9ObGQIbFbDLxGf4HKjjSwqT36EKpyuuLQhliC8wH5Sl3yKFC9K5j5SeAEoYNTJDd8X4HJHf1OY9TZ6awY09r6qWdsaC+YiOpDt1lDok8Sq0gwzAznPjQOTNwCkHIS9I7NjvVBU6Yi3bH7ObAj5dp8XAD8uOyWEPs6w3zyxmgIInftn32GxQqsRNZlWbVXziXS2amWpZIcu9hZdENQJ57N8Zvcwhm1EvRkwUh+pskWQHi2JV9Ow9i5sCURmyY4nK28/aMN/RvlUhAlr6BKAxMoYdoOESg26gcMDrqidIGwUTg6dEWdO8dGTAondUsh8SVcxCpy1k1yYXe18jG+ksRjbbET9SToSxSNbg9k4DAor2QxO7Y1UL1TEB4lX2hkkLIVPE0DN90FEge2CmDU+ZsDRYo4HttO8iDU7hGX8SQqMT0dPu2ZhQ0Azf65Q/q9/P1QWcCA2zLW9hvcroXj4zhI3GqiYC0EmbB6tmsOnlGFZRzRQtLQPeyQyFKaD4LTnAoPFNeCmhVYG0piKRNJg==");

    private static final CertificateToken CERTIFICATE = DSSUtils.loadCertificateFromBase64EncodedString(
            "MIIJGjCCBwKgAwIBAgICB44wDQYJKoZIhvcNAQELBQAwbTELMAkGA1UEBhMCU0sxEzARBgNVBAcMCkJyYXRpc2xhdmExIjAgBgNVBAoMGU5hcm9kbnkgYmV6cGVjbm9zdG55IHVyYWQxDjAMBgNVBAsMBVNJQkVQMRUwEwYDVQQDDAxLQ0EgTkJVIFNSIDMwHhcNMTcwNjE0MTE1OTQ2WhcNMjUxMTA2MDcyOTA5WjB9MQswCQYDVQQGEwJTSzETMBEGA1UEBwwKQnJhdGlzbGF2YTEXMBUGA1UEBRMOTlRSU0stMzYwNjE3MDExIjAgBgNVBAoMGU5hcm9kbnkgYmV6cGVjbm9zdG55IHVyYWQxDDAKBgNVBAsMA1NFUDEOMAwGA1UEAwwFU05DQTMwggIiMA0GCSqGSIb3DQEBAQUAA4ICDwAwggIKAoICAQCIaop6KlXnAnyjjckqthFsozqFw+OreRhxHGWplJ1bUI3KJEkJ8e8iD/QP7aC5Vd94BD1JuZnhdw/zvVJYT6nufUn1UvP1jO3tyOx5iE5riNqV/voR4/MYsy3i/PnjviBrN7AFQXNLGtgDVGiMKGIuO1WzPjEw9QwopRoBAjH7UN8lMrghsPcxNS3DDTi/4D3/BBMR1Kt3KXIBejuSmbvtqvt+eY88p6pJHMNJzT8Ow6yCnbT+hFZJBeGnIi7LkxG+OHt2hvC0NbzLHehZ0GS9tM7ZBhQkCfEameWISHUnKqM7J2iNRJWzozRfqB0PtMXqqf4nde3v3XdypDwSGJJmTdSmtXaSos6t8+PzIc41yh8Ens1OkQ0jUl5sF8hyeiswKlorcnCwV19jcBhxbkeRRicrIPu20Yi/F0bi9eGLJG6vntT1K1TjiDBziZu0aBpy+Xg7JzhSRFmHIzdrkDgcZi0WcCZazgKI5rLhX+NNf/ZWjMmUKq3r1WVAEBe1kpFAYx0MF6Ud+G95P3FH45OmI8J1vklxqCS9QKDLAK42ZxGlQG2Cvl4+GkpEn20HzPuNE71W2ADBTzTSHCW9LVVyt+OOC7uSmBQlv97jS4GkGIE0pKObD8vquEdOg3DsiFlt6mL+wofV7ZqPKiLWOwv7pckJjTG8e9s4wxWl0OaaawIDAQABo4IDsjCCA64wEgYDVR0TAQH/BAgwBgEB/wIBATBTBgNVHSABAf8ESTBHMEUGDSuBHpGZhAUAAAABAgIwNDAyBggrBgEFBQcCARYmaHR0cDovL2VwLm5idXNyLnNrL2tjYS9kb2Mva2NhX2Nwcy5wZGYwQgYDVR0hBDswOTAXBg0rgR6RmYQFAAAAAQICBgYEAIswAQEwHgYNK4EekZmEBQAAAAECAgYNK4EekZmEBQAAAAECAjAPBgNVHSQBAf8EBTADgAEAMIIBQAYIKwYBBQUHAQEEggEyMIIBLjA/BggrBgEFBQcwAoYzaHR0cDovL2VwLm5idXNyLnNrL2tjYS9jZXJ0cy9rY2EzL2tjYW5idXNyM19wN2MucDdjMHoGCCsGAQUFBzAChm5sZGFwOi8vZXAubmJ1c3Iuc2svY249S0NBIE5CVSBTUiAzLG91PVNJQkVQLG89TmFyb2RueSBiZXpwZWNub3N0bnkgdXJhZCxsPUJyYXRpc2xhdmEsYz1TSz9jYUNlcnRpZmljYXRlO2JpbmFyeTBvBggrBgEFBQcwAoZjbGRhcDovLy9jbj1LQ0EgTkJVIFNSIDMsb3U9U0lCRVAsbz1OYXJvZG55IGJlenBlY25vc3RueSB1cmFkLGw9QnJhdGlzbGF2YSxjPVNLP2NhQ2VydGlmaWNhdGU7YmluYXJ5MA4GA1UdDwEB/wQEAwIBBjAfBgNVHSMEGDAWgBR/8T0hwpdaLpcHDrFpgyX9IYY+BzCCAVgGA1UdHwSCAU8wggFLMDCgLqAshipodHRwOi8vZXAubmJ1c3Iuc2sva2NhL2NybHMzL2tjYW5idXNyMy5jcmwwgZCggY2ggYqGgYdsZGFwOi8vZXAubmJ1c3Iuc2svY24lM2RLQ0ElMjBOQlUlMjBTUiUyMDMsb3UlM2RTSUJFUCxvJTNkTmFyb2RueSUyMGJlenBlY25vc3RueSUyMHVyYWQsbCUzZEJyYXRpc2xhdmEsYyUzZFNLP2NlcnRpZmljYXRlUmV2b2NhdGlvbkxpc3QwgYOggYCgfoZ8bGRhcDovLy9jbiUzZEtDQSUyME5CVSUyMFNSJTIwMyxvdSUzZFNJQkVQLG8lM2ROYXJvZG55JTIwYmV6cGVjbm9zdG55JTIwdXJhZCxsJTNkQnJhdGlzbGF2YSxjJTNkU0s/Y2VydGlmaWNhdGVSZXZvY2F0aW9uTGlzdDAdBgNVHQ4EFgQUKaIHEeYMKI6axfcIS0LG1RwNvOIwDQYJKoZIhvcNAQELBQADggIBAGWMv7lG+mg268Qo5+bzUMB6Y9SFZUVQoiAvF5a/v5odnQArTQrWzFutVfs07kKfMDZsXUwCYW44m2BXA8vdrj+nBm8dAbPgYh/wEp3fEmIdTLDQZSEz0rebvIvWFBBijDUWnomQTowOuFbppGXzuuDqqCCUHVCMo4F6q8YsgPCsVCpvZWV10fR+exKVmbb1PJoF4jSaxqblWQmBgr1/cpTa6+4/MM7v+F5quxMiszFnN17lMX9mAumroznjCb/jkyp3jW2iA08qW93n8HpVn+gZYwlszO4T9+7OYIhKZWGEwUghzmzepADowCXH0Sar7GxkOpulSOdHBwotrssTuC3ERDTGU/HtU6/PsHxSRxOpIILU9s8T76wUVo7K0GC1h9utWojm+xL3ABBAfl0m9DdRIusu+fbWRrN442Jwqq5Ttlix/1y08MqBZsrrMV+4OJRaOvkm1Sk2Q56IUfUw1kxjt7te07tATEg1prX2Fe1/HGZGY0ANpj2Px/exKlZcE0ymxoYF9eHd9B3m5Cq9LvNWnUFTljZTU1x5U2rakqMupfqmHGf4S5WZ1WFeLErQ1TIDg9Ho09U3hx1uTCy4gptV3dQkXjLuiBsMrUOjtvW6AnqFl7vnWF99KwzkAcqzV2RDBvonKTl/GSldqYTMUwiurEU4Zb8qXTH1lhQjwl6F");

    private static final List<Integer> ACCEPTED_TL_VERSIONS = Arrays.asList(5, 6);

    @Test
    void skTLTest() {
        CommonCertificateSource certificateSource = new CommonCertificateSource();
        certificateSource.addCertificate(TL_ISSUER);

        TLValidationJob tlValidationJob = new TLValidationJob();

        TLSource tlSource = new TLSource();
        tlSource.setUrl(SK_TL_URL);
        tlSource.setTLVersions(ACCEPTED_TL_VERSIONS);
        tlSource.setCertificateSource(certificateSource);
        tlValidationJob.setTrustedListSources(tlSource);

        Map<String, byte[]> tlMap = new HashMap<>();
        tlMap.put(SK_TL_URL, DSSUtils.toByteArray(TL_DOC));
        MemoryDataLoader memoryDataLoader = new MemoryDataLoader(tlMap);

        FileCacheDataLoader fileCacheDataLoader = new FileCacheDataLoader();
        fileCacheDataLoader.setDataLoader(memoryDataLoader);
        fileCacheDataLoader.setCacheExpirationTime(0);
<<<<<<< HEAD
=======
        tlValidationJob.setOfflineDataLoader(fileCacheDataLoader);

        TrustedListsCertificateSource trustedCertificateSource = new TrustedListsCertificateSource();
        tlValidationJob.setTrustedListCertificateSource(trustedCertificateSource);

        tlValidationJob.offlineRefresh();

        assertEquals(214, trustedCertificateSource.getCertificates().size());

        CertificateValidator certificateValidator = CertificateValidator.fromCertificate(CERTIFICATE);
        CertificateVerifier certificateVerifier = new CommonCertificateVerifier();
        certificateVerifier.setTrustedCertSources(trustedCertificateSource);
        certificateValidator.setCertificateVerifier(certificateVerifier);

        CertificateReports reports = certificateValidator.validate();
        SimpleCertificateReport simpleReport = reports.getSimpleReport();

        assertEquals(Indication.PASSED, simpleReport.getCertificateIndication(CERTIFICATE.getDSSIdAsString()));
        assertEquals(CertificateQualification.CERT_FOR_UNKNOWN, simpleReport.getQualificationAtCertificateIssuance());

        DiagnosticData diagnosticData = reports.getDiagnosticData();
        assertNotNull(diagnosticData);

        CertificateWrapper certificate = diagnosticData.getCertificateById(CERTIFICATE.getDSSIdAsString());
        assertNotNull(certificate);

        List<XmlTrustServiceProvider> trustServiceProviders = certificate.getTrustServiceProviders();
        assertEquals(2, trustServiceProviders.size());

        boolean tspWithTwoTrustServicesFound = false;
        for (XmlTrustServiceProvider xmlTrustServiceProvider : trustServiceProviders) {
            assertTrue(Utils.isCollectionNotEmpty(xmlTrustServiceProvider.getTrustServices()));
            if (xmlTrustServiceProvider.getTrustServices().size() == 2) {
                assertTrue(Utils.isCollectionNotEmpty(xmlTrustServiceProvider.getTSPNames()));
                assertTrue(Utils.isCollectionNotEmpty(xmlTrustServiceProvider.getTSPTradeNames()));
                assertTrue(Utils.isCollectionNotEmpty(xmlTrustServiceProvider.getTSPRegistrationIdentifiers()));

                List<XmlTrustService> trustServices = xmlTrustServiceProvider.getTrustServices();
                XmlTrustService xmlTrustService = trustServices.get(0);
                assertNotNull(xmlTrustService.getServiceType());
                assertNotNull(xmlTrustService.getStatus());
                assertNotNull(xmlTrustService.getStartDate());
                assertTrue(Utils.isCollectionNotEmpty(xmlTrustService.getServiceNames()));
                assertTrue(Utils.isCollectionNotEmpty(xmlTrustService.getServiceSupplyPoints()));

                tspWithTwoTrustServicesFound = true;
            }
        }
        assertTrue(tspWithTwoTrustServicesFound);

        List<XmlTrustedList> trustedLists = diagnosticData.getTrustedLists();
        assertEquals(1, trustedLists.size());

        XmlTrustedList skTrustedList = trustedLists.get(0);
        assertNotNull(skTrustedList.getUrl());
        assertNotNull(skTrustedList.getCountryCode());
        assertNotNull(skTrustedList.getSequenceNumber());
        assertNotNull(skTrustedList.getVersion());
        assertNotNull(skTrustedList.getLastLoading());
        assertNotNull(skTrustedList.getIssueDate());
        assertNotNull(skTrustedList.getNextUpdate());
        assertTrue(skTrustedList.isWellSigned());
        assertNotNull(skTrustedList.getStructuralValidation());
        assertTrue(skTrustedList.getStructuralValidation().isValid());
        assertTrue(Utils.isCollectionEmpty(skTrustedList.getStructuralValidation().getMessages()));
    }

    @Test
    void skTLWithAlteredTSPTest() {
        CommonCertificateSource certificateSource = new CommonCertificateSource();
        certificateSource.addCertificate(TL_ISSUER);

        TLValidationJob tlValidationJob = new TLValidationJob();

        TLSource tlSource = new TLSource();
        tlSource.setUrl(SK_TL_URL);
        tlSource.setTLVersions(ACCEPTED_TL_VERSIONS);
        tlSource.setCertificateSource(certificateSource);
        tlValidationJob.setTrustedListSources(tlSource);

        Map<String, byte[]> tlMap = new HashMap<>();
        tlMap.put(SK_TL_URL, DSSUtils.toByteArray(TL_DOC_ALTERED_TSP));
        MemoryDataLoader memoryDataLoader = new MemoryDataLoader(tlMap);

        FileCacheDataLoader fileCacheDataLoader = new FileCacheDataLoader();
        fileCacheDataLoader.setDataLoader(memoryDataLoader);
        fileCacheDataLoader.setCacheExpirationTime(0);
        tlValidationJob.setOfflineDataLoader(fileCacheDataLoader);

        TrustedListsCertificateSource trustedCertificateSource = new TrustedListsCertificateSource();
        tlValidationJob.setTrustedListCertificateSource(trustedCertificateSource);

        tlValidationJob.offlineRefresh();

        assertEquals(214, trustedCertificateSource.getCertificates().size());

        CertificateValidator certificateValidator = CertificateValidator.fromCertificate(CERTIFICATE);
        CertificateVerifier certificateVerifier = new CommonCertificateVerifier();
        certificateVerifier.setTrustedCertSources(trustedCertificateSource);
        certificateValidator.setCertificateVerifier(certificateVerifier);

        CertificateReports reports = certificateValidator.validate();
        SimpleCertificateReport simpleReport = reports.getSimpleReport();

        assertEquals(Indication.PASSED, simpleReport.getCertificateIndication(CERTIFICATE.getDSSIdAsString()));
        assertEquals(CertificateQualification.CERT_FOR_UNKNOWN, simpleReport.getQualificationAtCertificateIssuance());

        DiagnosticData diagnosticData = reports.getDiagnosticData();
        assertNotNull(diagnosticData);

        CertificateWrapper certificate = diagnosticData.getCertificateById(CERTIFICATE.getDSSIdAsString());
        assertNotNull(certificate);

        List<XmlTrustServiceProvider> trustServiceProviders = certificate.getTrustServiceProviders();
        assertEquals(2, trustServiceProviders.size());

        boolean tspWithTwoTrustServicesFound = false;
        for (XmlTrustServiceProvider xmlTrustServiceProvider : trustServiceProviders) {
            assertTrue(Utils.isCollectionNotEmpty(xmlTrustServiceProvider.getTrustServices()));
            if (xmlTrustServiceProvider.getTrustServices().size() == 2) {
                assertFalse(Utils.isCollectionNotEmpty(xmlTrustServiceProvider.getTSPNames()));
                assertFalse(Utils.isCollectionNotEmpty(xmlTrustServiceProvider.getTSPTradeNames()));
                assertFalse(Utils.isCollectionNotEmpty(xmlTrustServiceProvider.getTSPRegistrationIdentifiers()));

                List<XmlTrustService> trustServices = xmlTrustServiceProvider.getTrustServices();
                XmlTrustService xmlTrustService = trustServices.get(0);
                assertNotNull(xmlTrustService.getServiceType());
                assertNotNull(xmlTrustService.getStatus());
                assertNotNull(xmlTrustService.getStartDate());
                assertTrue(Utils.isCollectionNotEmpty(xmlTrustService.getServiceNames()));
                assertTrue(Utils.isCollectionNotEmpty(xmlTrustService.getServiceSupplyPoints()));

                tspWithTwoTrustServicesFound = true;
            }
        }
        assertTrue(tspWithTwoTrustServicesFound);

        List<XmlTrustedList> trustedLists = diagnosticData.getTrustedLists();
        assertEquals(1, trustedLists.size());

        XmlTrustedList skTrustedList = trustedLists.get(0);
        assertNotNull(skTrustedList.getUrl());
        assertNotNull(skTrustedList.getCountryCode());
        assertNotNull(skTrustedList.getSequenceNumber());
        assertNotNull(skTrustedList.getVersion());
        assertNotNull(skTrustedList.getLastLoading());
        assertNotNull(skTrustedList.getIssueDate());
        assertNotNull(skTrustedList.getNextUpdate());
        assertFalse(skTrustedList.isWellSigned());
        assertNotNull(skTrustedList.getStructuralValidation());
        assertFalse(skTrustedList.getStructuralValidation().isValid());
        assertTrue(skTrustedList.getStructuralValidation().getMessages().stream().anyMatch(m -> m.contains("TSPInformation")));
    }

    @Test
    void skTLWithAlteredTSPNoVersionCheckTest() {
        CommonCertificateSource certificateSource = new CommonCertificateSource();
        certificateSource.addCertificate(TL_ISSUER);

        TLValidationJob tlValidationJob = new TLValidationJob();

        TLSource tlSource = new TLSource();
        tlSource.setUrl(SK_TL_URL);
        tlSource.setTLVersions(Collections.emptyList());
        tlSource.setCertificateSource(certificateSource);
        tlValidationJob.setTrustedListSources(tlSource);

        Map<String, byte[]> tlMap = new HashMap<>();
        tlMap.put(SK_TL_URL, DSSUtils.toByteArray(TL_DOC_ALTERED_TSP));
        MemoryDataLoader memoryDataLoader = new MemoryDataLoader(tlMap);

        FileCacheDataLoader fileCacheDataLoader = new FileCacheDataLoader();
        fileCacheDataLoader.setDataLoader(memoryDataLoader);
        fileCacheDataLoader.setCacheExpirationTime(0);
        tlValidationJob.setOfflineDataLoader(fileCacheDataLoader);

        TrustedListsCertificateSource trustedCertificateSource = new TrustedListsCertificateSource();
        tlValidationJob.setTrustedListCertificateSource(trustedCertificateSource);

        tlValidationJob.offlineRefresh();

        assertEquals(214, trustedCertificateSource.getCertificates().size());

        CertificateValidator certificateValidator = CertificateValidator.fromCertificate(CERTIFICATE);
        CertificateVerifier certificateVerifier = new CommonCertificateVerifier();
        certificateVerifier.setTrustedCertSources(trustedCertificateSource);
        certificateValidator.setCertificateVerifier(certificateVerifier);

        CertificateReports reports = certificateValidator.validate();
        SimpleCertificateReport simpleReport = reports.getSimpleReport();

        assertEquals(Indication.PASSED, simpleReport.getCertificateIndication(CERTIFICATE.getDSSIdAsString()));
        assertEquals(CertificateQualification.CERT_FOR_UNKNOWN, simpleReport.getQualificationAtCertificateIssuance());

        DiagnosticData diagnosticData = reports.getDiagnosticData();
        assertNotNull(diagnosticData);

        CertificateWrapper certificate = diagnosticData.getCertificateById(CERTIFICATE.getDSSIdAsString());
        assertNotNull(certificate);

        List<XmlTrustServiceProvider> trustServiceProviders = certificate.getTrustServiceProviders();
        assertEquals(2, trustServiceProviders.size());

        boolean tspWithTwoTrustServicesFound = false;
        for (XmlTrustServiceProvider xmlTrustServiceProvider : trustServiceProviders) {
            assertTrue(Utils.isCollectionNotEmpty(xmlTrustServiceProvider.getTrustServices()));
            if (xmlTrustServiceProvider.getTrustServices().size() == 2) {
                assertFalse(Utils.isCollectionNotEmpty(xmlTrustServiceProvider.getTSPNames()));
                assertFalse(Utils.isCollectionNotEmpty(xmlTrustServiceProvider.getTSPTradeNames()));
                assertFalse(Utils.isCollectionNotEmpty(xmlTrustServiceProvider.getTSPRegistrationIdentifiers()));

                List<XmlTrustService> trustServices = xmlTrustServiceProvider.getTrustServices();
                XmlTrustService xmlTrustService = trustServices.get(0);
                assertNotNull(xmlTrustService.getServiceType());
                assertNotNull(xmlTrustService.getStatus());
                assertNotNull(xmlTrustService.getStartDate());
                assertTrue(Utils.isCollectionNotEmpty(xmlTrustService.getServiceNames()));
                assertTrue(Utils.isCollectionNotEmpty(xmlTrustService.getServiceSupplyPoints()));

                tspWithTwoTrustServicesFound = true;
            }
        }
        assertTrue(tspWithTwoTrustServicesFound);

        List<XmlTrustedList> trustedLists = diagnosticData.getTrustedLists();
        assertEquals(1, trustedLists.size());

        XmlTrustedList skTrustedList = trustedLists.get(0);
        assertNotNull(skTrustedList.getUrl());
        assertNotNull(skTrustedList.getCountryCode());
        assertNotNull(skTrustedList.getSequenceNumber());
        assertNotNull(skTrustedList.getVersion());
        assertNotNull(skTrustedList.getLastLoading());
        assertNotNull(skTrustedList.getIssueDate());
        assertNotNull(skTrustedList.getNextUpdate());
        assertFalse(skTrustedList.isWellSigned());
        assertNotNull(skTrustedList.getStructuralValidation());
        assertTrue(skTrustedList.getStructuralValidation().isValid()); // no check is performed
    }

    @Test
    void skTLWithAlteredTrustServiceTest() {
        CommonCertificateSource certificateSource = new CommonCertificateSource();
        certificateSource.addCertificate(TL_ISSUER);

        TLValidationJob tlValidationJob = new TLValidationJob();

        TLSource tlSource = new TLSource();
        tlSource.setUrl(SK_TL_URL);
        tlSource.setTLVersions(ACCEPTED_TL_VERSIONS);
        tlSource.setCertificateSource(certificateSource);
        tlValidationJob.setTrustedListSources(tlSource);

        Map<String, byte[]> tlMap = new HashMap<>();
        tlMap.put(SK_TL_URL, DSSUtils.toByteArray(TL_DOC_ALTERED_TRUST_SERVICE));
        MemoryDataLoader memoryDataLoader = new MemoryDataLoader(tlMap);

        FileCacheDataLoader fileCacheDataLoader = new FileCacheDataLoader();
        fileCacheDataLoader.setDataLoader(memoryDataLoader);
        fileCacheDataLoader.setCacheExpirationTime(0);
        tlValidationJob.setOfflineDataLoader(fileCacheDataLoader);

        TrustedListsCertificateSource trustedCertificateSource = new TrustedListsCertificateSource();
        tlValidationJob.setTrustedListCertificateSource(trustedCertificateSource);

        tlValidationJob.offlineRefresh();

        assertEquals(213, trustedCertificateSource.getCertificates().size()); // removed TrustService

        CertificateValidator certificateValidator = CertificateValidator.fromCertificate(CERTIFICATE);
        CertificateVerifier certificateVerifier = new CommonCertificateVerifier();
        certificateVerifier.setTrustedCertSources(trustedCertificateSource);
        certificateValidator.setCertificateVerifier(certificateVerifier);

        CertificateReports reports = certificateValidator.validate();
        SimpleCertificateReport simpleReport = reports.getSimpleReport();

        assertEquals(Indication.INDETERMINATE, simpleReport.getCertificateIndication(CERTIFICATE.getDSSIdAsString()));
        assertEquals(SubIndication.CERTIFICATE_CHAIN_GENERAL_FAILURE, simpleReport.getCertificateSubIndication(CERTIFICATE.getDSSIdAsString()));
        assertEquals(CertificateQualification.CERT_FOR_UNKNOWN, simpleReport.getQualificationAtCertificateIssuance());

        DiagnosticData diagnosticData = reports.getDiagnosticData();
        assertNotNull(diagnosticData);

        CertificateWrapper certificate = diagnosticData.getCertificateById(CERTIFICATE.getDSSIdAsString());
        assertNotNull(certificate);

        List<XmlTrustServiceProvider> trustServiceProviders = certificate.getTrustServiceProviders();
        assertEquals(1, trustServiceProviders.size());

        List<XmlTrustedList> trustedLists = diagnosticData.getTrustedLists();
        assertEquals(1, trustedLists.size());

        XmlTrustedList skTrustedList = trustedLists.get(0);
        assertNotNull(skTrustedList.getUrl());
        assertNotNull(skTrustedList.getCountryCode());
        assertNotNull(skTrustedList.getSequenceNumber());
        assertNotNull(skTrustedList.getVersion());
        assertNotNull(skTrustedList.getLastLoading());
        assertNotNull(skTrustedList.getIssueDate());
        assertNotNull(skTrustedList.getNextUpdate());
        assertFalse(skTrustedList.isWellSigned());
        assertNotNull(skTrustedList.getStructuralValidation());
        assertFalse(skTrustedList.getStructuralValidation().isValid());
        assertTrue(skTrustedList.getStructuralValidation().getMessages().stream().anyMatch(m -> m.contains("ServiceDigitalIdentity")));
    }

    @Test
    void skTLWithAlteredTrustServiceWithTimeTest() {
        CommonCertificateSource certificateSource = new CommonCertificateSource();
        certificateSource.addCertificate(TL_ISSUER);

        TLValidationJob tlValidationJob = new TLValidationJob();

        TLSource tlSource = new TLSource();
        tlSource.setUrl(SK_TL_URL);
        tlSource.setTLVersions(ACCEPTED_TL_VERSIONS);
        tlSource.setCertificateSource(certificateSource);
        tlValidationJob.setTrustedListSources(tlSource);

        Map<String, byte[]> tlMap = new HashMap<>();
        tlMap.put(SK_TL_URL, DSSUtils.toByteArray(TL_DOC_ALTERED_TRUST_SERVICE_WITH_TIME));
        MemoryDataLoader memoryDataLoader = new MemoryDataLoader(tlMap);

        FileCacheDataLoader fileCacheDataLoader = new FileCacheDataLoader();
        fileCacheDataLoader.setDataLoader(memoryDataLoader);
        fileCacheDataLoader.setCacheExpirationTime(0);
>>>>>>> bea61bb2
        tlValidationJob.setOfflineDataLoader(fileCacheDataLoader);

        TrustedListsCertificateSource trustedCertificateSource = new TrustedListsCertificateSource();
        tlValidationJob.setTrustedListCertificateSource(trustedCertificateSource);

        tlValidationJob.offlineRefresh();

        assertEquals(214, trustedCertificateSource.getCertificates().size());

        CertificateValidator certificateValidator = CertificateValidator.fromCertificate(CERTIFICATE);
        CertificateVerifier certificateVerifier = new CommonCertificateVerifier();
        certificateVerifier.setTrustedCertSources(trustedCertificateSource);
        certificateValidator.setCertificateVerifier(certificateVerifier);

        CertificateReports reports = certificateValidator.validate();
        SimpleCertificateReport simpleReport = reports.getSimpleReport();

        assertEquals(Indication.PASSED, simpleReport.getCertificateIndication(CERTIFICATE.getDSSIdAsString()));
        assertEquals(CertificateQualification.CERT_FOR_UNKNOWN, simpleReport.getQualificationAtCertificateIssuance());

        DiagnosticData diagnosticData = reports.getDiagnosticData();
        assertNotNull(diagnosticData);

        CertificateWrapper certificate = diagnosticData.getCertificateById(CERTIFICATE.getDSSIdAsString());
        assertNotNull(certificate);

        List<XmlTrustServiceProvider> trustServiceProviders = certificate.getTrustServiceProviders();
        assertEquals(2, trustServiceProviders.size());

        boolean tspWithTwoTrustServicesFound = false;
        for (XmlTrustServiceProvider xmlTrustServiceProvider : trustServiceProviders) {
            assertTrue(Utils.isCollectionNotEmpty(xmlTrustServiceProvider.getTrustServices()));
            if (xmlTrustServiceProvider.getTrustServices().size() == 2) {
                assertTrue(Utils.isCollectionNotEmpty(xmlTrustServiceProvider.getTSPNames()));
                assertTrue(Utils.isCollectionNotEmpty(xmlTrustServiceProvider.getTSPTradeNames()));
                assertTrue(Utils.isCollectionNotEmpty(xmlTrustServiceProvider.getTSPRegistrationIdentifiers()));

                List<XmlTrustService> trustServices = xmlTrustServiceProvider.getTrustServices();
                XmlTrustService xmlTrustService = trustServices.get(0);
                assertNull(xmlTrustService.getServiceType());
                assertNull(xmlTrustService.getStatus());
                assertNotNull(xmlTrustService.getStartDate());
                assertFalse(Utils.isCollectionNotEmpty(xmlTrustService.getServiceNames()));
                assertFalse(Utils.isCollectionNotEmpty(xmlTrustService.getServiceSupplyPoints()));

                tspWithTwoTrustServicesFound = true;
            }
        }
        assertTrue(tspWithTwoTrustServicesFound);

        List<XmlTrustedList> trustedLists = diagnosticData.getTrustedLists();
        assertEquals(1, trustedLists.size());

        XmlTrustedList skTrustedList = trustedLists.get(0);
        assertNotNull(skTrustedList.getUrl());
        assertNotNull(skTrustedList.getCountryCode());
        assertNotNull(skTrustedList.getSequenceNumber());
        assertNotNull(skTrustedList.getVersion());
        assertNotNull(skTrustedList.getLastLoading());
        assertNotNull(skTrustedList.getIssueDate());
        assertNotNull(skTrustedList.getNextUpdate());
        assertFalse(skTrustedList.isWellSigned());
        assertNotNull(skTrustedList.getStructuralValidation());
        assertFalse(skTrustedList.getStructuralValidation().isValid());
        assertTrue(skTrustedList.getStructuralValidation().getMessages().stream().anyMatch(m -> m.contains("ServiceTypeIdentifier")));
    }

}<|MERGE_RESOLUTION|>--- conflicted
+++ resolved
@@ -96,8 +96,6 @@
         FileCacheDataLoader fileCacheDataLoader = new FileCacheDataLoader();
         fileCacheDataLoader.setDataLoader(memoryDataLoader);
         fileCacheDataLoader.setCacheExpirationTime(0);
-<<<<<<< HEAD
-=======
         tlValidationJob.setOfflineDataLoader(fileCacheDataLoader);
 
         TrustedListsCertificateSource trustedCertificateSource = new TrustedListsCertificateSource();
@@ -425,7 +423,6 @@
         FileCacheDataLoader fileCacheDataLoader = new FileCacheDataLoader();
         fileCacheDataLoader.setDataLoader(memoryDataLoader);
         fileCacheDataLoader.setCacheExpirationTime(0);
->>>>>>> bea61bb2
         tlValidationJob.setOfflineDataLoader(fileCacheDataLoader);
 
         TrustedListsCertificateSource trustedCertificateSource = new TrustedListsCertificateSource();
