--- conflicted
+++ resolved
@@ -1,91 +1,87 @@
-<project xmlns="http://maven.apache.org/POM/4.0.0"
-         xmlns:xsi="http://www.w3.org/2001/XMLSchema-instance"
-         xsi:schemaLocation="http://maven.apache.org/POM/4.0.0 http://maven.apache.org/xsd/maven-4.0.0.xsd">
-
-    <modelVersion>4.0.0</modelVersion>
-
-    <parent>
-        <artifactId>sd-dss</artifactId>
-        <groupId>eu.europa.ec.joinup.sd-dss</groupId>
-<<<<<<< HEAD
-	    <version>4.2.0</version>
-=======
-	    <version>4.3.0-RC</version>
->>>>>>> 5a9b1942
-        <relativePath>../..</relativePath>
-    </parent>
-
-    <groupId>eu.europa.ec.joinup.sd-dss</groupId>
-    <artifactId>sscd-mocca-adapter</artifactId>
-
-    <dependencies>
-        <dependency>
-            <groupId>at.gv.egiz</groupId>
-            <artifactId>smcc</artifactId>
-            <version>1.3.15-SNAPSHOT</version>
-        </dependency>
-        <dependency>
-            <groupId>${project.groupId}</groupId>
-            <artifactId>dss-spi</artifactId>
-        </dependency>
-    </dependencies>
-
-    <build>
-        <plugins>
-            <plugin>
-                <groupId>org.apache.maven.plugins</groupId>
-                <artifactId>maven-dependency-plugin</artifactId>
-                <executions>
-                    <execution>
-                        <id>unpack-dependencies</id>
-                        <phase>prepare-package</phase>
-                        <goals>
-                            <goal>unpack-dependencies</goal>
-                        </goals>
-                        <configuration>
-                            <excludes>
-                                META-INF/**/*,javax/servlet/**/*,junit/**/*,org/apache/log4j/**/*,org/bouncycastle/**/*,org/junit/**/*,org/springframework/**/*
-                            </excludes>
-                            <includes>**/*</includes>
-                            <outputDirectory>${project.build.directory}/classes</outputDirectory>
-                        </configuration>
-                    </execution>
-                </executions>
-            </plugin>
-            <plugin>
-                <groupId>org.apache.maven.plugins</groupId>
-                <artifactId>maven-jar-plugin</artifactId>
-                <executions>
-                    <execution>
-                        <phase>package</phase>
-                        <goals>
-                            <goal>jar</goal>
-                            <goal>sign</goal>
-                        </goals>
-                    </execution>
-                </executions>
-                <configuration>
-                    <archive>
-                        <addMavenDescriptor>false</addMavenDescriptor>
-                        <manifest>
-                            <addClasspath>true</addClasspath>
-                        </manifest>
-                    </archive>
-                    <type>JKS</type>
-                    <keystore>src/sign.jks</keystore>
-                    <alias>dss</alias>
-                    <storepass>password</storepass>
-                </configuration>
-            </plugin>
-        </plugins>
-    </build>
-
-    <repositories>
-        <repository>
-            <id>ARHS</id>
-            <name>ARHS Maven Repository</name>
-            <url>http://maven.aris-lux.lan/nexus/content/groups/public/</url>
-        </repository>
-    </repositories>
-
-</project>
+<project xmlns="http://maven.apache.org/POM/4.0.0"
+         xmlns:xsi="http://www.w3.org/2001/XMLSchema-instance"
+         xsi:schemaLocation="http://maven.apache.org/POM/4.0.0 http://maven.apache.org/xsd/maven-4.0.0.xsd">
+
+    <modelVersion>4.0.0</modelVersion>
+
+    <parent>
+        <artifactId>sd-dss</artifactId>
+        <groupId>eu.europa.ec.joinup.sd-dss</groupId>
+	    <version>4.3.0-RC</version>
+        <relativePath>../..</relativePath>
+    </parent>
+
+    <groupId>eu.europa.ec.joinup.sd-dss</groupId>
+    <artifactId>sscd-mocca-adapter</artifactId>
+
+    <dependencies>
+        <dependency>
+            <groupId>at.gv.egiz</groupId>
+            <artifactId>smcc</artifactId>
+            <version>1.3.15-SNAPSHOT</version>
+        </dependency>
+        <dependency>
+            <groupId>${project.groupId}</groupId>
+            <artifactId>dss-spi</artifactId>
+        </dependency>
+    </dependencies>
+
+    <build>
+        <plugins>
+            <plugin>
+                <groupId>org.apache.maven.plugins</groupId>
+                <artifactId>maven-dependency-plugin</artifactId>
+                <executions>
+                    <execution>
+                        <id>unpack-dependencies</id>
+                        <phase>prepare-package</phase>
+                        <goals>
+                            <goal>unpack-dependencies</goal>
+                        </goals>
+                        <configuration>
+                            <excludes>
+                                META-INF/**/*,javax/servlet/**/*,junit/**/*,org/apache/log4j/**/*,org/bouncycastle/**/*,org/junit/**/*,org/springframework/**/*
+                            </excludes>
+                            <includes>**/*</includes>
+                            <outputDirectory>${project.build.directory}/classes</outputDirectory>
+                        </configuration>
+                    </execution>
+                </executions>
+            </plugin>
+            <plugin>
+                <groupId>org.apache.maven.plugins</groupId>
+                <artifactId>maven-jar-plugin</artifactId>
+                <executions>
+                    <execution>
+                        <phase>package</phase>
+                        <goals>
+                            <goal>jar</goal>
+                            <goal>sign</goal>
+                        </goals>
+                    </execution>
+                </executions>
+                <configuration>
+                    <archive>
+                        <addMavenDescriptor>false</addMavenDescriptor>
+                        <manifest>
+                            <addClasspath>true</addClasspath>
+                        </manifest>
+                    </archive>
+                    <type>JKS</type>
+                    <keystore>src/sign.jks</keystore>
+                    <alias>dss</alias>
+                    <storepass>password</storepass>
+                </configuration>
+            </plugin>
+        </plugins>
+    </build>
+
+    <repositories>
+        <repository>
+            <id>ARHS</id>
+            <name>ARHS Maven Repository</name>
+            <url>http://maven.aris-lux.lan/nexus/content/groups/public/</url>
+        </repository>
+    </repositories>
+
+</project>